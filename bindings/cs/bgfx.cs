/*
 * Copyright 2011-2019 Branimir Karadzic. All rights reserved.
 * License: https://github.com/bkaradzic/bgfx/blob/master/LICENSE
 */

/*
 *
 * AUTO GENERATED! DO NOT EDIT!
 *
 */

using System;
using System.Runtime.InteropServices;
using System.Security;

namespace Bgfx
{
public static partial class bgfx
{
	[Flags]
	public enum StateFlags : ulong
	{
		WriteR                 = 0x0000000000000001,
		WriteG                 = 0x0000000000000002,
		WriteB                 = 0x0000000000000004,
		WriteA                 = 0x0000000000000008,
		WriteZ                 = 0x0000004000000000,
		WriteRgb               = 0x0000000000000007,
		WriteMask              = 0x000000400000000f,
		DepthTestLess          = 0x0000000000000010,
		DepthTestLequal        = 0x0000000000000020,
		DepthTestEqual         = 0x0000000000000030,
		DepthTestGequal        = 0x0000000000000040,
		DepthTestGreater       = 0x0000000000000050,
		DepthTestNotequal      = 0x0000000000000060,
		DepthTestNever         = 0x0000000000000070,
		DepthTestAlways        = 0x0000000000000080,
		DepthTestShift         = 4,
		DepthTestMask          = 0x00000000000000f0,
		BlendZero              = 0x0000000000001000,
		BlendOne               = 0x0000000000002000,
		BlendSrcColor          = 0x0000000000003000,
		BlendInvSrcColor       = 0x0000000000004000,
		BlendSrcAlpha          = 0x0000000000005000,
		BlendInvSrcAlpha       = 0x0000000000006000,
		BlendDstAlpha          = 0x0000000000007000,
		BlendInvDstAlpha       = 0x0000000000008000,
		BlendDstColor          = 0x0000000000009000,
		BlendInvDstColor       = 0x000000000000a000,
		BlendSrcAlphaSat       = 0x000000000000b000,
		BlendFactor            = 0x000000000000c000,
		BlendInvFactor         = 0x000000000000d000,
		BlendShift             = 12,
		BlendMask              = 0x000000000ffff000,
		BlendEquationAdd       = 0x0000000000000000,
		BlendEquationSub       = 0x0000000010000000,
		BlendEquationRevsub    = 0x0000000020000000,
		BlendEquationMin       = 0x0000000030000000,
		BlendEquationMax       = 0x0000000040000000,
		BlendEquationShift     = 28,
		BlendEquationMask      = 0x00000003f0000000,
		CullCw                 = 0x0000001000000000,
		CullCcw                = 0x0000002000000000,
		CullShift              = 36,
		CullMask               = 0x0000003000000000,
		AlphaRefShift          = 40,
		AlphaRefMask           = 0x0000ff0000000000,
		PtTristrip             = 0x0001000000000000,
		PtLines                = 0x0002000000000000,
		PtLinestrip            = 0x0003000000000000,
		PtPoints               = 0x0004000000000000,
		PtShift                = 48,
		PtMask                 = 0x0007000000000000,
		PointSizeShift         = 52,
		PointSizeMask          = 0x00f0000000000000,
		Msaa                   = 0x0100000000000000,
		Lineaa                 = 0x0200000000000000,
		ConservativeRaster     = 0x0400000000000000,
		None                   = 0x0000000000000000,
		BlendIndependent       = 0x0000000400000000,
		BlendAlphaToCoverage   = 0x0000000800000000,
		Default                = 0x010000500000001f,
		Mask                   = 0xffffffffffffffff,
		ReservedShift          = 61,
		ReservedMask           = 0xe000000000000000,
	}
	
	[Flags]
	public enum StencilFlags : uint
	{
		FuncRefShift           = 0,
		FuncRefMask            = 0x000000ff,
		FuncRmaskShift         = 8,
		FuncRmaskMask          = 0x0000ff00,
		None                   = 0x00000000,
		Mask                   = 0xffffffff,
		Default                = 0x00000000,
		TestLess               = 0x00010000,
		TestLequal             = 0x00020000,
		TestEqual              = 0x00030000,
		TestGequal             = 0x00040000,
		TestGreater            = 0x00050000,
		TestNotequal           = 0x00060000,
		TestNever              = 0x00070000,
		TestAlways             = 0x00080000,
		TestShift              = 16,
		TestMask               = 0x000f0000,
		OpFailSZero            = 0x00000000,
		OpFailSKeep            = 0x00100000,
		OpFailSReplace         = 0x00200000,
		OpFailSIncr            = 0x00300000,
		OpFailSIncrsat         = 0x00400000,
		OpFailSDecr            = 0x00500000,
		OpFailSDecrsat         = 0x00600000,
		OpFailSInvert          = 0x00700000,
		OpFailSShift           = 20,
		OpFailSMask            = 0x00f00000,
		OpFailZZero            = 0x00000000,
		OpFailZKeep            = 0x01000000,
		OpFailZReplace         = 0x02000000,
		OpFailZIncr            = 0x03000000,
		OpFailZIncrsat         = 0x04000000,
		OpFailZDecr            = 0x05000000,
		OpFailZDecrsat         = 0x06000000,
		OpFailZInvert          = 0x07000000,
		OpFailZShift           = 24,
		OpFailZMask            = 0x0f000000,
		OpPassZZero            = 0x00000000,
		OpPassZKeep            = 0x10000000,
		OpPassZReplace         = 0x20000000,
		OpPassZIncr            = 0x30000000,
		OpPassZIncrsat         = 0x40000000,
		OpPassZDecr            = 0x50000000,
		OpPassZDecrsat         = 0x60000000,
		OpPassZInvert          = 0x70000000,
		OpPassZShift           = 28,
		OpPassZMask            = 0xf0000000,
	}
	
	[Flags]
	public enum ClearFlags : ushort
	{
		None                   = 0x0000,
		Color                  = 0x0001,
		Depth                  = 0x0002,
		Stencil                = 0x0004,
		DiscardColor0          = 0x0008,
		DiscardColor1          = 0x0010,
		DiscardColor2          = 0x0020,
		DiscardColor3          = 0x0040,
		DiscardColor4          = 0x0080,
		DiscardColor5          = 0x0100,
		DiscardColor6          = 0x0200,
		DiscardColor7          = 0x0400,
		DiscardDepth           = 0x0800,
		DiscardStencil         = 0x1000,
		DiscardColorMask       = 0x07f8,
		DiscardMask            = 0x1ff8,
	}
	
	[Flags]
	public enum DebugFlags : uint
	{
		None                   = 0x00000000,
		Wireframe              = 0x00000001,
		Ifh                    = 0x00000002,
		Stats                  = 0x00000004,
		Text                   = 0x00000008,
		Profiler               = 0x00000010,
	}
	
	[Flags]
	public enum BufferFlags : ushort
	{
		ComputeFormat8x1       = 0x0001,
		ComputeFormat8x2       = 0x0002,
		ComputeFormat8x4       = 0x0003,
		ComputeFormat16x1      = 0x0004,
		ComputeFormat16x2      = 0x0005,
		ComputeFormat16x4      = 0x0006,
		ComputeFormat32x1      = 0x0007,
		ComputeFormat32x2      = 0x0008,
		ComputeFormat32x4      = 0x0009,
		ComputeFormatShift     = 0,
		ComputeFormatMask      = 0x000f,
		ComputeTypeInt         = 0x0010,
		ComputeTypeUint        = 0x0020,
		ComputeTypeFloat       = 0x0030,
		ComputeTypeShift       = 4,
		ComputeTypeMask        = 0x0030,
		None                   = 0x0000,
		ComputeRead            = 0x0100,
		ComputeWrite           = 0x0200,
		DrawIndirect           = 0x0400,
		AllowResize            = 0x0800,
		Index32                = 0x1000,
		ComputeReadWrite       = 0x0300,
	}
	
	[Flags]
	public enum TextureFlags : ulong
	{
		None                   = 0x0000000000000000,
		MsaaSample             = 0x0000000800000000,
		Rt                     = 0x0000001000000000,
		ComputeWrite           = 0x0000100000000000,
		Srgb                   = 0x0000200000000000,
		BlitDst                = 0x0000400000000000,
		ReadBack               = 0x0000800000000000,
		RtMsaaX2               = 0x0000002000000000,
		RtMsaaX4               = 0x0000003000000000,
		RtMsaaX8               = 0x0000004000000000,
		RtMsaaX16              = 0x0000005000000000,
		RtMsaaShift            = 36,
		RtMsaaMask             = 0x0000007000000000,
		RtWriteOnly            = 0x0000008000000000,
		RtShift                = 36,
		RtMask                 = 0x000000f000000000,
	}
	
	[Flags]
	public enum SamplerFlags : uint
	{
		UMirror                = 0x00000001,
		UClamp                 = 0x00000002,
		UBorder                = 0x00000003,
		UShift                 = 0,
		UMask                  = 0x00000003,
		VMirror                = 0x00000004,
		VClamp                 = 0x00000008,
		VBorder                = 0x0000000c,
		VShift                 = 2,
		VMask                  = 0x0000000c,
		WMirror                = 0x00000010,
		WClamp                 = 0x00000020,
		WBorder                = 0x00000030,
		WShift                 = 4,
		WMask                  = 0x00000030,
		MinPoint               = 0x00000040,
		MinAnisotropic         = 0x00000080,
		MinShift               = 6,
		MinMask                = 0x000000c0,
		MagPoint               = 0x00000100,
		MagAnisotropic         = 0x00000200,
		MagShift               = 8,
		MagMask                = 0x00000300,
		MipPoint               = 0x00000400,
		MipShift               = 10,
		MipMask                = 0x00000400,
		CompareLess            = 0x00010000,
		CompareLequal          = 0x00020000,
		CompareEqual           = 0x00030000,
		CompareGequal          = 0x00040000,
		CompareGreater         = 0x00050000,
		CompareNotequal        = 0x00060000,
		CompareNever           = 0x00070000,
		CompareAlways          = 0x00080000,
		CompareShift           = 16,
		CompareMask            = 0x000f0000,
		BorderColorShift       = 24,
		BorderColorMask        = 0x0f000000,
		ReservedShift          = 28,
		ReservedMask           = 0xf0000000,
		None                   = 0x00000000,
		SampleStencil          = 0x00100000,
		Point                  = 0x00000540,
		UvwMirror              = 0x00000015,
		UvwClamp               = 0x0000002a,
		UvwBorder              = 0x0000003f,
		BitsMask               = 0x000f07ff,
	}
	
	[Flags]
	public enum ResetFlags : uint
	{
		MsaaX2                 = 0x00000010,
		MsaaX4                 = 0x00000020,
		MsaaX8                 = 0x00000030,
		MsaaX16                = 0x00000040,
		MsaaShift              = 4,
		MsaaMask               = 0x00000070,
		None                   = 0x00000000,
		Fullscreen             = 0x00000001,
		Vsync                  = 0x00000080,
		Maxanisotropy          = 0x00000100,
		Capture                = 0x00000200,
		FlushAfterRender       = 0x00002000,
		FlipAfterRender        = 0x00004000,
		SrgbBackbuffer         = 0x00008000,
		Hdr10                  = 0x00010000,
		Hidpi                  = 0x00020000,
		DepthClamp             = 0x00040000,
		Suspend                = 0x00080000,
		FullscreenShift        = 0,
		FullscreenMask         = 0x00000001,
		ReservedShift          = 31,
		ReservedMask           = 0x80000000,
	}
	
	[Flags]
	public enum CapsFlags : ulong
	{
		AlphaToCoverage        = 0x0000000000000001,
		BlendIndependent       = 0x0000000000000002,
		Compute                = 0x0000000000000004,
		ConservativeRaster     = 0x0000000000000008,
		DrawIndirect           = 0x0000000000000010,
		FragmentDepth          = 0x0000000000000020,
		FragmentOrdering       = 0x0000000000000040,
		FramebufferRw          = 0x0000000000000080,
		GraphicsDebugger       = 0x0000000000000100,
		Reserved               = 0x0000000000000200,
		Hdr10                  = 0x0000000000000400,
		Hidpi                  = 0x0000000000000800,
		Index32                = 0x0000000000001000,
		Instancing             = 0x0000000000002000,
		OcclusionQuery         = 0x0000000000004000,
		RendererMultithreaded  = 0x0000000000008000,
		SwapChain              = 0x0000000000010000,
		Texture2dArray         = 0x0000000000020000,
		Texture3d              = 0x0000000000040000,
		TextureBlit            = 0x0000000000080000,
		TextureCompareReserved = 0x0000000000100000,
		TextureCompareLequal   = 0x0000000000200000,
		TextureCubeArray       = 0x0000000000400000,
		TextureDirectAccess    = 0x0000000000800000,
		TextureReadBack        = 0x0000000001000000,
		VertexAttribHalf       = 0x0000000002000000,
		VertexAttribUint10     = 0x0000000004000000,
		VertexId               = 0x0000000008000000,
		TextureCompareAll      = 0x0000000000300000,
	}
	
	[Flags]
	public enum CapsFormatFlags : ushort
	{
		TextureNone            = 0x0000,
		Texture2d              = 0x0001,
		Texture2dSrgb          = 0x0002,
		Texture2dEmulated      = 0x0004,
		Texture3d              = 0x0008,
		Texture3dSrgb          = 0x0010,
		Texture3dEmulated      = 0x0020,
		TextureCube            = 0x0040,
		TextureCubeSrgb        = 0x0080,
		TextureCubeEmulated    = 0x0100,
		TextureVertex          = 0x0200,
		TextureImage           = 0x0400,
		TextureFramebuffer     = 0x0800,
		TextureFramebufferMsaa = 0x1000,
		TextureMsaa            = 0x2000,
		TextureMipAutogen      = 0x4000,
	}
	
	[Flags]
	public enum ResolveFlags : uint
	{
		None                   = 0x00000000,
		AutoGenMips            = 0x00000001,
	}
	
	[Flags]
	public enum PciIdFlags : ushort
	{
		None                   = 0x0000,
		SoftwareRasterizer     = 0x0001,
		Amd                    = 0x1002,
		Intel                  = 0x8086,
		Nvidia                 = 0x10de,
	}
	
	[Flags]
	public enum CubeMapFlags : uint
	{
		PositiveX              = 0x00000000,
		NegativeX              = 0x00000001,
		PositiveY              = 0x00000002,
		NegativeY              = 0x00000003,
		PositiveZ              = 0x00000004,
		NegativeZ              = 0x00000005,
	}
	
	public enum Fatal
	{
		DebugCheck,
		InvalidShader,
		UnableToInitialize,
		UnableToCreateTexture,
		DeviceLost,
	
		Count
	}
	
	public enum RendererType
	{
		Noop,
		Direct3D9,
		Direct3D11,
		Direct3D12,
		Gnm,
		Metal,
		Nvn,
		OpenGLES,
		OpenGL,
		Vulkan,
	
		Count
	}
	
	public enum Access
	{
		Read,
		Write,
		ReadWrite,
	
		Count
	}
	
	public enum Attrib
	{
		Position,
		Normal,
		Tangent,
		Bitangent,
		Color0,
		Color1,
		Color2,
		Color3,
		Indices,
		Weight,
		TexCoord0,
		TexCoord1,
		TexCoord2,
		TexCoord3,
		TexCoord4,
		TexCoord5,
		TexCoord6,
		TexCoord7,
	
		Count
	}
	
	public enum AttribType
	{
		Uint8,
		Uint10,
		Int16,
		Half,
		Float,
	
		Count
	}
	
	public enum TextureFormat
	{
		BC1,
		BC2,
		BC3,
		BC4,
		BC5,
		BC6H,
		BC7,
		ETC1,
		ETC2,
		ETC2A,
		ETC2A1,
		PTC12,
		PTC14,
		PTC12A,
		PTC14A,
		PTC22,
		PTC24,
		ATC,
		ATCE,
		ATCI,
		ASTC4x4,
		ASTC5x5,
		ASTC6x6,
		ASTC8x5,
		ASTC8x6,
		ASTC10x5,
		Unknown,
		R1,
		A8,
		R8,
		R8I,
		R8U,
		R8S,
		R16,
		R16I,
		R16U,
		R16F,
		R16S,
		R32I,
		R32U,
		R32F,
		RG8,
		RG8I,
		RG8U,
		RG8S,
		RG16,
		RG16I,
		RG16U,
		RG16F,
		RG16S,
		RG32I,
		RG32U,
		RG32F,
		RGB8,
		RGB8I,
		RGB8U,
		RGB8S,
		RGB9E5F,
		BGRA8,
		RGBA8,
		RGBA8I,
		RGBA8U,
		RGBA8S,
		RGBA16,
		RGBA16I,
		RGBA16U,
		RGBA16F,
		RGBA16S,
		RGBA32I,
		RGBA32U,
		RGBA32F,
		R5G6B5,
		RGBA4,
		RGB5A1,
		RGB10A2,
		RG11B10F,
		UnknownDepth,
		D16,
		D24,
		D24S8,
		D32,
		D16F,
		D24F,
		D32F,
		D0S8,
	
		Count
	}
	
	public enum UniformType
	{
		Sampler,
		End,
		Vec4,
		Mat3,
		Mat4,
	
		Count
	}
	
	public enum BackbufferRatio
	{
		Equal,
		Half,
		Quarter,
		Eighth,
		Sixteenth,
		Double,
	
		Count
	}
	
	public enum OcclusionQueryResult
	{
		Invisible,
		Visible,
		NoResult,
	
		Count
	}
	
	public enum Topology
	{
		TriList,
		TriStrip,
		LineList,
		LineStrip,
		PointList,
	
		Count
	}
	
	public enum TopologyConvert
	{
		TriListFlipWinding,
		TriStripFlipWinding,
		TriListToLineList,
		TriStripToTriList,
		LineStripToLineList,
	
		Count
	}
	
	public enum TopologySort
	{
		DirectionFrontToBackMin,
		DirectionFrontToBackAvg,
		DirectionFrontToBackMax,
		DirectionBackToFrontMin,
		DirectionBackToFrontAvg,
		DirectionBackToFrontMax,
		DistanceFrontToBackMin,
		DistanceFrontToBackAvg,
		DistanceFrontToBackMax,
		DistanceBackToFrontMin,
		DistanceBackToFrontAvg,
		DistanceBackToFrontMax,
	
		Count
	}
	
	public enum ViewMode
	{
		Default,
		Sequential,
		DepthAscending,
		DepthDescending,
	
		Count
	}
	
	public enum RenderFrame
	{
		NoContext,
		Render,
		Timeout,
		Exiting,
	
		Count
	}
	
	public unsafe struct Caps
	{
		public unsafe struct GPU
		{
			public ushort vendorId;
			public ushort deviceId;
		}
	
		public unsafe struct Limits
		{
			public uint maxDrawCalls;
			public uint maxBlits;
			public uint maxTextureSize;
			public uint maxTextureLayers;
			public uint maxViews;
			public uint maxFrameBuffers;
			public uint maxFBAttachments;
			public uint maxPrograms;
			public uint maxShaders;
			public uint maxTextures;
			public uint maxTextureSamplers;
			public uint maxComputeBindings;
			public uint maxVertexDecls;
			public uint maxVertexStreams;
			public uint maxIndexBuffers;
			public uint maxVertexBuffers;
			public uint maxDynamicIndexBuffers;
			public uint maxDynamicVertexBuffers;
			public uint maxUniforms;
			public uint maxOcclusionQueries;
			public uint maxEncoders;
			public uint transientVbSize;
			public uint transientIbSize;
		}
	
		public RendererType rendererType;
		public ulong supported;
		public ushort vendorId;
		public ushort deviceId;
		public byte homogeneousDepth;
		public byte originBottomLeft;
		public byte numGPUs;
		public fixed uint gpu[4];
		public Limits limits;
<<<<<<< HEAD
		public fixed ushort formats[(int)TextureFormat.Count];
=======
		public fixed ushort formats[85];
>>>>>>> a6fc055d
	}
	
	public unsafe struct InternalData
	{
		public Caps* caps;
		public void* context;
	}
	
	public unsafe struct PlatformData
	{
		public void* ndt;
		public void* nwh;
		public void* context;
		public void* backBuffer;
		public void* backBufferDS;
	}
	
	public unsafe struct Resolution
	{
		public TextureFormat format;
		public uint width;
		public uint height;
		public uint reset;
		public byte numBackBuffers;
		public byte maxFrameLatency;
	}
	
	public unsafe struct Init
	{
		public unsafe struct Limits
		{
			public ushort maxEncoders;
			public uint transientVbSize;
			public uint transientIbSize;
		}
	
		public RendererType type;
		public ushort vendorId;
		public ushort deviceId;
		public byte debug;
		public byte profile;
		public PlatformData platformData;
		public Resolution resolution;
		public Limits limits;
		public IntPtr callback;
		public IntPtr allocator;
	}
	
	public unsafe struct Memory
	{
		public byte* data;
		public uint size;
	}
	
	public unsafe struct TransientIndexBuffer
	{
		public byte* data;
		public uint size;
		public uint startIndex;
		public IndexBufferHandle handle;
	}
	
	public unsafe struct TransientVertexBuffer
	{
		public byte* data;
		public uint size;
		public uint startVertex;
		public ushort stride;
		public VertexBufferHandle handle;
		public VertexDeclHandle decl;
	}
	
	public unsafe struct InstanceDataBuffer
	{
		public byte* data;
		public uint size;
		public uint offset;
		public uint num;
		public ushort stride;
		public VertexBufferHandle handle;
	}
	
	public unsafe struct TextureInfo
	{
		public TextureFormat format;
		public uint storageSize;
		public ushort width;
		public ushort height;
		public ushort depth;
		public ushort numLayers;
		public byte numMips;
		public byte bitsPerPixel;
		public byte cubeMap;
	}
	
	public unsafe struct UniformInfo
	{
		public fixed byte name[256];
		public UniformType type;
		public ushort num;
	}
	
	public unsafe struct Attachment
	{
		public Access access;
		public TextureHandle handle;
		public ushort mip;
		public ushort layer;
		public byte resolve;
	}
	
	public unsafe struct Transform
	{
		public float* data;
		public ushort num;
	}
	
	public unsafe struct ViewStats
	{
		public fixed byte name[256];
		public ushort view;
		public long cpuTimeElapsed;
		public long gpuTimeElapsed;
	}
	
	public unsafe struct EncoderStats
	{
		public long cpuTimeBegin;
		public long cpuTimeEnd;
	}
	
	public unsafe struct Stats
	{
		public long cpuTimeFrame;
		public long cpuTimeBegin;
		public long cpuTimeEnd;
		public long cpuTimerFreq;
		public long gpuTimeBegin;
		public long gpuTimeEnd;
		public long gpuTimerFreq;
		public long waitRender;
		public long waitSubmit;
		public uint numDraw;
		public uint numCompute;
		public uint numBlit;
		public uint maxGpuLatency;
		public ushort numDynamicIndexBuffers;
		public ushort numDynamicVertexBuffers;
		public ushort numFrameBuffers;
		public ushort numIndexBuffers;
		public ushort numOcclusionQueries;
		public ushort numPrograms;
		public ushort numShaders;
		public ushort numTextures;
		public ushort numUniforms;
		public ushort numVertexBuffers;
		public ushort numVertexDecls;
		public long textureMemoryUsed;
		public long rtMemoryUsed;
		public int transientVbUsed;
		public int transientIbUsed;
<<<<<<< HEAD
		public fixed uint numPrims[(int)Topology.Count];
=======
		public fixed uint numPrims[5];
>>>>>>> a6fc055d
		public long gpuMemoryMax;
		public long gpuMemoryUsed;
		public ushort width;
		public ushort height;
		public ushort textWidth;
		public ushort textHeight;
		public ushort numViews;
		public ViewStats* viewStats;
		public byte numEncoders;
		public EncoderStats* encoderStats;
	}
	
	public unsafe struct VertexDecl
	{
		public uint hash;
		public ushort stride;
<<<<<<< HEAD
		public fixed ushort offset[(int)Attrib.Count];
		public fixed ushort attributes[(int)Attrib.Count];
=======
		public fixed ushort offset[18];
		public fixed ushort attributes[18];
>>>>>>> a6fc055d
	}
	
	public unsafe struct Encoder
	{
	}
	
	public struct DynamicIndexBufferHandle{ public ushort idx; }
	
	public struct DynamicVertexBufferHandle{ public ushort idx; }
	
	public struct FrameBufferHandle{ public ushort idx; }
	
	public struct IndexBufferHandle{ public ushort idx; }
	
	public struct IndirectBufferHandle{ public ushort idx; }
	
	public struct OcclusionQueryHandle{ public ushort idx; }
	
	public struct ProgramHandle{ public ushort idx; }
	
	public struct ShaderHandle{ public ushort idx; }
	
	public struct TextureHandle{ public ushort idx; }
	
	public struct UniformHandle{ public ushort idx; }
	
	public struct VertexBufferHandle{ public ushort idx; }
	
	public struct VertexDeclHandle{ public ushort idx; }
	

	/// <summary>
	/// Init attachment.
	/// </summary>
	///
	/// <param name="_handle">Render target texture handle.</param>
	/// <param name="_access">Access. See `Access::Enum`.</param>
	/// <param name="_layer">Cubemap side or depth layer/slice.</param>
	/// <param name="_mip">Mip level.</param>
	/// <param name="_resolve">Resolve flags. See: `BGFX_RESOLVE_*`</param>
	///
	[DllImport(DllName, EntryPoint="bgfx_attachment_init", CallingConvention = CallingConvention.Cdecl)]
	public static extern unsafe void attachment_init(Attachment* _this, TextureHandle _handle, Access _access, ushort _layer, ushort _mip, byte _resolve);
	
	/// <summary>
	/// Start VertexDecl.
	/// </summary>
	///
	[DllImport(DllName, EntryPoint="bgfx_vertex_decl_begin", CallingConvention = CallingConvention.Cdecl)]
	public static extern unsafe VertexDecl* vertex_decl_begin(VertexDecl* _this, RendererType _rendererType);
	
	/// <summary>
	/// Add attribute to VertexDecl.
	/// @remarks Must be called between begin/end.
	/// </summary>
	///
	/// <param name="_attrib">Attribute semantics. See: `bgfx::Attrib`</param>
	/// <param name="_num">Number of elements 1, 2, 3 or 4.</param>
	/// <param name="_type">Element type.</param>
	/// <param name="_normalized">When using fixed point AttribType (f.e. Uint8) value will be normalized for vertex shader usage. When normalized is set to true, AttribType::Uint8 value in range 0-255 will be in range 0.0-1.0 in vertex shader.</param>
	/// <param name="_asInt">Packaging rule for vertexPack, vertexUnpack, and vertexConvert for AttribType::Uint8 and AttribType::Int16. Unpacking code must be implemented inside vertex shader.</param>
	///
	[DllImport(DllName, EntryPoint="bgfx_vertex_decl_add", CallingConvention = CallingConvention.Cdecl)]
	public static extern unsafe VertexDecl* vertex_decl_add(VertexDecl* _this, Attrib _attrib, byte _num, AttribType _type, byte _normalized, byte _asInt);
	
	/// <summary>
	/// Decode attribute.
	/// </summary>
	///
	/// <param name="_attrib">Attribute semantics. See: `bgfx::Attrib`</param>
	/// <param name="_num">Number of elements.</param>
	/// <param name="_type">Element type.</param>
	/// <param name="_normalized">Attribute is normalized.</param>
	/// <param name="_asInt">Attribute is packed as int.</param>
	///
	[DllImport(DllName, EntryPoint="bgfx_vertex_decl_decode", CallingConvention = CallingConvention.Cdecl)]
	public static extern unsafe void vertex_decl_decode(VertexDecl* _this, Attrib _attrib, byte * _num, AttribType* _type, byte * _normalized, byte * _asInt);
	
	/// <summary>
	/// Returns true if VertexDecl contains attribute.
	/// </summary>
	///
	/// <param name="_attrib">Attribute semantics. See: `bgfx::Attrib`</param>
	///
	[DllImport(DllName, EntryPoint="bgfx_vertex_decl_has", CallingConvention = CallingConvention.Cdecl)]
	[return: MarshalAs(UnmanagedType.I1)]
	public static extern unsafe byte vertex_decl_has(VertexDecl* _this, Attrib _attrib);
	
	/// <summary>
	/// Skip `_num` bytes in vertex stream.
	/// </summary>
	///
	[DllImport(DllName, EntryPoint="bgfx_vertex_decl_skip", CallingConvention = CallingConvention.Cdecl)]
	public static extern unsafe VertexDecl* vertex_decl_skip(VertexDecl* _this, byte _num);
	
	/// <summary>
	/// End VertexDecl.
	/// </summary>
	///
	[DllImport(DllName, EntryPoint="bgfx_vertex_decl_end", CallingConvention = CallingConvention.Cdecl)]
	public static extern unsafe void vertex_decl_end(VertexDecl* _this);
	
	/// <summary>
	/// Pack vertex attribute into vertex stream format.
	/// </summary>
	///
	/// <param name="_input">Value to be packed into vertex stream.</param>
	/// <param name="_inputNormalized">`true` if input value is already normalized.</param>
	/// <param name="_attr">Attribute to pack.</param>
	/// <param name="_decl">Vertex stream declaration.</param>
	/// <param name="_data">Destination vertex stream where data will be packed.</param>
	/// <param name="_index">Vertex index that will be modified.</param>
	///
	[DllImport(DllName, EntryPoint="bgfx_vertex_pack", CallingConvention = CallingConvention.Cdecl)]
	public static extern unsafe void vertex_pack(float _input, byte _inputNormalized, Attrib _attr, VertexDecl* _decl, void* _data, uint _index);
	
	/// <summary>
	/// Unpack vertex attribute from vertex stream format.
	/// </summary>
	///
	/// <param name="_output">Result of unpacking.</param>
	/// <param name="_attr">Attribute to unpack.</param>
	/// <param name="_decl">Vertex stream declaration.</param>
	/// <param name="_data">Source vertex stream from where data will be unpacked.</param>
	/// <param name="_index">Vertex index that will be unpacked.</param>
	///
	[DllImport(DllName, EntryPoint="bgfx_vertex_unpack", CallingConvention = CallingConvention.Cdecl)]
	public static extern unsafe void vertex_unpack(float _output, Attrib _attr, VertexDecl* _decl, void* _data, uint _index);
	
	/// <summary>
	/// Converts vertex stream data from one vertex stream format to another.
	/// </summary>
	///
	/// <param name="_dstDecl">Destination vertex stream declaration.</param>
	/// <param name="_dstData">Destination vertex stream.</param>
	/// <param name="_srcDecl">Source vertex stream declaration.</param>
	/// <param name="_srcData">Source vertex stream data.</param>
	/// <param name="_num">Number of vertices to convert from source to destination.</param>
	///
	[DllImport(DllName, EntryPoint="bgfx_vertex_convert", CallingConvention = CallingConvention.Cdecl)]
	public static extern unsafe void vertex_convert(VertexDecl* _dstDecl, void* _dstData, VertexDecl* _srcDecl, void* _srcData, uint _num);
	
	/// <summary>
	/// Weld vertices.
	/// </summary>
	///
	/// <param name="_output">Welded vertices remapping table. The size of buffer must be the same as number of vertices.</param>
	/// <param name="_decl">Vertex stream declaration.</param>
	/// <param name="_data">Vertex stream.</param>
	/// <param name="_num">Number of vertices in vertex stream.</param>
	/// <param name="_epsilon">Error tolerance for vertex position comparison.</param>
	///
	[DllImport(DllName, EntryPoint="bgfx_weld_vertices", CallingConvention = CallingConvention.Cdecl)]
	public static extern unsafe ushort weld_vertices(ushort* _output, VertexDecl* _decl, void* _data, ushort _num, float _epsilon);
	
	/// <summary>
	/// Convert index buffer for use with different primitive topologies.
	/// </summary>
	///
	/// <param name="_conversion">Conversion type, see `TopologyConvert::Enum`.</param>
	/// <param name="_dst">Destination index buffer. If this argument is NULL function will return number of indices after conversion.</param>
	/// <param name="_dstSize">Destination index buffer in bytes. It must be large enough to contain output indices. If destination size is insufficient index buffer will be truncated.</param>
	/// <param name="_indices">Source indices.</param>
	/// <param name="_numIndices">Number of input indices.</param>
	/// <param name="_index32">Set to `true` if input indices are 32-bit.</param>
	///
	[DllImport(DllName, EntryPoint="bgfx_topology_convert", CallingConvention = CallingConvention.Cdecl)]
	public static extern unsafe uint topology_convert(TopologyConvert _conversion, void* _dst, uint _dstSize, void* _indices, uint _numIndices, byte _index32);
	
	/// <summary>
	/// Sort indices.
	/// </summary>
	///
	/// <param name="_sort">Sort order, see `TopologySort::Enum`.</param>
	/// <param name="_dst">Destination index buffer.</param>
	/// <param name="_dstSize">Destination index buffer in bytes. It must be large enough to contain output indices. If destination size is insufficient index buffer will be truncated.</param>
	/// <param name="_dir">Direction (vector must be normalized).</param>
	/// <param name="_pos">Position.</param>
	/// <param name="_vertices">Pointer to first vertex represented as float x, y, z. Must contain at least number of vertices referencende by index buffer.</param>
	/// <param name="_stride">Vertex stride.</param>
	/// <param name="_indices">Source indices.</param>
	/// <param name="_numIndices">Number of input indices.</param>
	/// <param name="_index32">Set to `true` if input indices are 32-bit.</param>
	///
	[DllImport(DllName, EntryPoint="bgfx_topology_sort_tri_list", CallingConvention = CallingConvention.Cdecl)]
	public static extern unsafe void topology_sort_tri_list(TopologySort _sort, void* _dst, uint _dstSize, float _dir, float _pos, void* _vertices, uint _stride, void* _indices, uint _numIndices, byte _index32);
	
	/// <summary>
	/// Returns supported backend API renderers.
	/// </summary>
	///
	/// <param name="_max">Maximum number of elements in _enum array.</param>
	/// <param name="_enum">Array where supported renderers will be written.</param>
	///
	[DllImport(DllName, EntryPoint="bgfx_get_supported_renderers", CallingConvention = CallingConvention.Cdecl)]
	public static extern unsafe byte get_supported_renderers(byte _max, RendererType* _enum);
	
	/// <summary>
	/// Returns name of renderer.
	/// </summary>
	///
	/// <param name="_type">Renderer backend type. See: `bgfx::RendererType`</param>
	///
	[DllImport(DllName, EntryPoint="bgfx_get_renderer_name", CallingConvention = CallingConvention.Cdecl)]
	public static extern unsafe IntPtr get_renderer_name(RendererType _type);
	
	[DllImport(DllName, EntryPoint="bgfx_init_ctor", CallingConvention = CallingConvention.Cdecl)]
	public static extern unsafe void init_ctor(Init* _init);
	
	/// <summary>
	/// Initialize bgfx library.
	/// </summary>
	///
	/// <param name="_init">Initialization parameters. See: `bgfx::Init` for more info.</param>
	///
	[DllImport(DllName, EntryPoint="bgfx_init", CallingConvention = CallingConvention.Cdecl)]
	[return: MarshalAs(UnmanagedType.I1)]
	public static extern unsafe byte init(Init* _init);
	
	/// <summary>
	/// Shutdown bgfx library.
	/// </summary>
	///
	[DllImport(DllName, EntryPoint="bgfx_shutdown", CallingConvention = CallingConvention.Cdecl)]
	public static extern unsafe void shutdown();
	
	/// <summary>
	/// Reset graphic settings and back-buffer size.
	/// @attention This call doesn't actually change window size, it just
	///   resizes back-buffer. Windowing code has to change window size.
	/// </summary>
	///
	/// <param name="_width">Back-buffer width.</param>
	/// <param name="_height">Back-buffer height.</param>
	/// <param name="_flags">See: `BGFX_RESET_*` for more info.   - `BGFX_RESET_NONE` - No reset flags.   - `BGFX_RESET_FULLSCREEN` - Not supported yet.   - `BGFX_RESET_MSAA_X[2/4/8/16]` - Enable 2, 4, 8 or 16 x MSAA.   - `BGFX_RESET_VSYNC` - Enable V-Sync.   - `BGFX_RESET_MAXANISOTROPY` - Turn on/off max anisotropy.   - `BGFX_RESET_CAPTURE` - Begin screen capture.   - `BGFX_RESET_FLUSH_AFTER_RENDER` - Flush rendering after submitting to GPU.   - `BGFX_RESET_FLIP_AFTER_RENDER` - This flag  specifies where flip     occurs. Default behavior is that flip occurs before rendering new     frame. This flag only has effect when `BGFX_CONFIG_MULTITHREADED=0`.   - `BGFX_RESET_SRGB_BACKBUFFER` - Enable sRGB backbuffer.</param>
	/// <param name="_format">Texture format. See: `TextureFormat::Enum`.</param>
	///
	[DllImport(DllName, EntryPoint="bgfx_reset", CallingConvention = CallingConvention.Cdecl)]
	public static extern unsafe void reset(uint _width, uint _height, uint _flags, TextureFormat _format);
	
	/// <summary>
	/// Advance to next frame. When using multithreaded renderer, this call
	/// just swaps internal buffers, kicks render thread, and returns. In
	/// singlethreaded renderer this call does frame rendering.
	/// </summary>
	///
	/// <param name="_capture">Capture frame with graphics debugger.</param>
	///
	[DllImport(DllName, EntryPoint="bgfx_frame", CallingConvention = CallingConvention.Cdecl)]
	public static extern unsafe uint frame(byte _capture);
	
	/// <summary>
	/// Returns current renderer backend API type.
	/// @remarks
	///   Library must be initialized.
	/// </summary>
	///
	[DllImport(DllName, EntryPoint="bgfx_get_renderer_type", CallingConvention = CallingConvention.Cdecl)]
	public static extern unsafe RendererType get_renderer_type();
	
	/// <summary>
	/// Returns renderer capabilities.
	/// @remarks
	///   Library must be initialized.
	/// </summary>
	///
	[DllImport(DllName, EntryPoint="bgfx_get_caps", CallingConvention = CallingConvention.Cdecl)]
	public static extern unsafe Caps* get_caps();
	
	/// <summary>
	/// Returns performance counters.
	/// @attention Pointer returned is valid until `bgfx::frame` is called.
	/// </summary>
	///
	[DllImport(DllName, EntryPoint="bgfx_get_stats", CallingConvention = CallingConvention.Cdecl)]
	public static extern unsafe Stats* get_stats();
	
	/// <summary>
	/// Allocate buffer to pass to bgfx calls. Data will be freed inside bgfx.
	/// </summary>
	///
	/// <param name="_size">Size to allocate.</param>
	///
	[DllImport(DllName, EntryPoint="bgfx_alloc", CallingConvention = CallingConvention.Cdecl)]
	public static extern unsafe Memory* alloc(uint _size);
	
	/// <summary>
	/// Allocate buffer and copy data into it. Data will be freed inside bgfx.
	/// </summary>
	///
	/// <param name="_data">Pointer to data to be copied.</param>
	/// <param name="_size">Size of data to be copied.</param>
	///
	[DllImport(DllName, EntryPoint="bgfx_copy", CallingConvention = CallingConvention.Cdecl)]
	public static extern unsafe Memory* copy(void* _data, uint _size);
	
	/// <summary>
	/// Make reference to data to pass to bgfx. Unlike `bgfx::alloc`, this call
	/// doesn't allocate memory for data. It just copies the _data pointer. You
	/// can pass `ReleaseFn` function pointer to release this memory after it's
	/// consumed, otherwise you must make sure _data is available for at least 2
	/// `bgfx::frame` calls. `ReleaseFn` function must be able to be called
	/// from any thread.
	/// @attention Data passed must be available for at least 2 `bgfx::frame` calls.
	/// </summary>
	///
	/// <param name="_data">Pointer to data.</param>
	/// <param name="_size">Size of data.</param>
	///
	[DllImport(DllName, EntryPoint="bgfx_make_ref", CallingConvention = CallingConvention.Cdecl)]
	public static extern unsafe Memory* make_ref(void* _data, uint _size);
	
	/// <summary>
	/// Make reference to data to pass to bgfx. Unlike `bgfx::alloc`, this call
	/// doesn't allocate memory for data. It just copies the _data pointer. You
	/// can pass `ReleaseFn` function pointer to release this memory after it's
	/// consumed, otherwise you must make sure _data is available for at least 2
	/// `bgfx::frame` calls. `ReleaseFn` function must be able to be called
	/// from any thread.
	/// @attention Data passed must be available for at least 2 `bgfx::frame` calls.
	/// </summary>
	///
	/// <param name="_data">Pointer to data.</param>
	/// <param name="_size">Size of data.</param>
	/// <param name="_releaseFn">Callback function to release memory after use.</param>
	/// <param name="_userData">User data to be passed to callback function.</param>
	///
	[DllImport(DllName, EntryPoint="bgfx_make_ref_release", CallingConvention = CallingConvention.Cdecl)]
	public static extern unsafe Memory* make_ref_release(void* _data, uint _size, IntPtr _releaseFn, void* _userData);
	
	/// <summary>
	/// Set debug flags.
	/// </summary>
	///
	/// <param name="_debug">Available flags:   - `BGFX_DEBUG_IFH` - Infinitely fast hardware. When this flag is set     all rendering calls will be skipped. This is useful when profiling     to quickly assess potential bottlenecks between CPU and GPU.   - `BGFX_DEBUG_PROFILER` - Enable profiler.   - `BGFX_DEBUG_STATS` - Display internal statistics.   - `BGFX_DEBUG_TEXT` - Display debug text.   - `BGFX_DEBUG_WIREFRAME` - Wireframe rendering. All rendering     primitives will be rendered as lines.</param>
	///
	[DllImport(DllName, EntryPoint="bgfx_set_debug", CallingConvention = CallingConvention.Cdecl)]
	public static extern unsafe void set_debug(uint _debug);
	
	/// <summary>
	/// Clear internal debug text buffer.
	/// </summary>
	///
	/// <param name="_attr">Background color.</param>
	/// <param name="_small">Default 8x16 or 8x8 font.</param>
	///
	[DllImport(DllName, EntryPoint="bgfx_dbg_text_clear", CallingConvention = CallingConvention.Cdecl)]
	public static extern unsafe void dbg_text_clear(byte _attr, byte _small);
	
	/// <summary>
	/// Print formatted data to internal debug text character-buffer (VGA-compatible text mode).
	/// </summary>
	///
	/// <param name="_x">Position x from the left corner of the window.</param>
	/// <param name="_y">Position y from the top corner of the window.</param>
	/// <param name="_attr">Color palette. Where top 4-bits represent index of background, and bottom 4-bits represent foreground color from standard VGA text palette (ANSI escape codes).</param>
	/// <param name="_format">`printf` style format.</param>
	///
	[DllImport(DllName, EntryPoint="bgfx_dbg_text_printf", CallingConvention = CallingConvention.Cdecl)]
	public static extern unsafe void dbg_text_printf(ushort _x, ushort _y, byte _attr, [MarshalAs(UnmanagedType.LPStr)] string _format, [MarshalAs(UnmanagedType.LPStr)] string args );
	
	/// <summary>
	/// Print formatted data from variable argument list to internal debug text character-buffer (VGA-compatible text mode).
	/// </summary>
	///
	/// <param name="_x">Position x from the left corner of the window.</param>
	/// <param name="_y">Position y from the top corner of the window.</param>
	/// <param name="_attr">Color palette. Where top 4-bits represent index of background, and bottom 4-bits represent foreground color from standard VGA text palette (ANSI escape codes).</param>
	/// <param name="_format">`printf` style format.</param>
	/// <param name="_argList">Variable arguments list for format string.</param>
	///
	[DllImport(DllName, EntryPoint="bgfx_dbg_text_vprintf", CallingConvention = CallingConvention.Cdecl)]
	public static extern unsafe void dbg_text_vprintf(ushort _x, ushort _y, byte _attr, [MarshalAs(UnmanagedType.LPStr)] string _format, IntPtr _argList);
	
	/// <summary>
	/// Draw image into internal debug text buffer.
	/// </summary>
	///
	/// <param name="_x">Position x from the left corner of the window.</param>
	/// <param name="_y">Position y from the top corner of the window.</param>
	/// <param name="_width">Image width.</param>
	/// <param name="_height">Image height.</param>
	/// <param name="_data">Raw image data (character/attribute raw encoding).</param>
	/// <param name="_pitch">Image pitch in bytes.</param>
	///
	[DllImport(DllName, EntryPoint="bgfx_dbg_text_image", CallingConvention = CallingConvention.Cdecl)]
	public static extern unsafe void dbg_text_image(ushort _x, ushort _y, ushort _width, ushort _height, void* _data, ushort _pitch);
	
	/// <summary>
	/// Create static index buffer.
	/// </summary>
	///
	/// <param name="_mem">Index buffer data.</param>
	/// <param name="_flags">Buffer creation flags.   - `BGFX_BUFFER_NONE` - No flags.   - `BGFX_BUFFER_COMPUTE_READ` - Buffer will be read from by compute shader.   - `BGFX_BUFFER_COMPUTE_WRITE` - Buffer will be written into by compute shader. When buffer       is created with `BGFX_BUFFER_COMPUTE_WRITE` flag it cannot be updated from CPU.   - `BGFX_BUFFER_COMPUTE_READ_WRITE` - Buffer will be used for read/write by compute shader.   - `BGFX_BUFFER_ALLOW_RESIZE` - Buffer will resize on buffer update if a different amount of       data is passed. If this flag is not specified, and more data is passed on update, the buffer       will be trimmed to fit the existing buffer size. This flag has effect only on dynamic       buffers.   - `BGFX_BUFFER_INDEX32` - Buffer is using 32-bit indices. This flag has effect only on       index buffers.</param>
	///
	[DllImport(DllName, EntryPoint="bgfx_create_index_buffer", CallingConvention = CallingConvention.Cdecl)]
	public static extern unsafe IndexBufferHandle create_index_buffer(Memory* _mem, ushort _flags);
	
	/// <summary>
	/// Set static index buffer debug name.
	/// </summary>
	///
	/// <param name="_handle">Static index buffer handle.</param>
	/// <param name="_name">Static index buffer name.</param>
	/// <param name="_len">Static index buffer name length (if length is INT32_MAX, it's expected that _name is zero terminated string.</param>
	///
	[DllImport(DllName, EntryPoint="bgfx_set_index_buffer_name", CallingConvention = CallingConvention.Cdecl)]
	public static extern unsafe void set_index_buffer_name(IndexBufferHandle _handle, [MarshalAs(UnmanagedType.LPStr)] string _name, int _len);
	
	/// <summary>
	/// Destroy static index buffer.
	/// </summary>
	///
	/// <param name="_handle">Static index buffer handle.</param>
	///
	[DllImport(DllName, EntryPoint="bgfx_destroy_index_buffer", CallingConvention = CallingConvention.Cdecl)]
	public static extern unsafe void destroy_index_buffer(IndexBufferHandle _handle);
	
	/// <summary>
	/// Create vertex declaration.
	/// </summary>
	///
	/// <param name="_decl">Vertex declaration.</param>
	///
	[DllImport(DllName, EntryPoint="bgfx_create_vertex_decl", CallingConvention = CallingConvention.Cdecl)]
	public static extern unsafe VertexDeclHandle create_vertex_decl(VertexDecl* _decl);
	
	/// <summary>
	/// Destroy vertex declaration.
	/// </summary>
	///
	/// <param name="_handle">Vertex declaration handle.</param>
	///
	[DllImport(DllName, EntryPoint="bgfx_destroy_vertex_decl", CallingConvention = CallingConvention.Cdecl)]
	public static extern unsafe void destroy_vertex_decl(VertexDeclHandle _handle);
	
	/// <summary>
	/// Create static vertex buffer.
	/// </summary>
	///
	/// <param name="_mem">Vertex buffer data.</param>
	/// <param name="_decl">Vertex declaration.</param>
	/// <param name="_flags">Buffer creation flags.  - `BGFX_BUFFER_NONE` - No flags.  - `BGFX_BUFFER_COMPUTE_READ` - Buffer will be read from by compute shader.  - `BGFX_BUFFER_COMPUTE_WRITE` - Buffer will be written into by compute shader. When buffer      is created with `BGFX_BUFFER_COMPUTE_WRITE` flag it cannot be updated from CPU.  - `BGFX_BUFFER_COMPUTE_READ_WRITE` - Buffer will be used for read/write by compute shader.  - `BGFX_BUFFER_ALLOW_RESIZE` - Buffer will resize on buffer update if a different amount of      data is passed. If this flag is not specified, and more data is passed on update, the buffer      will be trimmed to fit the existing buffer size. This flag has effect only on dynamic buffers.  - `BGFX_BUFFER_INDEX32` - Buffer is using 32-bit indices. This flag has effect only on index buffers.</param>
	///
	[DllImport(DllName, EntryPoint="bgfx_create_vertex_buffer", CallingConvention = CallingConvention.Cdecl)]
	public static extern unsafe VertexBufferHandle create_vertex_buffer(Memory* _mem, VertexDecl* _decl, ushort _flags);
	
	/// <summary>
	/// Set static vertex buffer debug name.
	/// </summary>
	///
	/// <param name="_handle">Static vertex buffer handle.</param>
	/// <param name="_name">Static vertex buffer name.</param>
	/// <param name="_len">Static vertex buffer name length (if length is INT32_MAX, it's expected that _name is zero terminated string.</param>
	///
	[DllImport(DllName, EntryPoint="bgfx_set_vertex_buffer_name", CallingConvention = CallingConvention.Cdecl)]
	public static extern unsafe void set_vertex_buffer_name(VertexBufferHandle _handle, [MarshalAs(UnmanagedType.LPStr)] string _name, int _len);
	
	/// <summary>
	/// Destroy static vertex buffer.
	/// </summary>
	///
	/// <param name="_handle">Static vertex buffer handle.</param>
	///
	[DllImport(DllName, EntryPoint="bgfx_destroy_vertex_buffer", CallingConvention = CallingConvention.Cdecl)]
	public static extern unsafe void destroy_vertex_buffer(VertexBufferHandle _handle);
	
	/// <summary>
	/// Create empty dynamic index buffer.
	/// </summary>
	///
	/// <param name="_num">Number of indices.</param>
	/// <param name="_flags">Buffer creation flags.   - `BGFX_BUFFER_NONE` - No flags.   - `BGFX_BUFFER_COMPUTE_READ` - Buffer will be read from by compute shader.   - `BGFX_BUFFER_COMPUTE_WRITE` - Buffer will be written into by compute shader. When buffer       is created with `BGFX_BUFFER_COMPUTE_WRITE` flag it cannot be updated from CPU.   - `BGFX_BUFFER_COMPUTE_READ_WRITE` - Buffer will be used for read/write by compute shader.   - `BGFX_BUFFER_ALLOW_RESIZE` - Buffer will resize on buffer update if a different amount of       data is passed. If this flag is not specified, and more data is passed on update, the buffer       will be trimmed to fit the existing buffer size. This flag has effect only on dynamic       buffers.   - `BGFX_BUFFER_INDEX32` - Buffer is using 32-bit indices. This flag has effect only on       index buffers.</param>
	///
	[DllImport(DllName, EntryPoint="bgfx_create_dynamic_index_buffer", CallingConvention = CallingConvention.Cdecl)]
	public static extern unsafe DynamicIndexBufferHandle create_dynamic_index_buffer(uint _num, ushort _flags);
	
	/// <summary>
	/// Create dynamic index buffer and initialized it.
	/// </summary>
	///
	/// <param name="_mem">Index buffer data.</param>
	/// <param name="_flags">Buffer creation flags.   - `BGFX_BUFFER_NONE` - No flags.   - `BGFX_BUFFER_COMPUTE_READ` - Buffer will be read from by compute shader.   - `BGFX_BUFFER_COMPUTE_WRITE` - Buffer will be written into by compute shader. When buffer       is created with `BGFX_BUFFER_COMPUTE_WRITE` flag it cannot be updated from CPU.   - `BGFX_BUFFER_COMPUTE_READ_WRITE` - Buffer will be used for read/write by compute shader.   - `BGFX_BUFFER_ALLOW_RESIZE` - Buffer will resize on buffer update if a different amount of       data is passed. If this flag is not specified, and more data is passed on update, the buffer       will be trimmed to fit the existing buffer size. This flag has effect only on dynamic       buffers.   - `BGFX_BUFFER_INDEX32` - Buffer is using 32-bit indices. This flag has effect only on       index buffers.</param>
	///
	[DllImport(DllName, EntryPoint="bgfx_create_dynamic_index_buffer_mem", CallingConvention = CallingConvention.Cdecl)]
	public static extern unsafe DynamicIndexBufferHandle create_dynamic_index_buffer_mem(Memory* _mem, ushort _flags);
	
	/// <summary>
	/// Update dynamic index buffer.
	/// </summary>
	///
	/// <param name="_handle">Dynamic index buffer handle.</param>
	/// <param name="_startIndex">Start index.</param>
	/// <param name="_mem">Index buffer data.</param>
	///
	[DllImport(DllName, EntryPoint="bgfx_update_dynamic_index_buffer", CallingConvention = CallingConvention.Cdecl)]
	public static extern unsafe void update_dynamic_index_buffer(DynamicIndexBufferHandle _handle, uint _startIndex, Memory* _mem);
	
	/// <summary>
	/// Destroy dynamic index buffer.
	/// </summary>
	///
	/// <param name="_handle">Dynamic index buffer handle.</param>
	///
	[DllImport(DllName, EntryPoint="bgfx_destroy_dynamic_index_buffer", CallingConvention = CallingConvention.Cdecl)]
	public static extern unsafe void destroy_dynamic_index_buffer(DynamicIndexBufferHandle _handle);
	
	/// <summary>
	/// Create empty dynamic vertex buffer.
	/// </summary>
	///
	/// <param name="_num">Number of vertices.</param>
	/// <param name="_decl">Vertex declaration.</param>
	/// <param name="_flags">Buffer creation flags.   - `BGFX_BUFFER_NONE` - No flags.   - `BGFX_BUFFER_COMPUTE_READ` - Buffer will be read from by compute shader.   - `BGFX_BUFFER_COMPUTE_WRITE` - Buffer will be written into by compute shader. When buffer       is created with `BGFX_BUFFER_COMPUTE_WRITE` flag it cannot be updated from CPU.   - `BGFX_BUFFER_COMPUTE_READ_WRITE` - Buffer will be used for read/write by compute shader.   - `BGFX_BUFFER_ALLOW_RESIZE` - Buffer will resize on buffer update if a different amount of       data is passed. If this flag is not specified, and more data is passed on update, the buffer       will be trimmed to fit the existing buffer size. This flag has effect only on dynamic       buffers.   - `BGFX_BUFFER_INDEX32` - Buffer is using 32-bit indices. This flag has effect only on       index buffers.</param>
	///
	[DllImport(DllName, EntryPoint="bgfx_create_dynamic_vertex_buffer", CallingConvention = CallingConvention.Cdecl)]
	public static extern unsafe DynamicVertexBufferHandle create_dynamic_vertex_buffer(uint _num, VertexDecl* _decl, ushort _flags);
	
	/// <summary>
	/// Create dynamic vertex buffer and initialize it.
	/// </summary>
	///
	/// <param name="_mem">Vertex buffer data.</param>
	/// <param name="_decl">Vertex declaration.</param>
	/// <param name="_flags">Buffer creation flags.   - `BGFX_BUFFER_NONE` - No flags.   - `BGFX_BUFFER_COMPUTE_READ` - Buffer will be read from by compute shader.   - `BGFX_BUFFER_COMPUTE_WRITE` - Buffer will be written into by compute shader. When buffer       is created with `BGFX_BUFFER_COMPUTE_WRITE` flag it cannot be updated from CPU.   - `BGFX_BUFFER_COMPUTE_READ_WRITE` - Buffer will be used for read/write by compute shader.   - `BGFX_BUFFER_ALLOW_RESIZE` - Buffer will resize on buffer update if a different amount of       data is passed. If this flag is not specified, and more data is passed on update, the buffer       will be trimmed to fit the existing buffer size. This flag has effect only on dynamic       buffers.   - `BGFX_BUFFER_INDEX32` - Buffer is using 32-bit indices. This flag has effect only on       index buffers.</param>
	///
	[DllImport(DllName, EntryPoint="bgfx_create_dynamic_vertex_buffer_mem", CallingConvention = CallingConvention.Cdecl)]
	public static extern unsafe DynamicVertexBufferHandle create_dynamic_vertex_buffer_mem(Memory* _mem, VertexDecl* _decl, ushort _flags);
	
	/// <summary>
	/// Update dynamic vertex buffer.
	/// </summary>
	///
	/// <param name="_handle">Dynamic vertex buffer handle.</param>
	/// <param name="_startVertex">Start vertex.</param>
	/// <param name="_mem">Vertex buffer data.</param>
	///
	[DllImport(DllName, EntryPoint="bgfx_update_dynamic_vertex_buffer", CallingConvention = CallingConvention.Cdecl)]
	public static extern unsafe void update_dynamic_vertex_buffer(DynamicVertexBufferHandle _handle, uint _startVertex, Memory* _mem);
	
	/// <summary>
	/// Destroy dynamic vertex buffer.
	/// </summary>
	///
	/// <param name="_handle">Dynamic vertex buffer handle.</param>
	///
	[DllImport(DllName, EntryPoint="bgfx_destroy_dynamic_vertex_buffer", CallingConvention = CallingConvention.Cdecl)]
	public static extern unsafe void destroy_dynamic_vertex_buffer(DynamicVertexBufferHandle _handle);
	
	/// <summary>
	/// Returns number of requested or maximum available indices.
	/// </summary>
	///
	/// <param name="_num">Number of required indices.</param>
	///
	[DllImport(DllName, EntryPoint="bgfx_get_avail_transient_index_buffer", CallingConvention = CallingConvention.Cdecl)]
	public static extern unsafe uint get_avail_transient_index_buffer(uint _num);
	
	/// <summary>
	/// Returns number of requested or maximum available vertices.
	/// </summary>
	///
	/// <param name="_num">Number of required vertices.</param>
	/// <param name="_decl">Vertex declaration.</param>
	///
	[DllImport(DllName, EntryPoint="bgfx_get_avail_transient_vertex_buffer", CallingConvention = CallingConvention.Cdecl)]
	public static extern unsafe uint get_avail_transient_vertex_buffer(uint _num, VertexDecl* _decl);
	
	/// <summary>
	/// Returns number of requested or maximum available instance buffer slots.
	/// </summary>
	///
	/// <param name="_num">Number of required instances.</param>
	/// <param name="_stride">Stride per instance.</param>
	///
	[DllImport(DllName, EntryPoint="bgfx_get_avail_instance_data_buffer", CallingConvention = CallingConvention.Cdecl)]
	public static extern unsafe uint get_avail_instance_data_buffer(uint _num, ushort _stride);
	
	/// <summary>
	/// Allocate transient index buffer.
	/// @remarks
	///   Only 16-bit index buffer is supported.
	/// </summary>
	///
	/// <param name="_tib">TransientIndexBuffer structure is filled and is valid for the duration of frame, and it can be reused for multiple draw calls.</param>
	/// <param name="_num">Number of indices to allocate.</param>
	///
	[DllImport(DllName, EntryPoint="bgfx_alloc_transient_index_buffer", CallingConvention = CallingConvention.Cdecl)]
	public static extern unsafe void alloc_transient_index_buffer(TransientIndexBuffer* _tib, uint _num);
	
	/// <summary>
	/// Allocate transient vertex buffer.
	/// </summary>
	///
	/// <param name="_tvb">TransientVertexBuffer structure is filled and is valid for the duration of frame, and it can be reused for multiple draw calls.</param>
	/// <param name="_num">Number of vertices to allocate.</param>
	/// <param name="_decl">Vertex declaration.</param>
	///
	[DllImport(DllName, EntryPoint="bgfx_alloc_transient_vertex_buffer", CallingConvention = CallingConvention.Cdecl)]
	public static extern unsafe void alloc_transient_vertex_buffer(TransientVertexBuffer* _tvb, uint _num, VertexDecl* _decl);
	
	/// <summary>
	/// Check for required space and allocate transient vertex and index
	/// buffers. If both space requirements are satisfied function returns
	/// true.
	/// @remarks
	///   Only 16-bit index buffer is supported.
	/// </summary>
	///
	/// <param name="_tvb">TransientVertexBuffer structure is filled and is valid for the duration of frame, and it can be reused for multiple draw calls.</param>
	/// <param name="_decl">Number of vertices to allocate.</param>
	/// <param name="_numVertices">Vertex declaration.</param>
	/// <param name="_tib">TransientIndexBuffer structure is filled and is valid for the duration of frame, and it can be reused for multiple draw calls.</param>
	/// <param name="_numIndices">Number of indices to allocate.</param>
	///
	[DllImport(DllName, EntryPoint="bgfx_alloc_transient_buffers", CallingConvention = CallingConvention.Cdecl)]
	[return: MarshalAs(UnmanagedType.I1)]
	public static extern unsafe byte alloc_transient_buffers(TransientVertexBuffer* _tvb, VertexDecl* _decl, uint _numVertices, TransientIndexBuffer* _tib, uint _numIndices);
	
	/// <summary>
	/// Allocate instance data buffer.
	/// </summary>
	///
	/// <param name="_idb">InstanceDataBuffer structure is filled and is valid for duration of frame, and it can be reused for multiple draw calls.</param>
	/// <param name="_num">Number of instances.</param>
	/// <param name="_stride">Instance stride. Must be multiple of 16.</param>
	///
	[DllImport(DllName, EntryPoint="bgfx_alloc_instance_data_buffer", CallingConvention = CallingConvention.Cdecl)]
	public static extern unsafe void alloc_instance_data_buffer(InstanceDataBuffer* _idb, uint _num, ushort _stride);
	
	/// <summary>
	/// Create draw indirect buffer.
	/// </summary>
	///
	/// <param name="_num">Number of indirect calls.</param>
	///
	[DllImport(DllName, EntryPoint="bgfx_create_indirect_buffer", CallingConvention = CallingConvention.Cdecl)]
	public static extern unsafe IndirectBufferHandle create_indirect_buffer(uint _num);
	
	/// <summary>
	/// Destroy draw indirect buffer.
	/// </summary>
	///
	/// <param name="_handle">Indirect buffer handle.</param>
	///
	[DllImport(DllName, EntryPoint="bgfx_destroy_indirect_buffer", CallingConvention = CallingConvention.Cdecl)]
	public static extern unsafe void destroy_indirect_buffer(IndirectBufferHandle _handle);
	
	/// <summary>
	/// Create shader from memory buffer.
	/// </summary>
	///
	/// <param name="_mem">Shader binary.</param>
	///
	[DllImport(DllName, EntryPoint="bgfx_create_shader", CallingConvention = CallingConvention.Cdecl)]
	public static extern unsafe ShaderHandle create_shader(Memory* _mem);
	
	/// <summary>
	/// Returns the number of uniforms and uniform handles used inside a shader.
	/// @remarks
	///   Only non-predefined uniforms are returned.
	/// </summary>
	///
	/// <param name="_handle">Shader handle.</param>
	/// <param name="_uniforms">UniformHandle array where data will be stored.</param>
	/// <param name="_max">Maximum capacity of array.</param>
	///
	[DllImport(DllName, EntryPoint="bgfx_get_shader_uniforms", CallingConvention = CallingConvention.Cdecl)]
	public static extern unsafe ushort get_shader_uniforms(ShaderHandle _handle, UniformHandle* _uniforms, ushort _max);
	
	/// <summary>
	/// Set shader debug name.
	/// </summary>
	///
	/// <param name="_handle">Shader handle.</param>
	/// <param name="_name">Shader name.</param>
	/// <param name="_len">Shader name length (if length is INT32_MAX, it's expected that _name is zero terminated string).</param>
	///
	[DllImport(DllName, EntryPoint="bgfx_set_shader_name", CallingConvention = CallingConvention.Cdecl)]
	public static extern unsafe void set_shader_name(ShaderHandle _handle, [MarshalAs(UnmanagedType.LPStr)] string _name, int _len);
	
	/// <summary>
	/// Destroy shader.
	/// @remark Once a shader program is created with _handle,
	///   it is safe to destroy that shader.
	/// </summary>
	///
	/// <param name="_handle">Shader handle.</param>
	///
	[DllImport(DllName, EntryPoint="bgfx_destroy_shader", CallingConvention = CallingConvention.Cdecl)]
	public static extern unsafe void destroy_shader(ShaderHandle _handle);
	
	/// <summary>
	/// Create program with vertex and fragment shaders.
	/// </summary>
	///
	/// <param name="_vsh">Vertex shader.</param>
	/// <param name="_fsh">Fragment shader.</param>
	/// <param name="_destroyShaders">If true, shaders will be destroyed when program is destroyed.</param>
	///
	[DllImport(DllName, EntryPoint="bgfx_create_program", CallingConvention = CallingConvention.Cdecl)]
	public static extern unsafe ProgramHandle create_program(ShaderHandle _vsh, ShaderHandle _fsh, byte _destroyShaders);
	
	/// <summary>
	/// Create program with compute shader.
	/// </summary>
	///
	/// <param name="_csh">Compute shader.</param>
	/// <param name="_destroyShaders">If true, shaders will be destroyed when program is destroyed.</param>
	///
	[DllImport(DllName, EntryPoint="bgfx_create_compute_program", CallingConvention = CallingConvention.Cdecl)]
	public static extern unsafe ProgramHandle create_compute_program(ShaderHandle _csh, byte _destroyShaders);
	
	/// <summary>
	/// Destroy program.
	/// </summary>
	///
	/// <param name="_handle">Program handle.</param>
	///
	[DllImport(DllName, EntryPoint="bgfx_destroy_program", CallingConvention = CallingConvention.Cdecl)]
	public static extern unsafe void destroy_program(ProgramHandle _handle);
	
	/// <summary>
	/// Validate texture parameters.
	/// </summary>
	///
	/// <param name="_depth">Depth dimension of volume texture.</param>
	/// <param name="_cubeMap">Indicates that texture contains cubemap.</param>
	/// <param name="_numLayers">Number of layers in texture array.</param>
	/// <param name="_format">Texture format. See: `TextureFormat::Enum`.</param>
	/// <param name="_flags">Texture flags. See `BGFX_TEXTURE_*`.</param>
	///
	[DllImport(DllName, EntryPoint="bgfx_is_texture_valid", CallingConvention = CallingConvention.Cdecl)]
	[return: MarshalAs(UnmanagedType.I1)]
	public static extern unsafe byte is_texture_valid(ushort _depth, byte _cubeMap, ushort _numLayers, TextureFormat _format, ulong _flags);
	
	/// <summary>
	/// Calculate amount of memory required for texture.
	/// </summary>
	///
	/// <param name="_info">Resulting texture info structure. See: `TextureInfo`.</param>
	/// <param name="_width">Width.</param>
	/// <param name="_height">Height.</param>
	/// <param name="_depth">Depth dimension of volume texture.</param>
	/// <param name="_cubeMap">Indicates that texture contains cubemap.</param>
	/// <param name="_hasMips">Indicates that texture contains full mip-map chain.</param>
	/// <param name="_numLayers">Number of layers in texture array.</param>
	/// <param name="_format">Texture format. See: `TextureFormat::Enum`.</param>
	///
	[DllImport(DllName, EntryPoint="bgfx_calc_texture_size", CallingConvention = CallingConvention.Cdecl)]
	public static extern unsafe void calc_texture_size(TextureInfo* _info, ushort _width, ushort _height, ushort _depth, byte _cubeMap, byte _hasMips, ushort _numLayers, TextureFormat _format);
	
	/// <summary>
	/// Create texture from memory buffer.
	/// </summary>
	///
	/// <param name="_mem">DDS, KTX or PVR texture binary data.</param>
	/// <param name="_flags">Texture creation (see `BGFX_TEXTURE_*`.), and sampler (see `BGFX_SAMPLER_*`) flags. Default texture sampling mode is linear, and wrap mode is repeat. - `BGFX_SAMPLER_[U/V/W]_[MIRROR/CLAMP]` - Mirror or clamp to edge wrap   mode. - `BGFX_SAMPLER_[MIN/MAG/MIP]_[POINT/ANISOTROPIC]` - Point or anisotropic   sampling.</param>
	/// <param name="_skip">Skip top level mips when parsing texture.</param>
	/// <param name="_info">When non-`NULL` is specified it returns parsed texture information.</param>
	///
	[DllImport(DllName, EntryPoint="bgfx_create_texture", CallingConvention = CallingConvention.Cdecl)]
	public static extern unsafe TextureHandle create_texture(Memory* _mem, ulong _flags, byte _skip, TextureInfo* _info);
	
	/// <summary>
	/// Create 2D texture.
	/// </summary>
	///
	/// <param name="_width">Width.</param>
	/// <param name="_height">Height.</param>
	/// <param name="_hasMips">Indicates that texture contains full mip-map chain.</param>
	/// <param name="_numLayers">Number of layers in texture array. Must be 1 if caps `BGFX_CAPS_TEXTURE_2D_ARRAY` flag is not set.</param>
	/// <param name="_format">Texture format. See: `TextureFormat::Enum`.</param>
	/// <param name="_flags">Texture creation (see `BGFX_TEXTURE_*`.), and sampler (see `BGFX_SAMPLER_*`) flags. Default texture sampling mode is linear, and wrap mode is repeat. - `BGFX_SAMPLER_[U/V/W]_[MIRROR/CLAMP]` - Mirror or clamp to edge wrap   mode. - `BGFX_SAMPLER_[MIN/MAG/MIP]_[POINT/ANISOTROPIC]` - Point or anisotropic   sampling.</param>
	/// <param name="_mem">Texture data. If `_mem` is non-NULL, created texture will be immutable. If `_mem` is NULL content of the texture is uninitialized. When `_numLayers` is more than 1, expected memory layout is texture and all mips together for each array element.</param>
	///
	[DllImport(DllName, EntryPoint="bgfx_create_texture_2d", CallingConvention = CallingConvention.Cdecl)]
	public static extern unsafe TextureHandle create_texture_2d(ushort _width, ushort _height, byte _hasMips, ushort _numLayers, TextureFormat _format, ulong _flags, Memory* _mem);
	
	/// <summary>
	/// Create texture with size based on backbuffer ratio. Texture will maintain ratio
	/// if back buffer resolution changes.
	/// </summary>
	///
	/// <param name="_ratio">Texture size in respect to back-buffer size. See: `BackbufferRatio::Enum`.</param>
	/// <param name="_hasMips">Indicates that texture contains full mip-map chain.</param>
	/// <param name="_numLayers">Number of layers in texture array. Must be 1 if caps `BGFX_CAPS_TEXTURE_2D_ARRAY` flag is not set.</param>
	/// <param name="_format">Texture format. See: `TextureFormat::Enum`.</param>
	/// <param name="_flags">Texture creation (see `BGFX_TEXTURE_*`.), and sampler (see `BGFX_SAMPLER_*`) flags. Default texture sampling mode is linear, and wrap mode is repeat. - `BGFX_SAMPLER_[U/V/W]_[MIRROR/CLAMP]` - Mirror or clamp to edge wrap   mode. - `BGFX_SAMPLER_[MIN/MAG/MIP]_[POINT/ANISOTROPIC]` - Point or anisotropic   sampling.</param>
	///
	[DllImport(DllName, EntryPoint="bgfx_create_texture_2d_scaled", CallingConvention = CallingConvention.Cdecl)]
	public static extern unsafe TextureHandle create_texture_2d_scaled(BackbufferRatio _ratio, byte _hasMips, ushort _numLayers, TextureFormat _format, ulong _flags);
	
	/// <summary>
	/// Create 3D texture.
	/// </summary>
	///
	/// <param name="_width">Width.</param>
	/// <param name="_height">Height.</param>
	/// <param name="_depth">Depth.</param>
	/// <param name="_hasMips">Indicates that texture contains full mip-map chain.</param>
	/// <param name="_format">Texture format. See: `TextureFormat::Enum`.</param>
	/// <param name="_flags">Texture creation (see `BGFX_TEXTURE_*`.), and sampler (see `BGFX_SAMPLER_*`) flags. Default texture sampling mode is linear, and wrap mode is repeat. - `BGFX_SAMPLER_[U/V/W]_[MIRROR/CLAMP]` - Mirror or clamp to edge wrap   mode. - `BGFX_SAMPLER_[MIN/MAG/MIP]_[POINT/ANISOTROPIC]` - Point or anisotropic   sampling.</param>
	/// <param name="_mem">Texture data. If `_mem` is non-NULL, created texture will be immutable. If `_mem` is NULL content of the texture is uninitialized. When `_numLayers` is more than 1, expected memory layout is texture and all mips together for each array element.</param>
	///
	[DllImport(DllName, EntryPoint="bgfx_create_texture_3d", CallingConvention = CallingConvention.Cdecl)]
	public static extern unsafe TextureHandle create_texture_3d(ushort _width, ushort _height, ushort _depth, byte _hasMips, TextureFormat _format, ulong _flags, Memory* _mem);
	
	/// <summary>
	/// Create Cube texture.
	/// </summary>
	///
	/// <param name="_size">Cube side size.</param>
	/// <param name="_hasMips">Indicates that texture contains full mip-map chain.</param>
	/// <param name="_numLayers">Number of layers in texture array. Must be 1 if caps `BGFX_CAPS_TEXTURE_2D_ARRAY` flag is not set.</param>
	/// <param name="_format">Texture format. See: `TextureFormat::Enum`.</param>
	/// <param name="_flags">Texture creation (see `BGFX_TEXTURE_*`.), and sampler (see `BGFX_SAMPLER_*`) flags. Default texture sampling mode is linear, and wrap mode is repeat. - `BGFX_SAMPLER_[U/V/W]_[MIRROR/CLAMP]` - Mirror or clamp to edge wrap   mode. - `BGFX_SAMPLER_[MIN/MAG/MIP]_[POINT/ANISOTROPIC]` - Point or anisotropic   sampling.</param>
	/// <param name="_mem">Texture data. If `_mem` is non-NULL, created texture will be immutable. If `_mem` is NULL content of the texture is uninitialized. When `_numLayers` is more than 1, expected memory layout is texture and all mips together for each array element.</param>
	///
	[DllImport(DllName, EntryPoint="bgfx_create_texture_cube", CallingConvention = CallingConvention.Cdecl)]
	public static extern unsafe TextureHandle create_texture_cube(ushort _size, byte _hasMips, ushort _numLayers, TextureFormat _format, ulong _flags, Memory* _mem);
	
	/// <summary>
	/// Update 2D texture.
	/// @attention It's valid to update only mutable texture. See `bgfx::createTexture2D` for more info.
	/// </summary>
	///
	/// <param name="_handle">Texture handle.</param>
	/// <param name="_layer">Layer in texture array.</param>
	/// <param name="_mip">Mip level.</param>
	/// <param name="_x">X offset in texture.</param>
	/// <param name="_y">Y offset in texture.</param>
	/// <param name="_width">Width of texture block.</param>
	/// <param name="_height">Height of texture block.</param>
	/// <param name="_mem">Texture update data.</param>
	/// <param name="_pitch">Pitch of input image (bytes). When _pitch is set to UINT16_MAX, it will be calculated internally based on _width.</param>
	///
	[DllImport(DllName, EntryPoint="bgfx_update_texture_2d", CallingConvention = CallingConvention.Cdecl)]
	public static extern unsafe void update_texture_2d(TextureHandle _handle, ushort _layer, byte _mip, ushort _x, ushort _y, ushort _width, ushort _height, Memory* _mem, ushort _pitch);
	
	/// <summary>
	/// Update 3D texture.
	/// @attention It's valid to update only mutable texture. See `bgfx::createTexture3D` for more info.
	/// </summary>
	///
	/// <param name="_handle">Texture handle.</param>
	/// <param name="_mip">Mip level.</param>
	/// <param name="_x">X offset in texture.</param>
	/// <param name="_y">Y offset in texture.</param>
	/// <param name="_z">Z offset in texture.</param>
	/// <param name="_width">Width of texture block.</param>
	/// <param name="_height">Height of texture block.</param>
	/// <param name="_depth">Depth of texture block.</param>
	/// <param name="_mem">Texture update data.</param>
	///
	[DllImport(DllName, EntryPoint="bgfx_update_texture_3d", CallingConvention = CallingConvention.Cdecl)]
	public static extern unsafe void update_texture_3d(TextureHandle _handle, byte _mip, ushort _x, ushort _y, ushort _z, ushort _width, ushort _height, ushort _depth, Memory* _mem);
	
	/// <summary>
	/// Update Cube texture.
	/// @attention It's valid to update only mutable texture. See `bgfx::createTextureCube` for more info.
	/// </summary>
	///
	/// <param name="_handle">Texture handle.</param>
	/// <param name="_layer">Layer in texture array.</param>
	/// <param name="_side">Cubemap side `BGFX_CUBE_MAP_<POSITIVE or NEGATIVE>_<X, Y or Z>`,   where 0 is +X, 1 is -X, 2 is +Y, 3 is -Y, 4 is +Z, and 5 is -Z.                  +----------+                  |-z       2|                  | ^  +y    |                  | |        |    Unfolded cube:                  | +---->+x |       +----------+----------+----------+----------+       |+y       1|+y       4|+y       0|+y       5|       | ^  -x    | ^  +z    | ^  +x    | ^  -z    |       | |        | |        | |        | |        |       | +---->+z | +---->+x | +---->-z | +---->-x |       +----------+----------+----------+----------+                  |+z       3|                  | ^  -y    |                  | |        |                  | +---->+x |                  +----------+</param>
	/// <param name="_mip">Mip level.</param>
	/// <param name="_x">X offset in texture.</param>
	/// <param name="_y">Y offset in texture.</param>
	/// <param name="_width">Width of texture block.</param>
	/// <param name="_height">Height of texture block.</param>
	/// <param name="_mem">Texture update data.</param>
	/// <param name="_pitch">Pitch of input image (bytes). When _pitch is set to UINT16_MAX, it will be calculated internally based on _width.</param>
	///
	[DllImport(DllName, EntryPoint="bgfx_update_texture_cube", CallingConvention = CallingConvention.Cdecl)]
	public static extern unsafe void update_texture_cube(TextureHandle _handle, ushort _layer, byte _side, byte _mip, ushort _x, ushort _y, ushort _width, ushort _height, Memory* _mem, ushort _pitch);
	
	/// <summary>
	/// Read back texture content.
	/// @attention Texture must be created with `BGFX_TEXTURE_READ_BACK` flag.
	/// @attention Availability depends on: `BGFX_CAPS_TEXTURE_READ_BACK`.
	/// </summary>
	///
	/// <param name="_handle">Texture handle.</param>
	/// <param name="_data">Destination buffer.</param>
	/// <param name="_mip">Mip level.</param>
	///
	[DllImport(DllName, EntryPoint="bgfx_read_texture", CallingConvention = CallingConvention.Cdecl)]
	public static extern unsafe uint read_texture(TextureHandle _handle, void* _data, byte _mip);
	
	/// <summary>
	/// Set texture debug name.
	/// </summary>
	///
	/// <param name="_handle">Texture handle.</param>
	/// <param name="_name">Texture name.</param>
	/// <param name="_len">Texture name length (if length is INT32_MAX, it's expected that _name is zero terminated string.</param>
	///
	[DllImport(DllName, EntryPoint="bgfx_set_texture_name", CallingConvention = CallingConvention.Cdecl)]
	public static extern unsafe void set_texture_name(TextureHandle _handle, [MarshalAs(UnmanagedType.LPStr)] string _name, int _len);
	
	/// <summary>
	/// Returns texture direct access pointer.
	/// @attention Availability depends on: `BGFX_CAPS_TEXTURE_DIRECT_ACCESS`. This feature
	///   is available on GPUs that have unified memory architecture (UMA) support.
	/// </summary>
	///
	/// <param name="_handle">Texture handle.</param>
	///
	[DllImport(DllName, EntryPoint="bgfx_get_direct_access_ptr", CallingConvention = CallingConvention.Cdecl)]
	public static extern unsafe void* get_direct_access_ptr(TextureHandle _handle);
	
	/// <summary>
	/// Destroy texture.
	/// </summary>
	///
	/// <param name="_handle">Texture handle.</param>
	///
	[DllImport(DllName, EntryPoint="bgfx_destroy_texture", CallingConvention = CallingConvention.Cdecl)]
	public static extern unsafe void destroy_texture(TextureHandle _handle);
	
	/// <summary>
	/// Create frame buffer (simple).
	/// </summary>
	///
	/// <param name="_width">Texture width.</param>
	/// <param name="_height">Texture height.</param>
	/// <param name="_format">Texture format. See: `TextureFormat::Enum`.</param>
	/// <param name="_textureFlags">Texture creation (see `BGFX_TEXTURE_*`.), and sampler (see `BGFX_SAMPLER_*`) flags. Default texture sampling mode is linear, and wrap mode is repeat. - `BGFX_SAMPLER_[U/V/W]_[MIRROR/CLAMP]` - Mirror or clamp to edge wrap   mode. - `BGFX_SAMPLER_[MIN/MAG/MIP]_[POINT/ANISOTROPIC]` - Point or anisotropic   sampling.</param>
	///
	[DllImport(DllName, EntryPoint="bgfx_create_frame_buffer", CallingConvention = CallingConvention.Cdecl)]
	public static extern unsafe FrameBufferHandle create_frame_buffer(ushort _width, ushort _height, TextureFormat _format, ulong _textureFlags);
	
	/// <summary>
	/// Create frame buffer with size based on backbuffer ratio. Frame buffer will maintain ratio
	/// if back buffer resolution changes.
	/// </summary>
	///
	/// <param name="_ratio">Frame buffer size in respect to back-buffer size. See: `BackbufferRatio::Enum`.</param>
	/// <param name="_format">Texture format. See: `TextureFormat::Enum`.</param>
	/// <param name="_textureFlags">Texture creation (see `BGFX_TEXTURE_*`.), and sampler (see `BGFX_SAMPLER_*`) flags. Default texture sampling mode is linear, and wrap mode is repeat. - `BGFX_SAMPLER_[U/V/W]_[MIRROR/CLAMP]` - Mirror or clamp to edge wrap   mode. - `BGFX_SAMPLER_[MIN/MAG/MIP]_[POINT/ANISOTROPIC]` - Point or anisotropic   sampling.</param>
	///
	[DllImport(DllName, EntryPoint="bgfx_create_frame_buffer_scaled", CallingConvention = CallingConvention.Cdecl)]
	public static extern unsafe FrameBufferHandle create_frame_buffer_scaled(BackbufferRatio _ratio, TextureFormat _format, ulong _textureFlags);
	
	/// <summary>
	/// Create MRT frame buffer from texture handles (simple).
	/// </summary>
	///
	/// <param name="_num">Number of texture handles.</param>
	/// <param name="_handles">Texture attachments.</param>
	/// <param name="_destroyTexture">If true, textures will be destroyed when frame buffer is destroyed.</param>
	///
	[DllImport(DllName, EntryPoint="bgfx_create_frame_buffer_from_handles", CallingConvention = CallingConvention.Cdecl)]
	public static extern unsafe FrameBufferHandle create_frame_buffer_from_handles(byte _num, TextureHandle* _handles, byte _destroyTexture);
	
	/// <summary>
	/// Create MRT frame buffer from texture handles with specific layer and
	/// mip level.
	/// </summary>
	///
	/// <param name="_num">Number of attachements.</param>
	/// <param name="_attachment">Attachment texture info. See: `bgfx::Attachment`.</param>
	/// <param name="_destroyTexture">If true, textures will be destroyed when frame buffer is destroyed.</param>
	///
	[DllImport(DllName, EntryPoint="bgfx_create_frame_buffer_from_attachment", CallingConvention = CallingConvention.Cdecl)]
	public static extern unsafe FrameBufferHandle create_frame_buffer_from_attachment(byte _num, Attachment* _attachment, byte _destroyTexture);
	
	/// <summary>
	/// Create frame buffer for multiple window rendering.
	/// @remarks
	///   Frame buffer cannot be used for sampling.
	/// @attention Availability depends on: `BGFX_CAPS_SWAP_CHAIN`.
	/// </summary>
	///
	/// <param name="_nwh">OS' target native window handle.</param>
	/// <param name="_width">Window back buffer width.</param>
	/// <param name="_height">Window back buffer height.</param>
	/// <param name="_format">Window back buffer color format.</param>
	/// <param name="_depthFormat">Window back buffer depth format.</param>
	///
	[DllImport(DllName, EntryPoint="bgfx_create_frame_buffer_from_nwh", CallingConvention = CallingConvention.Cdecl)]
	public static extern unsafe FrameBufferHandle create_frame_buffer_from_nwh(void* _nwh, ushort _width, ushort _height, TextureFormat _format, TextureFormat _depthFormat);
	
	/// <summary>
	/// Set frame buffer debug name.
	/// </summary>
	///
	/// <param name="_handle">Frame buffer handle.</param>
	/// <param name="_name">Frame buffer name.</param>
	/// <param name="_len">Frame buffer name length (if length is INT32_MAX, it's expected that _name is zero terminated string.</param>
	///
	[DllImport(DllName, EntryPoint="bgfx_set_frame_buffer_name", CallingConvention = CallingConvention.Cdecl)]
	public static extern unsafe void set_frame_buffer_name(FrameBufferHandle _handle, [MarshalAs(UnmanagedType.LPStr)] string _name, int _len);
	
	/// <summary>
	/// Obtain texture handle of frame buffer attachment.
	/// </summary>
	///
	/// <param name="_handle">Frame buffer handle.</param>
	///
	[DllImport(DllName, EntryPoint="bgfx_get_texture", CallingConvention = CallingConvention.Cdecl)]
	public static extern unsafe TextureHandle get_texture(FrameBufferHandle _handle, byte _attachment);
	
	/// <summary>
	/// Destroy frame buffer.
	/// </summary>
	///
	/// <param name="_handle">Frame buffer handle.</param>
	///
	[DllImport(DllName, EntryPoint="bgfx_destroy_frame_buffer", CallingConvention = CallingConvention.Cdecl)]
	public static extern unsafe void destroy_frame_buffer(FrameBufferHandle _handle);
	
	/// <summary>
	/// Create shader uniform parameter.
	/// @remarks
	///   1. Uniform names are unique. It's valid to call `bgfx::createUniform`
	///      multiple times with the same uniform name. The library will always
	///      return the same handle, but the handle reference count will be
	///      incremented. This means that the same number of `bgfx::destroyUniform`
	///      must be called to properly destroy the uniform.
	///   2. Predefined uniforms (declared in `bgfx_shader.sh`):
	///      - `u_viewRect vec4(x, y, width, height)` - view rectangle for current
	///        view, in pixels.
	///      - `u_viewTexel vec4(1.0/width, 1.0/height, undef, undef)` - inverse
	///        width and height
	///      - `u_view mat4` - view matrix
	///      - `u_invView mat4` - inverted view matrix
	///      - `u_proj mat4` - projection matrix
	///      - `u_invProj mat4` - inverted projection matrix
	///      - `u_viewProj mat4` - concatenated view projection matrix
	///      - `u_invViewProj mat4` - concatenated inverted view projection matrix
	///      - `u_model mat4[BGFX_CONFIG_MAX_BONES]` - array of model matrices.
	///      - `u_modelView mat4` - concatenated model view matrix, only first
	///        model matrix from array is used.
	///      - `u_modelViewProj mat4` - concatenated model view projection matrix.
	///      - `u_alphaRef float` - alpha reference value for alpha test.
	/// </summary>
	///
	/// <param name="_name">Uniform name in shader.</param>
	/// <param name="_type">Type of uniform (See: `bgfx::UniformType`).</param>
	/// <param name="_num">Number of elements in array.</param>
	///
	[DllImport(DllName, EntryPoint="bgfx_create_uniform", CallingConvention = CallingConvention.Cdecl)]
	public static extern unsafe UniformHandle create_uniform([MarshalAs(UnmanagedType.LPStr)] string _name, UniformType _type, ushort _num);
	
	/// <summary>
	/// Retrieve uniform info.
	/// </summary>
	///
	/// <param name="_handle">Handle to uniform object.</param>
	/// <param name="_info">Uniform info.</param>
	///
	[DllImport(DllName, EntryPoint="bgfx_get_uniform_info", CallingConvention = CallingConvention.Cdecl)]
	public static extern unsafe void get_uniform_info(UniformHandle _handle, UniformInfo* _info);
	
	/// <summary>
	/// Destroy shader uniform parameter.
	/// </summary>
	///
	/// <param name="_handle">Handle to uniform object.</param>
	///
	[DllImport(DllName, EntryPoint="bgfx_destroy_uniform", CallingConvention = CallingConvention.Cdecl)]
	public static extern unsafe void destroy_uniform(UniformHandle _handle);
	
	/// <summary>
	/// Create occlusion query.
	/// </summary>
	///
	[DllImport(DllName, EntryPoint="bgfx_create_occlusion_query", CallingConvention = CallingConvention.Cdecl)]
	public static extern unsafe OcclusionQueryHandle create_occlusion_query();
	
	/// <summary>
	/// Retrieve occlusion query result from previous frame.
	/// </summary>
	///
	/// <param name="_handle">Handle to occlusion query object.</param>
	/// <param name="_result">Number of pixels that passed test. This argument can be `NULL` if result of occlusion query is not needed.</param>
	///
	[DllImport(DllName, EntryPoint="bgfx_get_result", CallingConvention = CallingConvention.Cdecl)]
	public static extern unsafe OcclusionQueryResult get_result(OcclusionQueryHandle _handle, int* _result);
	
	/// <summary>
	/// Destroy occlusion query.
	/// </summary>
	///
	/// <param name="_handle">Handle to occlusion query object.</param>
	///
	[DllImport(DllName, EntryPoint="bgfx_destroy_occlusion_query", CallingConvention = CallingConvention.Cdecl)]
	public static extern unsafe void destroy_occlusion_query(OcclusionQueryHandle _handle);
	
	/// <summary>
	/// Set palette color value.
	/// </summary>
	///
	/// <param name="_index">Index into palette.</param>
	/// <param name="_rgba">RGBA floating point values.</param>
	///
	[DllImport(DllName, EntryPoint="bgfx_set_palette_color", CallingConvention = CallingConvention.Cdecl)]
	public static extern unsafe void set_palette_color(byte _index, float _rgba);
	
	/// <summary>
	/// Set palette color value.
	/// </summary>
	///
	/// <param name="_index">Index into palette.</param>
	/// <param name="_rgba">Packed 32-bit RGBA value.</param>
	///
	[DllImport(DllName, EntryPoint="bgfx_set_palette_color_rgba8", CallingConvention = CallingConvention.Cdecl)]
	public static extern unsafe void set_palette_color_rgba8(byte _index, uint _rgba);
	
	/// <summary>
	/// Set view name.
	/// @remarks
	///   This is debug only feature.
	///   In graphics debugger view name will appear as:
	///       "nnnc <view name>"
	///        ^  ^ ^
	///        |  +--- compute (C)
	///        +------ view id
	/// </summary>
	///
	/// <param name="_id">View id.</param>
	/// <param name="_name">View name.</param>
	///
	[DllImport(DllName, EntryPoint="bgfx_set_view_name", CallingConvention = CallingConvention.Cdecl)]
	public static extern unsafe void set_view_name(ushort _id, [MarshalAs(UnmanagedType.LPStr)] string _name);
	
	/// <summary>
	/// Set view rectangle. Draw primitive outside view will be clipped.
	/// </summary>
	///
	/// <param name="_id">View id.</param>
	/// <param name="_x">Position x from the left corner of the window.</param>
	/// <param name="_y">Position y from the top corner of the window.</param>
	/// <param name="_width">Width of view port region.</param>
	/// <param name="_height">Height of view port region.</param>
	///
	[DllImport(DllName, EntryPoint="bgfx_set_view_rect", CallingConvention = CallingConvention.Cdecl)]
	public static extern unsafe void set_view_rect(ushort _id, ushort _x, ushort _y, ushort _width, ushort _height);
	
	/// <summary>
	/// Set view rectangle. Draw primitive outside view will be clipped.
	/// </summary>
	///
	/// <param name="_id">View id.</param>
	/// <param name="_x">Position x from the left corner of the window.</param>
	/// <param name="_y">Position y from the top corner of the window.</param>
	/// <param name="_ratio">Width and height will be set in respect to back-buffer size. See: `BackbufferRatio::Enum`.</param>
	///
	[DllImport(DllName, EntryPoint="bgfx_set_view_rect_ratio", CallingConvention = CallingConvention.Cdecl)]
	public static extern unsafe void set_view_rect_ratio(ushort _id, ushort _x, ushort _y, BackbufferRatio _ratio);
	
	/// <summary>
	/// Set view scissor. Draw primitive outside view will be clipped. When
	/// _x, _y, _width and _height are set to 0, scissor will be disabled.
	/// </summary>
	///
	/// <param name="_id">View id.</param>
	/// <param name="_x">Position x from the left corner of the window.</param>
	/// <param name="_y">Position y from the top corner of the window.</param>
	/// <param name="_width">Width of view scissor region.</param>
	/// <param name="_height">Height of view scissor region.</param>
	///
	[DllImport(DllName, EntryPoint="bgfx_set_view_scissor", CallingConvention = CallingConvention.Cdecl)]
	public static extern unsafe void set_view_scissor(ushort _id, ushort _x, ushort _y, ushort _width, ushort _height);
	
	/// <summary>
	/// Set view clear flags.
	/// </summary>
	///
	/// <param name="_id">View id.</param>
	/// <param name="_flags">Clear flags. Use `BGFX_CLEAR_NONE` to remove any clear operation. See: `BGFX_CLEAR_*`.</param>
	/// <param name="_rgba">Color clear value.</param>
	/// <param name="_depth">Depth clear value.</param>
	/// <param name="_stencil">Stencil clear value.</param>
	///
	[DllImport(DllName, EntryPoint="bgfx_set_view_clear", CallingConvention = CallingConvention.Cdecl)]
	public static extern unsafe void set_view_clear(ushort _id, ushort _flags, uint _rgba, float _depth, byte _stencil);
	
	/// <summary>
	/// Set view clear flags with different clear color for each
	/// frame buffer texture. Must use `bgfx::setPaletteColor` to setup clear color
	/// palette.
	/// </summary>
	///
	/// <param name="_id">View id.</param>
	/// <param name="_flags">Clear flags. Use `BGFX_CLEAR_NONE` to remove any clear operation. See: `BGFX_CLEAR_*`.</param>
	/// <param name="_depth">Depth clear value.</param>
	/// <param name="_stencil">Stencil clear value.</param>
	/// <param name="_c0">Palette index for frame buffer attachment 0.</param>
	/// <param name="_c1">Palette index for frame buffer attachment 1.</param>
	/// <param name="_c2">Palette index for frame buffer attachment 2.</param>
	/// <param name="_c3">Palette index for frame buffer attachment 3.</param>
	/// <param name="_c4">Palette index for frame buffer attachment 4.</param>
	/// <param name="_c5">Palette index for frame buffer attachment 5.</param>
	/// <param name="_c6">Palette index for frame buffer attachment 6.</param>
	/// <param name="_c7">Palette index for frame buffer attachment 7.</param>
	///
	[DllImport(DllName, EntryPoint="bgfx_set_view_clear_mrt", CallingConvention = CallingConvention.Cdecl)]
	public static extern unsafe void set_view_clear_mrt(ushort _id, ushort _flags, float _depth, byte _stencil, byte _c0, byte _c1, byte _c2, byte _c3, byte _c4, byte _c5, byte _c6, byte _c7);
	
	/// <summary>
	/// Set view sorting mode.
	/// @remarks
	///   View mode must be set prior calling `bgfx::submit` for the view.
	/// </summary>
	///
	/// <param name="_id">View id.</param>
	/// <param name="_mode">View sort mode. See `ViewMode::Enum`.</param>
	///
	[DllImport(DllName, EntryPoint="bgfx_set_view_mode", CallingConvention = CallingConvention.Cdecl)]
	public static extern unsafe void set_view_mode(ushort _id, ViewMode _mode);
	
	/// <summary>
	/// Set view frame buffer.
	/// @remarks
	///   Not persistent after `bgfx::reset` call.
	/// </summary>
	///
	/// <param name="_id">View id.</param>
	/// <param name="_handle">Frame buffer handle. Passing `BGFX_INVALID_HANDLE` as frame buffer handle will draw primitives from this view into default back buffer.</param>
	///
	[DllImport(DllName, EntryPoint="bgfx_set_view_frame_buffer", CallingConvention = CallingConvention.Cdecl)]
	public static extern unsafe void set_view_frame_buffer(ushort _id, FrameBufferHandle _handle);
	
	/// <summary>
	/// Set view view and projection matrices, all draw primitives in this
	/// view will use these matrices.
	/// </summary>
	///
	/// <param name="_id">View id.</param>
	/// <param name="_view">View matrix.</param>
	/// <param name="_proj">Projection matrix.</param>
	///
	[DllImport(DllName, EntryPoint="bgfx_set_view_transform", CallingConvention = CallingConvention.Cdecl)]
	public static extern unsafe void set_view_transform(ushort _id, void* _view, void* _proj);
	
	/// <summary>
	/// Post submit view reordering.
	/// </summary>
	///
	/// <param name="_id">First view id.</param>
	/// <param name="_num">Number of views to remap.</param>
	/// <param name="_order">View remap id table. Passing `NULL` will reset view ids to default state.</param>
	///
	[DllImport(DllName, EntryPoint="bgfx_set_view_order", CallingConvention = CallingConvention.Cdecl)]
	public static extern unsafe void set_view_order(ushort _id, ushort _num, ushort* _order);
	
	/// <summary>
	/// Begin submitting draw calls from thread.
	/// </summary>
	///
	/// <param name="_forThread">Explicitly request an encoder for a worker thread.</param>
	///
	[DllImport(DllName, EntryPoint="bgfx_encoder_begin", CallingConvention = CallingConvention.Cdecl)]
	public static extern unsafe Encoder* encoder_begin(byte _forThread);
	
	/// <summary>
	/// End submitting draw calls from thread.
	/// </summary>
	///
	/// <param name="_encoder">Encoder.</param>
	///
	[DllImport(DllName, EntryPoint="bgfx_encoder_end", CallingConvention = CallingConvention.Cdecl)]
	public static extern unsafe void encoder_end(Encoder* _encoder);
	
	/// <summary>
	/// Sets a debug marker. This allows you to group graphics calls together for easy browsing in
	/// graphics debugging tools.
	/// </summary>
	///
	/// <param name="_marker">Marker string.</param>
	///
	[DllImport(DllName, EntryPoint="bgfx_encoder_set_marker", CallingConvention = CallingConvention.Cdecl)]
	public static extern unsafe void encoder_set_marker(Encoder* _this, [MarshalAs(UnmanagedType.LPStr)] string _marker);
	
	/// <summary>
	/// Set render states for draw primitive.
	/// @remarks
	///   1. To setup more complex states use:
	///      `BGFX_STATE_ALPHA_REF(_ref)`,
	///      `BGFX_STATE_POINT_SIZE(_size)`,
	///      `BGFX_STATE_BLEND_FUNC(_src, _dst)`,
	///      `BGFX_STATE_BLEND_FUNC_SEPARATE(_srcRGB, _dstRGB, _srcA, _dstA)`,
	///      `BGFX_STATE_BLEND_EQUATION(_equation)`,
	///      `BGFX_STATE_BLEND_EQUATION_SEPARATE(_equationRGB, _equationA)`
	///   2. `BGFX_STATE_BLEND_EQUATION_ADD` is set when no other blend
	///      equation is specified.
	/// </summary>
	///
	/// <param name="_state">State flags. Default state for primitive type is   triangles. See: `BGFX_STATE_DEFAULT`.   - `BGFX_STATE_DEPTH_TEST_*` - Depth test function.   - `BGFX_STATE_BLEND_*` - See remark 1 about BGFX_STATE_BLEND_FUNC.   - `BGFX_STATE_BLEND_EQUATION_*` - See remark 2.   - `BGFX_STATE_CULL_*` - Backface culling mode.   - `BGFX_STATE_WRITE_*` - Enable R, G, B, A or Z write.   - `BGFX_STATE_MSAA` - Enable hardware multisample antialiasing.   - `BGFX_STATE_PT_[TRISTRIP/LINES/POINTS]` - Primitive type.</param>
	/// <param name="_rgba">Sets blend factor used by `BGFX_STATE_BLEND_FACTOR` and   `BGFX_STATE_BLEND_INV_FACTOR` blend modes.</param>
	///
	[DllImport(DllName, EntryPoint="bgfx_encoder_set_state", CallingConvention = CallingConvention.Cdecl)]
	public static extern unsafe void encoder_set_state(Encoder* _this, ulong _state, uint _rgba);
	
	/// <summary>
	/// Set condition for rendering.
	/// </summary>
	///
	/// <param name="_handle">Occlusion query handle.</param>
	/// <param name="_visible">Render if occlusion query is visible.</param>
	///
	[DllImport(DllName, EntryPoint="bgfx_encoder_set_condition", CallingConvention = CallingConvention.Cdecl)]
	public static extern unsafe void encoder_set_condition(Encoder* _this, OcclusionQueryHandle _handle, byte _visible);
	
	/// <summary>
	/// Set stencil test state.
	/// </summary>
	///
	/// <param name="_fstencil">Front stencil state.</param>
	/// <param name="_bstencil">Back stencil state. If back is set to `BGFX_STENCIL_NONE` _fstencil is applied to both front and back facing primitives.</param>
	///
	[DllImport(DllName, EntryPoint="bgfx_encoder_set_stencil", CallingConvention = CallingConvention.Cdecl)]
	public static extern unsafe void encoder_set_stencil(Encoder* _this, uint _fstencil, uint _bstencil);
	
	/// <summary>
	/// Set scissor for draw primitive.
	/// @remark
	///   To scissor for all primitives in view see `bgfx::setViewScissor`.
	/// </summary>
	///
	/// <param name="_x">Position x from the left corner of the window.</param>
	/// <param name="_y">Position y from the top corner of the window.</param>
	/// <param name="_width">Width of view scissor region.</param>
	/// <param name="_height">Height of view scissor region.</param>
	///
	[DllImport(DllName, EntryPoint="bgfx_encoder_set_scissor", CallingConvention = CallingConvention.Cdecl)]
	public static extern unsafe ushort encoder_set_scissor(Encoder* _this, ushort _x, ushort _y, ushort _width, ushort _height);
	
	/// <summary>
	/// Set scissor from cache for draw primitive.
	/// @remark
	///   To scissor for all primitives in view see `bgfx::setViewScissor`.
	/// </summary>
	///
	/// <param name="_cache">Index in scissor cache.</param>
	///
	[DllImport(DllName, EntryPoint="bgfx_encoder_set_scissor_cached", CallingConvention = CallingConvention.Cdecl)]
	public static extern unsafe void encoder_set_scissor_cached(Encoder* _this, ushort _cache);
	
	/// <summary>
	/// Set model matrix for draw primitive. If it is not called,
	/// the model will be rendered with an identity model matrix.
	/// </summary>
	///
	/// <param name="_mtx">Pointer to first matrix in array.</param>
	/// <param name="_num">Number of matrices in array.</param>
	///
	[DllImport(DllName, EntryPoint="bgfx_encoder_set_transform", CallingConvention = CallingConvention.Cdecl)]
	public static extern unsafe uint encoder_set_transform(Encoder* _this, void* _mtx, ushort _num);
	
	/// <summary>
	///  Set model matrix from matrix cache for draw primitive.
	/// </summary>
	///
	/// <param name="_cache">Index in matrix cache.</param>
	/// <param name="_num">Number of matrices from cache.</param>
	///
	[DllImport(DllName, EntryPoint="bgfx_encoder_set_transform_cached", CallingConvention = CallingConvention.Cdecl)]
	public static extern unsafe void encoder_set_transform_cached(Encoder* _this, uint _cache, ushort _num);
	
	/// <summary>
	/// Reserve matrices in internal matrix cache.
	/// @attention Pointer returned can be modifed until `bgfx::frame` is called.
	/// </summary>
	///
	/// <param name="_transform">Pointer to `Transform` structure.</param>
	/// <param name="_num">Number of matrices.</param>
	///
	[DllImport(DllName, EntryPoint="bgfx_encoder_alloc_transform", CallingConvention = CallingConvention.Cdecl)]
	public static extern unsafe uint encoder_alloc_transform(Encoder* _this, Transform* _transform, ushort _num);
	
	/// <summary>
	/// Set shader uniform parameter for draw primitive.
	/// </summary>
	///
	/// <param name="_handle">Uniform.</param>
	/// <param name="_value">Pointer to uniform data.</param>
	/// <param name="_num">Number of elements. Passing `UINT16_MAX` will use the _num passed on uniform creation.</param>
	///
	[DllImport(DllName, EntryPoint="bgfx_encoder_set_uniform", CallingConvention = CallingConvention.Cdecl)]
	public static extern unsafe void encoder_set_uniform(Encoder* _this, UniformHandle _handle, void* _value, ushort _num);
	
	/// <summary>
	/// Set index buffer for draw primitive.
	/// </summary>
	///
	/// <param name="_handle">Index buffer.</param>
	/// <param name="_firstIndex">First index to render.</param>
	/// <param name="_numIndices">Number of indices to render.</param>
	///
	[DllImport(DllName, EntryPoint="bgfx_encoder_set_index_buffer", CallingConvention = CallingConvention.Cdecl)]
	public static extern unsafe void encoder_set_index_buffer(Encoder* _this, IndexBufferHandle _handle, uint _firstIndex, uint _numIndices);
	
	/// <summary>
	/// Set index buffer for draw primitive.
	/// </summary>
	///
	/// <param name="_handle">Dynamic index buffer.</param>
	/// <param name="_firstIndex">First index to render.</param>
	/// <param name="_numIndices">Number of indices to render.</param>
	///
	[DllImport(DllName, EntryPoint="bgfx_encoder_set_dynamic_index_buffer", CallingConvention = CallingConvention.Cdecl)]
	public static extern unsafe void encoder_set_dynamic_index_buffer(Encoder* _this, DynamicIndexBufferHandle _handle, uint _firstIndex, uint _numIndices);
	
	/// <summary>
	/// Set index buffer for draw primitive.
	/// </summary>
	///
	/// <param name="_tib">Transient index buffer.</param>
	/// <param name="_firstIndex">First index to render.</param>
	/// <param name="_numIndices">Number of indices to render.</param>
	///
	[DllImport(DllName, EntryPoint="bgfx_encoder_set_transient_index_buffer", CallingConvention = CallingConvention.Cdecl)]
	public static extern unsafe void encoder_set_transient_index_buffer(Encoder* _this, TransientIndexBuffer* _tib, uint _firstIndex, uint _numIndices);
	
	/// <summary>
	/// Set vertex buffer for draw primitive.
	/// </summary>
	///
	/// <param name="_stream">Vertex stream.</param>
	/// <param name="_handle">Vertex buffer.</param>
	/// <param name="_startVertex">First vertex to render.</param>
	/// <param name="_numVertices">Number of vertices to render.</param>
	/// <param name="_declHandle">VertexDecl handle for aliasing vertex buffer.</param>
	///
	[DllImport(DllName, EntryPoint="bgfx_encoder_set_vertex_buffer", CallingConvention = CallingConvention.Cdecl)]
	public static extern unsafe void encoder_set_vertex_buffer(Encoder* _this, byte _stream, VertexBufferHandle _handle, uint _startVertex, uint _numVertices, VertexDeclHandle _declHandle);
	
	/// <summary>
	/// Set vertex buffer for draw primitive.
	/// </summary>
	///
	/// <param name="_stream">Vertex stream.</param>
	/// <param name="_handle">Dynamic vertex buffer.</param>
	/// <param name="_startVertex">First vertex to render.</param>
	/// <param name="_numVertices">Number of vertices to render.</param>
	/// <param name="_declHandle">VertexDecl handle for aliasing vertex buffer.</param>
	///
	[DllImport(DllName, EntryPoint="bgfx_encoder_set_dynamic_vertex_buffer", CallingConvention = CallingConvention.Cdecl)]
	public static extern unsafe void encoder_set_dynamic_vertex_buffer(Encoder* _this, byte _stream, DynamicVertexBufferHandle _handle, uint _startVertex, uint _numVertices, VertexDeclHandle _declHandle);
	
	/// <summary>
	/// Set vertex buffer for draw primitive.
	/// </summary>
	///
	/// <param name="_stream">Vertex stream.</param>
	/// <param name="_tvb">Transient vertex buffer.</param>
	/// <param name="_startVertex">First vertex to render.</param>
	/// <param name="_numVertices">Number of vertices to render.</param>
	/// <param name="_declHandle">VertexDecl handle for aliasing vertex buffer.</param>
	///
	[DllImport(DllName, EntryPoint="bgfx_encoder_set_transient_vertex_buffer", CallingConvention = CallingConvention.Cdecl)]
	public static extern unsafe void encoder_set_transient_vertex_buffer(Encoder* _this, byte _stream, TransientVertexBuffer* _tvb, uint _startVertex, uint _numVertices, VertexDeclHandle _declHandle);
	
	/// <summary>
	/// Set number of vertices for auto generated vertices use in conjuction
	/// with gl_VertexID.
	/// @attention Availability depends on: `BGFX_CAPS_VERTEX_ID`.
	/// </summary>
	///
	/// <param name="_numVertices">Number of vertices.</param>
	///
	[DllImport(DllName, EntryPoint="bgfx_encoder_set_vertex_count", CallingConvention = CallingConvention.Cdecl)]
	public static extern unsafe void encoder_set_vertex_count(Encoder* _this, uint _numVertices);
	
	/// <summary>
	/// Set instance data buffer for draw primitive.
	/// </summary>
	///
	/// <param name="_idb">Transient instance data buffer.</param>
	/// <param name="_start">First instance data.</param>
	/// <param name="_num">Number of data instances.</param>
	///
	[DllImport(DllName, EntryPoint="bgfx_encoder_set_instance_data_buffer", CallingConvention = CallingConvention.Cdecl)]
	public static extern unsafe void encoder_set_instance_data_buffer(Encoder* _this, InstanceDataBuffer* _idb, uint _start, uint _num);
	
	/// <summary>
	/// Set instance data buffer for draw primitive.
	/// </summary>
	///
	/// <param name="_handle">Vertex buffer.</param>
	/// <param name="_startVertex">First instance data.</param>
	/// <param name="_num">Number of data instances. Set instance data buffer for draw primitive.</param>
	///
	[DllImport(DllName, EntryPoint="bgfx_encoder_set_instance_data_from_vertex_buffer", CallingConvention = CallingConvention.Cdecl)]
	public static extern unsafe void encoder_set_instance_data_from_vertex_buffer(Encoder* _this, VertexBufferHandle _handle, uint _startVertex, uint _num);
	
	/// <summary>
	/// Set instance data buffer for draw primitive.
	/// </summary>
	///
	/// <param name="_handle">Dynamic vertex buffer.</param>
	/// <param name="_startVertex">First instance data.</param>
	/// <param name="_num">Number of data instances.</param>
	///
	[DllImport(DllName, EntryPoint="bgfx_encoder_set_instance_data_from_dynamic_vertex_buffer", CallingConvention = CallingConvention.Cdecl)]
	public static extern unsafe void encoder_set_instance_data_from_dynamic_vertex_buffer(Encoder* _this, DynamicVertexBufferHandle _handle, uint _startVertex, uint _num);
	
	/// <summary>
	/// Set number of instances for auto generated instances use in conjuction
	/// with gl_InstanceID.
	/// @attention Availability depends on: `BGFX_CAPS_VERTEX_ID`.
	/// </summary>
	///
	[DllImport(DllName, EntryPoint="bgfx_encoder_set_instance_count", CallingConvention = CallingConvention.Cdecl)]
	public static extern unsafe void encoder_set_instance_count(Encoder* _this, uint _numInstances);
	
	/// <summary>
	/// Set texture stage for draw primitive.
	/// </summary>
	///
	/// <param name="_stage">Texture unit.</param>
	/// <param name="_sampler">Program sampler.</param>
	/// <param name="_handle">Texture handle.</param>
	/// <param name="_flags">Texture sampling mode. Default value UINT32_MAX uses   texture sampling settings from the texture.   - `BGFX_SAMPLER_[U/V/W]_[MIRROR/CLAMP]` - Mirror or clamp to edge wrap     mode.   - `BGFX_SAMPLER_[MIN/MAG/MIP]_[POINT/ANISOTROPIC]` - Point or anisotropic     sampling.</param>
	///
	[DllImport(DllName, EntryPoint="bgfx_encoder_set_texture", CallingConvention = CallingConvention.Cdecl)]
	public static extern unsafe void encoder_set_texture(Encoder* _this, byte _stage, UniformHandle _sampler, TextureHandle _handle, uint _flags);
	
	/// <summary>
	/// Submit an empty primitive for rendering. Uniforms and draw state
	/// will be applied but no geometry will be submitted.
	/// @remark
	///   These empty draw calls will sort before ordinary draw calls.
	/// </summary>
	///
	/// <param name="_id">View id.</param>
	///
	[DllImport(DllName, EntryPoint="bgfx_encoder_touch", CallingConvention = CallingConvention.Cdecl)]
	public static extern unsafe void encoder_touch(Encoder* _this, ushort _id);
	
	/// <summary>
	/// Submit primitive for rendering.
	/// </summary>
	///
	/// <param name="_id">View id.</param>
	/// <param name="_program">Program.</param>
	/// <param name="_depth">Depth for sorting.</param>
	/// <param name="_preserveState">Preserve internal draw state for next draw call submit.</param>
	///
	[DllImport(DllName, EntryPoint="bgfx_encoder_submit", CallingConvention = CallingConvention.Cdecl)]
	public static extern unsafe void encoder_submit(Encoder* _this, ushort _id, ProgramHandle _program, uint _depth, byte _preserveState);
	
	/// <summary>
	/// Submit primitive with occlusion query for rendering.
	/// </summary>
	///
	/// <param name="_id">View id.</param>
	/// <param name="_program">Program.</param>
	/// <param name="_occlusionQuery">Occlusion query.</param>
	/// <param name="_depth">Depth for sorting.</param>
	/// <param name="_preserveState">Preserve internal draw state for next draw call submit.</param>
	///
	[DllImport(DllName, EntryPoint="bgfx_encoder_submit_occlusion_query", CallingConvention = CallingConvention.Cdecl)]
	public static extern unsafe void encoder_submit_occlusion_query(Encoder* _this, ushort _id, ProgramHandle _program, OcclusionQueryHandle _occlusionQuery, uint _depth, byte _preserveState);
	
	/// <summary>
	/// Submit primitive for rendering with index and instance data info from
	/// indirect buffer.
	/// </summary>
	///
	/// <param name="_id">View id.</param>
	/// <param name="_program">Program.</param>
	/// <param name="_indirectHandle">Indirect buffer.</param>
	/// <param name="_start">First element in indirect buffer.</param>
	/// <param name="_num">Number of dispatches.</param>
	/// <param name="_depth">Depth for sorting.</param>
	/// <param name="_preserveState">Preserve internal draw state for next draw call submit.</param>
	///
	[DllImport(DllName, EntryPoint="bgfx_encoder_submit_indirect", CallingConvention = CallingConvention.Cdecl)]
	public static extern unsafe void encoder_submit_indirect(Encoder* _this, ushort _id, ProgramHandle _program, IndirectBufferHandle _indirectHandle, ushort _start, ushort _num, uint _depth, byte _preserveState);
	
	/// <summary>
	/// Set compute index buffer.
	/// </summary>
	///
	/// <param name="_stage">Compute stage.</param>
	/// <param name="_handle">Index buffer handle.</param>
	/// <param name="_access">Buffer access. See `Access::Enum`.</param>
	///
	[DllImport(DllName, EntryPoint="bgfx_encoder_set_compute_index_buffer", CallingConvention = CallingConvention.Cdecl)]
	public static extern unsafe void encoder_set_compute_index_buffer(Encoder* _this, byte _stage, IndexBufferHandle _handle, Access _access);
	
	/// <summary>
	/// Set compute vertex buffer.
	/// </summary>
	///
	/// <param name="_stage">Compute stage.</param>
	/// <param name="_handle">Vertex buffer handle.</param>
	/// <param name="_access">Buffer access. See `Access::Enum`.</param>
	///
	[DllImport(DllName, EntryPoint="bgfx_encoder_set_compute_vertex_buffer", CallingConvention = CallingConvention.Cdecl)]
	public static extern unsafe void encoder_set_compute_vertex_buffer(Encoder* _this, byte _stage, VertexBufferHandle _handle, Access _access);
	
	/// <summary>
	/// Set compute dynamic index buffer.
	/// </summary>
	///
	/// <param name="_stage">Compute stage.</param>
	/// <param name="_handle">Dynamic index buffer handle.</param>
	/// <param name="_access">Buffer access. See `Access::Enum`.</param>
	///
	[DllImport(DllName, EntryPoint="bgfx_encoder_set_compute_dynamic_index_buffer", CallingConvention = CallingConvention.Cdecl)]
	public static extern unsafe void encoder_set_compute_dynamic_index_buffer(Encoder* _this, byte _stage, DynamicIndexBufferHandle _handle, Access _access);
	
	/// <summary>
	/// Set compute dynamic vertex buffer.
	/// </summary>
	///
	/// <param name="_stage">Compute stage.</param>
	/// <param name="_handle">Dynamic vertex buffer handle.</param>
	/// <param name="_access">Buffer access. See `Access::Enum`.</param>
	///
	[DllImport(DllName, EntryPoint="bgfx_encoder_set_compute_dynamic_vertex_buffer", CallingConvention = CallingConvention.Cdecl)]
	public static extern unsafe void encoder_set_compute_dynamic_vertex_buffer(Encoder* _this, byte _stage, DynamicVertexBufferHandle _handle, Access _access);
	
	/// <summary>
	/// Set compute indirect buffer.
	/// </summary>
	///
	/// <param name="_stage">Compute stage.</param>
	/// <param name="_handle">Indirect buffer handle.</param>
	/// <param name="_access">Buffer access. See `Access::Enum`.</param>
	///
	[DllImport(DllName, EntryPoint="bgfx_encoder_set_compute_indirect_buffer", CallingConvention = CallingConvention.Cdecl)]
	public static extern unsafe void encoder_set_compute_indirect_buffer(Encoder* _this, byte _stage, IndirectBufferHandle _handle, Access _access);
	
	/// <summary>
	/// Set compute image from texture.
	/// </summary>
	///
	/// <param name="_stage">Compute stage.</param>
	/// <param name="_handle">Texture handle.</param>
	/// <param name="_mip">Mip level.</param>
	/// <param name="_access">Image access. See `Access::Enum`.</param>
	/// <param name="_format">Texture format. See: `TextureFormat::Enum`.</param>
	///
	[DllImport(DllName, EntryPoint="bgfx_encoder_set_image", CallingConvention = CallingConvention.Cdecl)]
	public static extern unsafe void encoder_set_image(Encoder* _this, byte _stage, TextureHandle _handle, byte _mip, Access _access, TextureFormat _format);
	
	/// <summary>
	/// Dispatch compute.
	/// </summary>
	///
	/// <param name="_id">View id.</param>
	/// <param name="_program">Compute program.</param>
	/// <param name="_numX">Number of groups X.</param>
	/// <param name="_numY">Number of groups Y.</param>
	/// <param name="_numZ">Number of groups Z.</param>
	///
	[DllImport(DllName, EntryPoint="bgfx_encoder_dispatch", CallingConvention = CallingConvention.Cdecl)]
	public static extern unsafe void encoder_dispatch(Encoder* _this, ushort _id, ProgramHandle _program, uint _numX, uint _numY, uint _numZ);
	
	/// <summary>
	/// Dispatch compute indirect.
	/// </summary>
	///
	/// <param name="_id">View id.</param>
	/// <param name="_program">Compute program.</param>
	/// <param name="_indirectHandle">Indirect buffer.</param>
	/// <param name="_start">First element in indirect buffer.</param>
	/// <param name="_num">Number of dispatches.</param>
	///
	[DllImport(DllName, EntryPoint="bgfx_encoder_dispatch_indirect", CallingConvention = CallingConvention.Cdecl)]
	public static extern unsafe void encoder_dispatch_indirect(Encoder* _this, ushort _id, ProgramHandle _program, IndirectBufferHandle _indirectHandle, ushort _start, ushort _num);
	
	/// <summary>
	/// Discard all previously set state for draw or compute call.
	/// </summary>
	///
	[DllImport(DllName, EntryPoint="bgfx_encoder_discard", CallingConvention = CallingConvention.Cdecl)]
	public static extern unsafe void encoder_discard(Encoder* _this);
	
	/// <summary>
	/// Blit 2D texture region between two 2D textures.
	/// @attention Destination texture must be created with `BGFX_TEXTURE_BLIT_DST` flag.
	/// @attention Availability depends on: `BGFX_CAPS_TEXTURE_BLIT`.
	/// </summary>
	///
	/// <param name="_id">View id.</param>
	/// <param name="_dst">Destination texture handle.</param>
	/// <param name="_dstMip">Destination texture mip level.</param>
	/// <param name="_dstX">Destination texture X position.</param>
	/// <param name="_dstY">Destination texture Y position.</param>
	/// <param name="_dstZ">If texture is 2D this argument should be 0. If destination texture is cube this argument represents destination texture cube face. For 3D texture this argument represents destination texture Z position.</param>
	/// <param name="_src">Source texture handle.</param>
	/// <param name="_srcMip">Source texture mip level.</param>
	/// <param name="_srcX">Source texture X position.</param>
	/// <param name="_srcY">Source texture Y position.</param>
	/// <param name="_srcZ">If texture is 2D this argument should be 0. If source texture is cube this argument represents source texture cube face. For 3D texture this argument represents source texture Z position.</param>
	/// <param name="_width">Width of region.</param>
	/// <param name="_height">Height of region.</param>
	/// <param name="_depth">If texture is 3D this argument represents depth of region, otherwise it's unused.</param>
	///
	[DllImport(DllName, EntryPoint="bgfx_encoder_blit", CallingConvention = CallingConvention.Cdecl)]
	public static extern unsafe void encoder_blit(Encoder* _this, ushort _id, TextureHandle _dst, byte _dstMip, ushort _dstX, ushort _dstY, ushort _dstZ, TextureHandle _src, byte _srcMip, ushort _srcX, ushort _srcY, ushort _srcZ, ushort _width, ushort _height, ushort _depth);
	
	/// <summary>
	/// Request screen shot of window back buffer.
	/// @remarks
	///   `bgfx::CallbackI::screenShot` must be implemented.
	/// @attention Frame buffer handle must be created with OS' target native window handle.
	/// </summary>
	///
	/// <param name="_handle">Frame buffer handle. If handle is `BGFX_INVALID_HANDLE` request will be made for main window back buffer.</param>
	/// <param name="_filePath">Will be passed to `bgfx::CallbackI::screenShot` callback.</param>
	///
	[DllImport(DllName, EntryPoint="bgfx_request_screen_shot", CallingConvention = CallingConvention.Cdecl)]
	public static extern unsafe void request_screen_shot(FrameBufferHandle _handle, [MarshalAs(UnmanagedType.LPStr)] string _filePath);
	
	/// <summary>
	/// Render frame.
	/// @attention `bgfx::renderFrame` is blocking call. It waits for
	///   `bgfx::frame` to be called from API thread to process frame.
	///   If timeout value is passed call will timeout and return even
	///   if `bgfx::frame` is not called.
	/// @warning This call should be only used on platforms that don't
	///   allow creating separate rendering thread. If it is called before
	///   to bgfx::init, render thread won't be created by bgfx::init call.
	/// </summary>
	///
	/// <param name="_msecs">Timeout in milliseconds.</param>
	///
	[DllImport(DllName, EntryPoint="bgfx_render_frame", CallingConvention = CallingConvention.Cdecl)]
	public static extern unsafe RenderFrame render_frame(int _msecs);
	
	/// <summary>
	/// Set platform data.
	/// @warning Must be called before `bgfx::init`.
	/// </summary>
	///
	/// <param name="_data">Platform data.</param>
	///
	[DllImport(DllName, EntryPoint="bgfx_set_platform_data", CallingConvention = CallingConvention.Cdecl)]
	public static extern unsafe void set_platform_data(PlatformData* _data);
	
	/// <summary>
	/// Get internal data for interop.
	/// @attention It's expected you understand some bgfx internals before you
	///   use this call.
	/// @warning Must be called only on render thread.
	/// </summary>
	///
	[DllImport(DllName, EntryPoint="bgfx_get_internal_data", CallingConvention = CallingConvention.Cdecl)]
	public static extern unsafe InternalData* get_internal_data();
	
	/// <summary>
	/// Override internal texture with externally created texture. Previously
	/// created internal texture will released.
	/// @attention It's expected you understand some bgfx internals before you
	///   use this call.
	/// @warning Must be called only on render thread.
	/// </summary>
	///
	/// <param name="_handle">Texture handle.</param>
	/// <param name="_ptr">Native API pointer to texture.</param>
	///
	[DllImport(DllName, EntryPoint="bgfx_override_internal_texture_ptr", CallingConvention = CallingConvention.Cdecl)]
	public static extern unsafe UIntPtr override_internal_texture_ptr(TextureHandle _handle, UIntPtr _ptr);
	
	/// <summary>
	/// Override internal texture by creating new texture. Previously created
	/// internal texture will released.
	/// @attention It's expected you understand some bgfx internals before you
	///   use this call.
	/// @returns Native API pointer to texture. If result is 0, texture is not created yet from the
	///   main thread.
	/// @warning Must be called only on render thread.
	/// </summary>
	///
	/// <param name="_handle">Texture handle.</param>
	/// <param name="_width">Width.</param>
	/// <param name="_height">Height.</param>
	/// <param name="_numMips">Number of mip-maps.</param>
	/// <param name="_format">Texture format. See: `TextureFormat::Enum`.</param>
	/// <param name="_flags">Texture creation (see `BGFX_TEXTURE_*`.), and sampler (see `BGFX_SAMPLER_*`) flags. Default texture sampling mode is linear, and wrap mode is repeat. - `BGFX_SAMPLER_[U/V/W]_[MIRROR/CLAMP]` - Mirror or clamp to edge wrap   mode. - `BGFX_SAMPLER_[MIN/MAG/MIP]_[POINT/ANISOTROPIC]` - Point or anisotropic   sampling.</param>
	///
	[DllImport(DllName, EntryPoint="bgfx_override_internal_texture", CallingConvention = CallingConvention.Cdecl)]
	public static extern unsafe UIntPtr override_internal_texture(TextureHandle _handle, ushort _width, ushort _height, byte _numMips, TextureFormat _format, ulong _flags);
	
	/// <summary>
	/// Sets a debug marker. This allows you to group graphics calls together for easy browsing in
	/// graphics debugging tools.
	/// </summary>
	///
	/// <param name="_marker">Marker string.</param>
	///
	[DllImport(DllName, EntryPoint="bgfx_set_marker", CallingConvention = CallingConvention.Cdecl)]
	public static extern unsafe void set_marker([MarshalAs(UnmanagedType.LPStr)] string _marker);
	
	/// <summary>
	/// Set render states for draw primitive.
	/// @remarks
	///   1. To setup more complex states use:
	///      `BGFX_STATE_ALPHA_REF(_ref)`,
	///      `BGFX_STATE_POINT_SIZE(_size)`,
	///      `BGFX_STATE_BLEND_FUNC(_src, _dst)`,
	///      `BGFX_STATE_BLEND_FUNC_SEPARATE(_srcRGB, _dstRGB, _srcA, _dstA)`,
	///      `BGFX_STATE_BLEND_EQUATION(_equation)`,
	///      `BGFX_STATE_BLEND_EQUATION_SEPARATE(_equationRGB, _equationA)`
	///   2. `BGFX_STATE_BLEND_EQUATION_ADD` is set when no other blend
	///      equation is specified.
	/// </summary>
	///
	/// <param name="_state">State flags. Default state for primitive type is   triangles. See: `BGFX_STATE_DEFAULT`.   - `BGFX_STATE_DEPTH_TEST_*` - Depth test function.   - `BGFX_STATE_BLEND_*` - See remark 1 about BGFX_STATE_BLEND_FUNC.   - `BGFX_STATE_BLEND_EQUATION_*` - See remark 2.   - `BGFX_STATE_CULL_*` - Backface culling mode.   - `BGFX_STATE_WRITE_*` - Enable R, G, B, A or Z write.   - `BGFX_STATE_MSAA` - Enable hardware multisample antialiasing.   - `BGFX_STATE_PT_[TRISTRIP/LINES/POINTS]` - Primitive type.</param>
	/// <param name="_rgba">Sets blend factor used by `BGFX_STATE_BLEND_FACTOR` and   `BGFX_STATE_BLEND_INV_FACTOR` blend modes.</param>
	///
	[DllImport(DllName, EntryPoint="bgfx_set_state", CallingConvention = CallingConvention.Cdecl)]
	public static extern unsafe void set_state(ulong _state, uint _rgba);
	
	/// <summary>
	/// Set condition for rendering.
	/// </summary>
	///
	/// <param name="_handle">Occlusion query handle.</param>
	/// <param name="_visible">Render if occlusion query is visible.</param>
	///
	[DllImport(DllName, EntryPoint="bgfx_set_condition", CallingConvention = CallingConvention.Cdecl)]
	public static extern unsafe void set_condition(OcclusionQueryHandle _handle, byte _visible);
	
	/// <summary>
	/// Set stencil test state.
	/// </summary>
	///
	/// <param name="_fstencil">Front stencil state.</param>
	/// <param name="_bstencil">Back stencil state. If back is set to `BGFX_STENCIL_NONE` _fstencil is applied to both front and back facing primitives.</param>
	///
	[DllImport(DllName, EntryPoint="bgfx_set_stencil", CallingConvention = CallingConvention.Cdecl)]
	public static extern unsafe void set_stencil(uint _fstencil, uint _bstencil);
	
	/// <summary>
	/// Set scissor for draw primitive.
	/// @remark
	///   To scissor for all primitives in view see `bgfx::setViewScissor`.
	/// </summary>
	///
	/// <param name="_x">Position x from the left corner of the window.</param>
	/// <param name="_y">Position y from the top corner of the window.</param>
	/// <param name="_width">Width of view scissor region.</param>
	/// <param name="_height">Height of view scissor region.</param>
	///
	[DllImport(DllName, EntryPoint="bgfx_set_scissor", CallingConvention = CallingConvention.Cdecl)]
	public static extern unsafe ushort set_scissor(ushort _x, ushort _y, ushort _width, ushort _height);
	
	/// <summary>
	/// Set scissor from cache for draw primitive.
	/// @remark
	///   To scissor for all primitives in view see `bgfx::setViewScissor`.
	/// </summary>
	///
	/// <param name="_cache">Index in scissor cache.</param>
	///
	[DllImport(DllName, EntryPoint="bgfx_set_scissor_cached", CallingConvention = CallingConvention.Cdecl)]
	public static extern unsafe void set_scissor_cached(ushort _cache);
	
	/// <summary>
	/// Set model matrix for draw primitive. If it is not called,
	/// the model will be rendered with an identity model matrix.
	/// </summary>
	///
	/// <param name="_mtx">Pointer to first matrix in array.</param>
	/// <param name="_num">Number of matrices in array.</param>
	///
	[DllImport(DllName, EntryPoint="bgfx_set_transform", CallingConvention = CallingConvention.Cdecl)]
	public static extern unsafe uint set_transform(void* _mtx, ushort _num);
	
	/// <summary>
	///  Set model matrix from matrix cache for draw primitive.
	/// </summary>
	///
	/// <param name="_cache">Index in matrix cache.</param>
	/// <param name="_num">Number of matrices from cache.</param>
	///
	[DllImport(DllName, EntryPoint="bgfx_set_transform_cached", CallingConvention = CallingConvention.Cdecl)]
	public static extern unsafe void set_transform_cached(uint _cache, ushort _num);
	
	/// <summary>
	/// Reserve matrices in internal matrix cache.
	/// @attention Pointer returned can be modifed until `bgfx::frame` is called.
	/// </summary>
	///
	/// <param name="_transform">Pointer to `Transform` structure.</param>
	/// <param name="_num">Number of matrices.</param>
	///
	[DllImport(DllName, EntryPoint="bgfx_alloc_transform", CallingConvention = CallingConvention.Cdecl)]
	public static extern unsafe uint alloc_transform(Transform* _transform, ushort _num);
	
	/// <summary>
	/// Set shader uniform parameter for draw primitive.
	/// </summary>
	///
	/// <param name="_handle">Uniform.</param>
	/// <param name="_value">Pointer to uniform data.</param>
	/// <param name="_num">Number of elements. Passing `UINT16_MAX` will use the _num passed on uniform creation.</param>
	///
	[DllImport(DllName, EntryPoint="bgfx_set_uniform", CallingConvention = CallingConvention.Cdecl)]
	public static extern unsafe void set_uniform(UniformHandle _handle, void* _value, ushort _num);
	
	/// <summary>
	/// Set index buffer for draw primitive.
	/// </summary>
	///
	/// <param name="_handle">Index buffer.</param>
	/// <param name="_firstIndex">First index to render.</param>
	/// <param name="_numIndices">Number of indices to render.</param>
	///
	[DllImport(DllName, EntryPoint="bgfx_set_index_buffer", CallingConvention = CallingConvention.Cdecl)]
	public static extern unsafe void set_index_buffer(IndexBufferHandle _handle, uint _firstIndex, uint _numIndices);
	
	/// <summary>
	/// Set index buffer for draw primitive.
	/// </summary>
	///
	/// <param name="_handle">Dynamic index buffer.</param>
	/// <param name="_firstIndex">First index to render.</param>
	/// <param name="_numIndices">Number of indices to render.</param>
	///
	[DllImport(DllName, EntryPoint="bgfx_set_dynamic_index_buffer", CallingConvention = CallingConvention.Cdecl)]
	public static extern unsafe void set_dynamic_index_buffer(DynamicIndexBufferHandle _handle, uint _firstIndex, uint _numIndices);
	
	/// <summary>
	/// Set index buffer for draw primitive.
	/// </summary>
	///
	/// <param name="_tib">Transient index buffer.</param>
	/// <param name="_firstIndex">First index to render.</param>
	/// <param name="_numIndices">Number of indices to render.</param>
	///
	[DllImport(DllName, EntryPoint="bgfx_set_transient_index_buffer", CallingConvention = CallingConvention.Cdecl)]
	public static extern unsafe void set_transient_index_buffer(TransientIndexBuffer* _tib, uint _firstIndex, uint _numIndices);
	
	/// <summary>
	/// Set vertex buffer for draw primitive.
	/// </summary>
	///
	/// <param name="_stream">Vertex stream.</param>
	/// <param name="_handle">Vertex buffer.</param>
	/// <param name="_startVertex">First vertex to render.</param>
	/// <param name="_numVertices">Number of vertices to render.</param>
	///
	[DllImport(DllName, EntryPoint="bgfx_set_vertex_buffer", CallingConvention = CallingConvention.Cdecl)]
	public static extern unsafe void set_vertex_buffer(byte _stream, VertexBufferHandle _handle, uint _startVertex, uint _numVertices);
	
	/// <summary>
	/// Set vertex buffer for draw primitive.
	/// </summary>
	///
	/// <param name="_stream">Vertex stream.</param>
	/// <param name="_handle">Dynamic vertex buffer.</param>
	/// <param name="_startVertex">First vertex to render.</param>
	/// <param name="_numVertices">Number of vertices to render.</param>
	///
	[DllImport(DllName, EntryPoint="bgfx_set_dynamic_vertex_buffer", CallingConvention = CallingConvention.Cdecl)]
	public static extern unsafe void set_dynamic_vertex_buffer(byte _stream, DynamicVertexBufferHandle _handle, uint _startVertex, uint _numVertices);
	
	/// <summary>
	/// Set vertex buffer for draw primitive.
	/// </summary>
	///
	/// <param name="_stream">Vertex stream.</param>
	/// <param name="_tvb">Transient vertex buffer.</param>
	/// <param name="_startVertex">First vertex to render.</param>
	/// <param name="_numVertices">Number of vertices to render.</param>
	///
	[DllImport(DllName, EntryPoint="bgfx_set_transient_vertex_buffer", CallingConvention = CallingConvention.Cdecl)]
	public static extern unsafe void set_transient_vertex_buffer(byte _stream, TransientVertexBuffer* _tvb, uint _startVertex, uint _numVertices);
	
	/// <summary>
	/// Set number of vertices for auto generated vertices use in conjuction
	/// with gl_VertexID.
	/// @attention Availability depends on: `BGFX_CAPS_VERTEX_ID`.
	/// </summary>
	///
	/// <param name="_numVertices">Number of vertices.</param>
	///
	[DllImport(DllName, EntryPoint="bgfx_set_vertex_count", CallingConvention = CallingConvention.Cdecl)]
	public static extern unsafe void set_vertex_count(uint _numVertices);
	
	/// <summary>
	/// Set instance data buffer for draw primitive.
	/// </summary>
	///
	/// <param name="_idb">Transient instance data buffer.</param>
	/// <param name="_start">First instance data.</param>
	/// <param name="_num">Number of data instances.</param>
	///
	[DllImport(DllName, EntryPoint="bgfx_set_instance_data_buffer", CallingConvention = CallingConvention.Cdecl)]
	public static extern unsafe void set_instance_data_buffer(InstanceDataBuffer* _idb, uint _start, uint _num);
	
	/// <summary>
	/// Set instance data buffer for draw primitive.
	/// </summary>
	///
	/// <param name="_handle">Vertex buffer.</param>
	/// <param name="_startVertex">First instance data.</param>
	/// <param name="_num">Number of data instances. Set instance data buffer for draw primitive.</param>
	///
	[DllImport(DllName, EntryPoint="bgfx_set_instance_data_from_vertex_buffer", CallingConvention = CallingConvention.Cdecl)]
	public static extern unsafe void set_instance_data_from_vertex_buffer(VertexBufferHandle _handle, uint _startVertex, uint _num);
	
	/// <summary>
	/// Set instance data buffer for draw primitive.
	/// </summary>
	///
	/// <param name="_handle">Dynamic vertex buffer.</param>
	/// <param name="_startVertex">First instance data.</param>
	/// <param name="_num">Number of data instances.</param>
	///
	[DllImport(DllName, EntryPoint="bgfx_set_instance_data_from_dynamic_vertex_buffer", CallingConvention = CallingConvention.Cdecl)]
	public static extern unsafe void set_instance_data_from_dynamic_vertex_buffer(DynamicVertexBufferHandle _handle, uint _startVertex, uint _num);
	
	/// <summary>
	/// Set number of instances for auto generated instances use in conjuction
	/// with gl_InstanceID.
	/// @attention Availability depends on: `BGFX_CAPS_VERTEX_ID`.
	/// </summary>
	///
	[DllImport(DllName, EntryPoint="bgfx_set_instance_count", CallingConvention = CallingConvention.Cdecl)]
	public static extern unsafe void set_instance_count(uint _numInstances);
	
	/// <summary>
	/// Set texture stage for draw primitive.
	/// </summary>
	///
	/// <param name="_stage">Texture unit.</param>
	/// <param name="_sampler">Program sampler.</param>
	/// <param name="_handle">Texture handle.</param>
	/// <param name="_flags">Texture sampling mode. Default value UINT32_MAX uses   texture sampling settings from the texture.   - `BGFX_SAMPLER_[U/V/W]_[MIRROR/CLAMP]` - Mirror or clamp to edge wrap     mode.   - `BGFX_SAMPLER_[MIN/MAG/MIP]_[POINT/ANISOTROPIC]` - Point or anisotropic     sampling.</param>
	///
	[DllImport(DllName, EntryPoint="bgfx_set_texture", CallingConvention = CallingConvention.Cdecl)]
	public static extern unsafe void set_texture(byte _stage, UniformHandle _sampler, TextureHandle _handle, uint _flags);
	
	/// <summary>
	/// Submit an empty primitive for rendering. Uniforms and draw state
	/// will be applied but no geometry will be submitted.
	/// @remark
	///   These empty draw calls will sort before ordinary draw calls.
	/// </summary>
	///
	/// <param name="_id">View id.</param>
	///
	[DllImport(DllName, EntryPoint="bgfx_touch", CallingConvention = CallingConvention.Cdecl)]
	public static extern unsafe void touch(ushort _id);
	
	/// <summary>
	/// Submit primitive for rendering.
	/// </summary>
	///
	/// <param name="_id">View id.</param>
	/// <param name="_program">Program.</param>
	/// <param name="_depth">Depth for sorting.</param>
	/// <param name="_preserveState">Preserve internal draw state for next draw call submit.</param>
	///
	[DllImport(DllName, EntryPoint="bgfx_submit", CallingConvention = CallingConvention.Cdecl)]
	public static extern unsafe void submit(ushort _id, ProgramHandle _program, uint _depth, byte _preserveState);
	
	/// <summary>
	/// Submit primitive with occlusion query for rendering.
	/// </summary>
	///
	/// <param name="_id">View id.</param>
	/// <param name="_program">Program.</param>
	/// <param name="_occlusionQuery">Occlusion query.</param>
	/// <param name="_depth">Depth for sorting.</param>
	/// <param name="_preserveState">Preserve internal draw state for next draw call submit.</param>
	///
	[DllImport(DllName, EntryPoint="bgfx_submit_occlusion_query", CallingConvention = CallingConvention.Cdecl)]
	public static extern unsafe void submit_occlusion_query(ushort _id, ProgramHandle _program, OcclusionQueryHandle _occlusionQuery, uint _depth, byte _preserveState);
	
	/// <summary>
	/// Submit primitive for rendering with index and instance data info from
	/// indirect buffer.
	/// </summary>
	///
	/// <param name="_id">View id.</param>
	/// <param name="_program">Program.</param>
	/// <param name="_indirectHandle">Indirect buffer.</param>
	/// <param name="_start">First element in indirect buffer.</param>
	/// <param name="_num">Number of dispatches.</param>
	/// <param name="_depth">Depth for sorting.</param>
	/// <param name="_preserveState">Preserve internal draw state for next draw call submit.</param>
	///
	[DllImport(DllName, EntryPoint="bgfx_submit_indirect", CallingConvention = CallingConvention.Cdecl)]
	public static extern unsafe void submit_indirect(ushort _id, ProgramHandle _program, IndirectBufferHandle _indirectHandle, ushort _start, ushort _num, uint _depth, byte _preserveState);
	
	/// <summary>
	/// Set compute index buffer.
	/// </summary>
	///
	/// <param name="_stage">Compute stage.</param>
	/// <param name="_handle">Index buffer handle.</param>
	/// <param name="_access">Buffer access. See `Access::Enum`.</param>
	///
	[DllImport(DllName, EntryPoint="bgfx_set_compute_index_buffer", CallingConvention = CallingConvention.Cdecl)]
	public static extern unsafe void set_compute_index_buffer(byte _stage, IndexBufferHandle _handle, Access _access);
	
	/// <summary>
	/// Set compute vertex buffer.
	/// </summary>
	///
	/// <param name="_stage">Compute stage.</param>
	/// <param name="_handle">Vertex buffer handle.</param>
	/// <param name="_access">Buffer access. See `Access::Enum`.</param>
	///
	[DllImport(DllName, EntryPoint="bgfx_set_compute_vertex_buffer", CallingConvention = CallingConvention.Cdecl)]
	public static extern unsafe void set_compute_vertex_buffer(byte _stage, VertexBufferHandle _handle, Access _access);
	
	/// <summary>
	/// Set compute dynamic index buffer.
	/// </summary>
	///
	/// <param name="_stage">Compute stage.</param>
	/// <param name="_handle">Dynamic index buffer handle.</param>
	/// <param name="_access">Buffer access. See `Access::Enum`.</param>
	///
	[DllImport(DllName, EntryPoint="bgfx_set_compute_dynamic_index_buffer", CallingConvention = CallingConvention.Cdecl)]
	public static extern unsafe void set_compute_dynamic_index_buffer(byte _stage, DynamicIndexBufferHandle _handle, Access _access);
	
	/// <summary>
	/// Set compute dynamic vertex buffer.
	/// </summary>
	///
	/// <param name="_stage">Compute stage.</param>
	/// <param name="_handle">Dynamic vertex buffer handle.</param>
	/// <param name="_access">Buffer access. See `Access::Enum`.</param>
	///
	[DllImport(DllName, EntryPoint="bgfx_set_compute_dynamic_vertex_buffer", CallingConvention = CallingConvention.Cdecl)]
	public static extern unsafe void set_compute_dynamic_vertex_buffer(byte _stage, DynamicVertexBufferHandle _handle, Access _access);
	
	/// <summary>
	/// Set compute indirect buffer.
	/// </summary>
	///
	/// <param name="_stage">Compute stage.</param>
	/// <param name="_handle">Indirect buffer handle.</param>
	/// <param name="_access">Buffer access. See `Access::Enum`.</param>
	///
	[DllImport(DllName, EntryPoint="bgfx_set_compute_indirect_buffer", CallingConvention = CallingConvention.Cdecl)]
	public static extern unsafe void set_compute_indirect_buffer(byte _stage, IndirectBufferHandle _handle, Access _access);
	
	/// <summary>
	/// Set compute image from texture.
	/// </summary>
	///
	/// <param name="_stage">Compute stage.</param>
	/// <param name="_handle">Texture handle.</param>
	/// <param name="_mip">Mip level.</param>
	/// <param name="_access">Image access. See `Access::Enum`.</param>
	/// <param name="_format">Texture format. See: `TextureFormat::Enum`.</param>
	///
	[DllImport(DllName, EntryPoint="bgfx_set_image", CallingConvention = CallingConvention.Cdecl)]
	public static extern unsafe void set_image(byte _stage, TextureHandle _handle, byte _mip, Access _access, TextureFormat _format);
	
	/// <summary>
	/// Dispatch compute.
	/// </summary>
	///
	/// <param name="_id">View id.</param>
	/// <param name="_program">Compute program.</param>
	/// <param name="_numX">Number of groups X.</param>
	/// <param name="_numY">Number of groups Y.</param>
	/// <param name="_numZ">Number of groups Z.</param>
	///
	[DllImport(DllName, EntryPoint="bgfx_dispatch", CallingConvention = CallingConvention.Cdecl)]
	public static extern unsafe void dispatch(ushort _id, ProgramHandle _program, uint _numX, uint _numY, uint _numZ);
	
	/// <summary>
	/// Dispatch compute indirect.
	/// </summary>
	///
	/// <param name="_id">View id.</param>
	/// <param name="_program">Compute program.</param>
	/// <param name="_indirectHandle">Indirect buffer.</param>
	/// <param name="_start">First element in indirect buffer.</param>
	/// <param name="_num">Number of dispatches.</param>
	///
	[DllImport(DllName, EntryPoint="bgfx_dispatch_indirect", CallingConvention = CallingConvention.Cdecl)]
	public static extern unsafe void dispatch_indirect(ushort _id, ProgramHandle _program, IndirectBufferHandle _indirectHandle, ushort _start, ushort _num);
	
	/// <summary>
	/// Discard all previously set state for draw or compute call.
	/// </summary>
	///
	[DllImport(DllName, EntryPoint="bgfx_discard", CallingConvention = CallingConvention.Cdecl)]
	public static extern unsafe void discard();
	
	/// <summary>
	/// Blit 2D texture region between two 2D textures.
	/// @attention Destination texture must be created with `BGFX_TEXTURE_BLIT_DST` flag.
	/// @attention Availability depends on: `BGFX_CAPS_TEXTURE_BLIT`.
	/// </summary>
	///
	/// <param name="_id">View id.</param>
	/// <param name="_dst">Destination texture handle.</param>
	/// <param name="_dstMip">Destination texture mip level.</param>
	/// <param name="_dstX">Destination texture X position.</param>
	/// <param name="_dstY">Destination texture Y position.</param>
	/// <param name="_dstZ">If texture is 2D this argument should be 0. If destination texture is cube this argument represents destination texture cube face. For 3D texture this argument represents destination texture Z position.</param>
	/// <param name="_src">Source texture handle.</param>
	/// <param name="_srcMip">Source texture mip level.</param>
	/// <param name="_srcX">Source texture X position.</param>
	/// <param name="_srcY">Source texture Y position.</param>
	/// <param name="_srcZ">If texture is 2D this argument should be 0. If source texture is cube this argument represents source texture cube face. For 3D texture this argument represents source texture Z position.</param>
	/// <param name="_width">Width of region.</param>
	/// <param name="_height">Height of region.</param>
	/// <param name="_depth">If texture is 3D this argument represents depth of region, otherwise it's unused.</param>
	///
	[DllImport(DllName, EntryPoint="bgfx_blit", CallingConvention = CallingConvention.Cdecl)]
	public static extern unsafe void blit(ushort _id, TextureHandle _dst, byte _dstMip, ushort _dstX, ushort _dstY, ushort _dstZ, TextureHandle _src, byte _srcMip, ushort _srcX, ushort _srcY, ushort _srcZ, ushort _width, ushort _height, ushort _depth);
	

#if !BGFX_CSHARP_CUSTOM_DLLNAME
#if DEBUG
	const string DllName = "bgfx_debug.dll";
#else
	const string DllName = "bgfx.dll";
#endif
#endif
}
}<|MERGE_RESOLUTION|>--- conflicted
+++ resolved
@@ -678,11 +678,7 @@
 		public byte numGPUs;
 		public fixed uint gpu[4];
 		public Limits limits;
-<<<<<<< HEAD
-		public fixed ushort formats[(int)TextureFormat.Count];
-=======
 		public fixed ushort formats[85];
->>>>>>> a6fc055d
 	}
 	
 	public unsafe struct InternalData
@@ -844,11 +840,7 @@
 		public long rtMemoryUsed;
 		public int transientVbUsed;
 		public int transientIbUsed;
-<<<<<<< HEAD
-		public fixed uint numPrims[(int)Topology.Count];
-=======
 		public fixed uint numPrims[5];
->>>>>>> a6fc055d
 		public long gpuMemoryMax;
 		public long gpuMemoryUsed;
 		public ushort width;
@@ -865,13 +857,8 @@
 	{
 		public uint hash;
 		public ushort stride;
-<<<<<<< HEAD
-		public fixed ushort offset[(int)Attrib.Count];
-		public fixed ushort attributes[(int)Attrib.Count];
-=======
 		public fixed ushort offset[18];
 		public fixed ushort attributes[18];
->>>>>>> a6fc055d
 	}
 	
 	public unsafe struct Encoder
