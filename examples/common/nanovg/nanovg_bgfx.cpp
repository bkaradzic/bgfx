--- conflicted
+++ resolved
@@ -33,11 +33,6 @@
 
 BX_PRAGMA_DIAGNOSTIC_IGNORED_MSVC(4244); // warning C4244: '=' : conversion from '' to '', possible loss of data
 
-namespace bgfx
-{
-	extern bx::AllocatorI* g_allocator;
-}
-
 namespace
 {
 #include "vs_nanovg_fill.bin.h"
@@ -183,11 +178,7 @@
 			{
 				int old = gl->ctextures;
 				gl->ctextures = (gl->ctextures == 0) ? 2 : gl->ctextures*2;
-<<<<<<< HEAD
-				gl->textures = (struct GLNVGtexture*)BX_REALLOC(bgfx::g_allocator, gl->textures, sizeof(struct GLNVGtexture)*gl->ctextures);
-=======
 				gl->textures = (struct GLNVGtexture*)BX_REALLOC(gl->m_allocator, gl->textures, sizeof(struct GLNVGtexture)*gl->ctextures);
->>>>>>> c9d8b03f
 				memset(&gl->textures[old], 0xff, (gl->ctextures-old)*sizeof(struct GLNVGtexture) );
 
 				if (gl->textures == NULL)
@@ -801,11 +792,7 @@
 		if (gl->ncalls+1 > gl->ccalls)
 		{
 			gl->ccalls = gl->ccalls == 0 ? 32 : gl->ccalls * 2;
-<<<<<<< HEAD
-			gl->calls = (struct GLNVGcall*)BX_REALLOC(bgfx::g_allocator, gl->calls, sizeof(struct GLNVGcall) * gl->ccalls);
-=======
 			gl->calls = (struct GLNVGcall*)BX_REALLOC(gl->m_allocator, gl->calls, sizeof(struct GLNVGcall) * gl->ccalls);
->>>>>>> c9d8b03f
 		}
 		ret = &gl->calls[gl->ncalls++];
 		memset(ret, 0, sizeof(struct GLNVGcall) );
@@ -818,11 +805,7 @@
 		if (gl->npaths + n > gl->cpaths) {
 			GLNVGpath* paths;
 			int cpaths = glnvg__maxi(gl->npaths + n, 128) + gl->cpaths / 2; // 1.5x Overallocate
-<<<<<<< HEAD
-			paths = (GLNVGpath*)BX_REALLOC(bgfx::g_allocator, gl->paths, sizeof(GLNVGpath) * cpaths);
-=======
 			paths = (GLNVGpath*)BX_REALLOC(gl->m_allocator, gl->paths, sizeof(GLNVGpath) * cpaths);
->>>>>>> c9d8b03f
 			if (paths == NULL) return -1;
 			gl->paths = paths;
 			gl->cpaths = cpaths;
@@ -839,11 +822,7 @@
 		{
 			NVGvertex* verts;
 			int cverts = glnvg__maxi(gl->nverts + n, 4096) + gl->cverts/2; // 1.5x Overallocate
-<<<<<<< HEAD
-			verts = (NVGvertex*)BX_REALLOC(bgfx::g_allocator, gl->verts, sizeof(NVGvertex) * cverts);
-=======
 			verts = (NVGvertex*)BX_REALLOC(gl->m_allocator, gl->verts, sizeof(NVGvertex) * cverts);
->>>>>>> c9d8b03f
 			if (verts == NULL) return -1;
 			gl->verts = verts;
 			gl->cverts = cverts;
@@ -859,11 +838,7 @@
 		if (gl->nuniforms+n > gl->cuniforms)
 		{
 			gl->cuniforms = gl->cuniforms == 0 ? glnvg__maxi(n, 32) : gl->cuniforms * 2;
-<<<<<<< HEAD
-			gl->uniforms = (unsigned char*)BX_REALLOC(bgfx::g_allocator, gl->uniforms, gl->cuniforms * structSize);
-=======
 			gl->uniforms = (unsigned char*)BX_REALLOC(gl->m_allocator, gl->uniforms, gl->cuniforms * structSize);
->>>>>>> c9d8b03f
 		}
 		ret = gl->nuniforms * structSize;
 		gl->nuniforms += n;
@@ -1049,14 +1024,8 @@
 			}
 		}
 
-<<<<<<< HEAD
-		BX_FREE(bgfx::g_allocator, gl->textures);
-
-		BX_FREE(bgfx::g_allocator, gl);
-=======
 		BX_FREE(gl->m_allocator, gl->textures);
 		BX_FREE(gl->m_allocator, gl);
->>>>>>> c9d8b03f
 	}
 
 } // namespace
@@ -1071,11 +1040,7 @@
 
 	struct NVGparams params;
 	struct NVGcontext* ctx = NULL;
-<<<<<<< HEAD
-	struct GLNVGcontext* gl = (struct GLNVGcontext*)BX_ALLOC(bgfx::g_allocator, sizeof(struct GLNVGcontext));
-=======
 	struct GLNVGcontext* gl = (struct GLNVGcontext*)BX_ALLOC(_allocator, sizeof(struct GLNVGcontext) );
->>>>>>> c9d8b03f
 	if (gl == NULL) goto error;
 	memset(gl, 0, sizeof(struct GLNVGcontext) );
 
