/*
 * Copyright 2011-2022 Branimir Karadzic. All rights reserved.
 * License: https://github.com/bkaradzic/bgfx/blob/master/LICENSE
 */

#include "shaderc.h"
#include <bx/commandline.h>
#include <bx/filepath.h>

#define MAX_TAGS 256
extern "C"
{
#include <fpp.h>
} // extern "C"

#define BGFX_SHADER_BIN_VERSION 11
#define BGFX_CHUNK_MAGIC_CSH BX_MAKEFOURCC('C', 'S', 'H', BGFX_SHADER_BIN_VERSION)
#define BGFX_CHUNK_MAGIC_FSH BX_MAKEFOURCC('F', 'S', 'H', BGFX_SHADER_BIN_VERSION)
#define BGFX_CHUNK_MAGIC_VSH BX_MAKEFOURCC('V', 'S', 'H', BGFX_SHADER_BIN_VERSION)

#define BGFX_SHADERC_VERSION_MAJOR 1
#define BGFX_SHADERC_VERSION_MINOR 18

namespace bgfx
{
	bool g_verbose = false;

	struct ShadingLang
	{
		enum Enum
		{
			ESSL,
			GLSL,
			HLSL,
			Metal,
			PSSL,
			SpirV,

			Count
		};
	};

	static const char* s_shadingLangName[] =
	{
		"OpenGL ES Shading Language / WebGL (ESSL)",
		"OpenGL Shading Language (GLSL)",
		"High-Level Shading Language (HLSL)",
		"Metal Shading Language (MSL)",
		"PlayStation Shader Language (PSSL)",
		"Standard Portable Intermediate Representation - V (SPIR-V)",

		"Unknown?!"
	};
	BX_STATIC_ASSERT(BX_COUNTOF(s_shadingLangName) == ShadingLang::Count+1, "ShadingLang::Enum and s_shadingLangName mismatch");

	const char* getName(ShadingLang::Enum _lang)
	{
		return s_shadingLangName[_lang];
	}

	// c - compute
	// d - domain
	// f - fragment
	// g - geometry
	// h - hull
	// v - vertex
	//
	// OpenGL #version Features Direct3D Features Shader Model
	// 2.1    120      vf       9.0      vf       2.0
	// 3.0    130
	// 3.1    140
	// 3.2    150      vgf
	// 3.3    330               10.0     vgf      4.0
	// 4.0    400      vhdgf
	// 4.1    410
	// 4.2    420               11.0     vhdgf+c  5.0
	// 4.3    430      vhdgf+c
	// 4.4    440
	//
	// SPIR-V profile naming convention:
	//  spirv<SPIR-V version>-<Vulkan version>
	//
	// SPIR-V version | Vulkan version | shaderc encoding
	//       1.0      |       1.0      |      1010
	//       1.3      |       1.1      |      1311
	//       1.4      |       1.1      |      1411
	//       1.5      |       1.2      |      1512

	struct Profile
	{
		ShadingLang::Enum lang;
		uint32_t    id;
		const char* name;
	};

	static const Profile s_profiles[] =
	{
		{  ShadingLang::ESSL,  100,    "100_es"     },
		{  ShadingLang::ESSL,  300,    "300_es"     },
		{  ShadingLang::ESSL,  310,    "310_es"     },
		{  ShadingLang::ESSL,  320,    "320_es"     },
		{  ShadingLang::HLSL,  300,    "s_3_0"      },
		{  ShadingLang::HLSL,  400,    "s_4_0"      },
		{  ShadingLang::HLSL,  500,    "s_5_0"      },
		{  ShadingLang::Metal, 1000,   "metal"      },
		{  ShadingLang::PSSL,  1000,   "pssl"       },
		{  ShadingLang::SpirV, 1311,   "spirv13-11" },
		{  ShadingLang::SpirV, 1411,   "spirv14-11" },
		{  ShadingLang::SpirV, 1512,   "spirv15-12" },
		{  ShadingLang::SpirV, 1010,   "spirv10-10" },
		{  ShadingLang::SpirV, 1010,   "spirv"      },
		{  ShadingLang::GLSL,  120,    "120"        },
		{  ShadingLang::GLSL,  130,    "130"        },
		{  ShadingLang::GLSL,  140,    "140"        },
		{  ShadingLang::GLSL,  150,    "150"        },
		{  ShadingLang::GLSL,  330,    "330"        },
		{  ShadingLang::GLSL,  400,    "400"        },
		{  ShadingLang::GLSL,  410,    "410"        },
		{  ShadingLang::GLSL,  420,    "420"        },
		{  ShadingLang::GLSL,  430,    "430"        },
		{  ShadingLang::GLSL,  440,    "440"        },
	};

	static const char* s_ARB_shader_texture_lod[] =
	{
		"texture2DLod",
		"texture2DArrayLod", // BK - interacts with ARB_texture_array.
		"texture2DProjLod",
		"texture2DGrad",
		"texture2DProjGrad",
		"texture3DLod",
		"texture3DProjLod",
		"texture3DGrad",
		"texture3DProjGrad",
		"textureCubeLod",
		"textureCubeGrad",
		"shadow2DLod",
		"shadow2DProjLod",
		NULL
		// "texture1DLod",
		// "texture1DProjLod",
		// "shadow1DLod",
		// "shadow1DProjLod",
	};

	static const char* s_EXT_shader_texture_lod[] =
	{
		"texture2DLod",
		"texture2DProjLod",
		"textureCubeLod",
		"texture2DGrad",
		"texture2DProjGrad",
		"textureCubeGrad",
		NULL
	};

	static const char* s_EXT_shadow_samplers[] =
	{
		"shadow2D",
		"shadow2DProj",
		"sampler2DShadow",
		NULL
	};

	static const char* s_OES_standard_derivatives[] =
	{
		"dFdx",
		"dFdy",
		"fwidth",
		NULL
	};

	static const char* s_OES_texture_3D[] =
	{
		"texture3D",
		"texture3DProj",
		"texture3DLod",
		"texture3DProjLod",
		NULL
	};

	static const char* s_EXT_gpu_shader4[] =
	{
		"gl_VertexID",
		"gl_InstanceID",
		"texture2DLodOffset",
		NULL
	};

	// To be use from vertex program require:
	// https://www.khronos.org/registry/OpenGL/extensions/ARB/ARB_shader_viewport_layer_array.txt
	// DX11 11_1 feature level
	static const char* s_ARB_shader_viewport_layer_array[] =
	{
		"gl_ViewportIndex",
		"gl_Layer",
		NULL
	};

	static const char* s_ARB_gpu_shader5[] =
	{
		"bitfieldReverse",
		"floatBitsToInt",
		"floatBitsToUint",
		"intBitsToFloat",
		"uintBitsToFloat",
		NULL
	};

	static const char* s_ARB_shading_language_packing[] =
	{
		"packHalf2x16",
		"unpackHalf2x16",
		NULL
	};

	static const char* s_130[] =
	{
		"uint",
		"uint2",
		"uint3",
		"uint4",
		"isampler2D",
		"usampler2D",
		"isampler3D",
		"usampler3D",
		"isamplerCube",
		"usamplerCube",
		"textureSize",
		NULL
	};

	static const char* s_textureArray[] =
	{
		"sampler2DArray",
		"texture2DArray",
		"texture2DArrayLod",
		"shadow2DArray",
		NULL
	};

	static const char* s_ARB_texture_multisample[] =
	{
		"sampler2DMS",
		"isampler2DMS",
		"usampler2DMS",
		NULL
	};

	static const char* s_texelFetch[] =
	{
		"texelFetch",
		"texelFetchOffset",
		NULL
	};

	static const char* s_bitsToEncoders[] =
	{
		"floatBitsToUint",
		"floatBitsToInt",
		"intBitsToFloat",
		"uintBitsToFloat",
		NULL
	};

	static const char* s_unsignedVecs[] =
	{
		"uvec2",
		"uvec3",
		"uvec4",
		NULL
	};

	const char* s_uniformTypeName[] =
	{
		"int",  "int",
		NULL,   NULL,
		"vec4", "float4",
		"mat3", "float3x3",
		"mat4", "float4x4",
	};
	BX_STATIC_ASSERT(BX_COUNTOF(s_uniformTypeName) == UniformType::Count*2);

	static const char* s_allowedVertexShaderInputs[] =
	{
		"a_position",
		"a_normal",
		"a_tangent",
		"a_bitangent",
		"a_color0",
		"a_color1",
		"a_color2",
		"a_color3",
		"a_indices",
		"a_weight",
		"a_texcoord0",
		"a_texcoord1",
		"a_texcoord2",
		"a_texcoord3",
		"a_texcoord4",
		"a_texcoord5",
		"a_texcoord6",
		"a_texcoord7",
		"i_data0",
		"i_data1",
		"i_data2",
		"i_data3",
		"i_data4",
		NULL
	};

	void fatal(const char* _filePath, uint16_t _line, Fatal::Enum _code, const char* _format, ...)
	{
		BX_UNUSED(_filePath, _line, _code);

		va_list argList;
		va_start(argList, _format);

		bx::vprintf(_format, argList);

		va_end(argList);

		abort();
	}

	void trace(const char* _filePath, uint16_t _line, const char* _format, ...)
	{
		BX_UNUSED(_filePath, _line);

		va_list argList;
		va_start(argList, _format);

		bx::vprintf(_format, argList);

		va_end(argList);
	}
	Options::Options()
		: shaderType(' ')
		, disasm(false)
		, raw(false)
		, preprocessOnly(false)
		, depends(false)
		, debugInformation(false)
		, avoidFlowControl(false)
		, noPreshader(false)
		, partialPrecision(false)
		, preferFlowControl(false)
		, backwardsCompatibility(false)
		, warningsAreErrors(false)
		, keepIntermediate(false)
		, optimize(false)
		, optimizationLevel(3)
	{
	}

	void Options::dump()
	{
		BX_TRACE("Options:\n"
			"\t  shaderType: %c\n"
			"\t  platform: %s\n"
			"\t  profile: %s\n"
			"\t  inputFile: %s\n"
			"\t  outputFile: %s\n"
			"\t  disasm: %s\n"
			"\t  raw: %s\n"
			"\t  preprocessOnly: %s\n"
			"\t  depends: %s\n"
			"\t  debugInformation: %s\n"
			"\t  avoidFlowControl: %s\n"
			"\t  noPreshader: %s\n"
			"\t  partialPrecision: %s\n"
			"\t  preferFlowControl: %s\n"
			"\t  backwardsCompatibility: %s\n"
			"\t  warningsAreErrors: %s\n"
			"\t  keepIntermediate: %s\n"
			"\t  optimize: %s\n"
			"\t  optimizationLevel: %d\n"

			, shaderType
			, platform.c_str()
			, profile.c_str()
			, inputFilePath.c_str()
			, outputFilePath.c_str()
			, disasm ? "true" : "false"
			, raw ? "true" : "false"
			, preprocessOnly ? "true" : "false"
			, depends ? "true" : "false"
			, debugInformation ? "true" : "false"
			, avoidFlowControl ? "true" : "false"
			, noPreshader ? "true" : "false"
			, partialPrecision ? "true" : "false"
			, preferFlowControl ? "true" : "false"
			, backwardsCompatibility ? "true" : "false"
			, warningsAreErrors ? "true" : "false"
			, keepIntermediate ? "true" : "false"
			, optimize ? "true" : "false"
			, optimizationLevel
			);

		for (size_t ii = 0; ii < includeDirs.size(); ++ii)
		{
			BX_TRACE("\t  include :%s\n", includeDirs[ii].c_str());
		}

		for (size_t ii = 0; ii < defines.size(); ++ii)
		{
			BX_TRACE("\t  define :%s\n", defines[ii].c_str());
		}

		for (size_t ii = 0; ii < dependencies.size(); ++ii)
		{
			BX_TRACE("\t  dependency :%s\n", dependencies[ii].c_str());
		}
	}

	const char* interpolationDx11(const char* _glsl)
	{
		if (0 == bx::strCmp(_glsl, "smooth") )
		{
			return "linear";
		}
		else if (0 == bx::strCmp(_glsl, "flat") )
		{
			return "nointerpolation";
		}

		return _glsl; // centroid, noperspective
	}

	const char* getUniformTypeName(UniformType::Enum _enum)
	{
		uint32_t idx = _enum & ~(kUniformFragmentBit|kUniformSamplerBit);
		if (idx < UniformType::Count)
		{
			return s_uniformTypeName[idx];
		}

		return "Unknown uniform type?!";
	}

	UniformType::Enum nameToUniformTypeEnum(const char* _name)
	{
		for (uint32_t ii = 0; ii < UniformType::Count*2; ++ii)
		{
			if (NULL != s_uniformTypeName[ii]
			&&  0 == bx::strCmp(_name, s_uniformTypeName[ii]) )
			{
				return UniformType::Enum(ii/2);
			}
		}

		return UniformType::Count;
	}

	int32_t writef(bx::WriterI* _writer, const char* _format, ...)
	{
		va_list argList;
		va_start(argList, _format);

		char temp[2048];

		char* out = temp;
		int32_t max = sizeof(temp);
		int32_t len = bx::vsnprintf(out, max, _format, argList);
		if (len > max)
		{
			out = (char*)alloca(len);
			len = bx::vsnprintf(out, len, _format, argList);
		}

		len = bx::write(_writer, out, len, bx::ErrorAssert{});

		va_end(argList);

		return len;
	}

	class Bin2cWriter : public bx::FileWriter
	{
	public:
		Bin2cWriter(const bx::StringView& _name)
			: m_name(_name)
		{
		}

		virtual ~Bin2cWriter()
		{
		}

		virtual void close() override
		{
			generate();
			return bx::FileWriter::close();
		}

		virtual int32_t write(const void* _data, int32_t _size, bx::Error*) override
		{
			const char* data = (const char*)_data;
			m_buffer.insert(m_buffer.end(), data, data+_size);
			return _size;
		}

	private:
		void generate()
		{
#define HEX_DUMP_WIDTH 16
#define HEX_DUMP_SPACE_WIDTH 96
#define HEX_DUMP_FORMAT "%-" BX_STRINGIZE(HEX_DUMP_SPACE_WIDTH) "." BX_STRINGIZE(HEX_DUMP_SPACE_WIDTH) "s"
			const uint8_t* data = &m_buffer[0];
			uint32_t size = (uint32_t)m_buffer.size();

			outf("static const uint8_t %.*s[%d] =\n{\n", m_name.getLength(), m_name.getPtr(), size);

			if (NULL != data)
			{
				char hex[HEX_DUMP_SPACE_WIDTH+1];
				char ascii[HEX_DUMP_WIDTH+1];
				uint32_t hexPos = 0;
				uint32_t asciiPos = 0;
				for (uint32_t ii = 0; ii < size; ++ii)
				{
					bx::snprintf(&hex[hexPos], sizeof(hex)-hexPos, "0x%02x, ", data[asciiPos]);
					hexPos += 6;

					ascii[asciiPos] = isprint(data[asciiPos]) && data[asciiPos] != '\\'  && data[asciiPos] != '\t' ? data[asciiPos] : '.';
					asciiPos++;

					if (HEX_DUMP_WIDTH == asciiPos)
					{
						ascii[asciiPos] = '\0';
						outf("\t" HEX_DUMP_FORMAT "// %s\n", hex, ascii);
						data += asciiPos;
						hexPos = 0;
						asciiPos = 0;
					}
				}

				if (0 != asciiPos)
				{
					ascii[asciiPos] = '\0';
					outf("\t" HEX_DUMP_FORMAT "// %s\n", hex, ascii);
				}
			}

			outf("};\n");
#undef HEX_DUMP_WIDTH
#undef HEX_DUMP_SPACE_WIDTH
#undef HEX_DUMP_FORMAT
		}

		int32_t outf(const char* _format, ...)
		{
			va_list argList;
			va_start(argList, _format);

			char temp[2048];
			char* out = temp;
			int32_t max = sizeof(temp);
			int32_t len = bx::vsnprintf(out, max, _format, argList);
			if (len > max)
			{
				out = (char*)alloca(len);
				len = bx::vsnprintf(out, len, _format, argList);
			}

			int32_t size = bx::FileWriter::write(out, len, bx::ErrorAssert{});

			va_end(argList);

			return size;
		}

		bx::StringView m_name;
		typedef std::vector<uint8_t> Buffer;
		Buffer m_buffer;
	};

	struct Varying
	{
		std::string m_precision;
		std::string m_interpolation;
		std::string m_name;
		std::string m_type;
		std::string m_init;
		std::string m_semantics;
	};

	typedef std::unordered_map<std::string, Varying> VaryingMap;

	class File
	{
	public:
		File()
			: m_data(NULL)
			, m_size(0)
		{
		}

		~File()
		{
			delete [] m_data;
		}

		void load(const bx::FilePath& _filePath)
		{
			bx::FileReader reader;
			if (bx::open(&reader, _filePath) )
			{
				m_size = (uint32_t)bx::getSize(&reader);
				m_data = new char[m_size+1];
				m_size = (uint32_t)bx::read(&reader, m_data, m_size, bx::ErrorAssert{});
				bx::close(&reader);

				if (m_data[0] == '\xef'
				&&  m_data[1] == '\xbb'
				&&  m_data[2] == '\xbf')
				{
					bx::memMove(m_data, &m_data[3], m_size-3);
					m_size -= 3;
				}

				m_data[m_size] = '\0';
			}
		}

		const char* getData() const
		{
			return m_data;
		}

		uint32_t getSize() const
		{
			return m_size;
		}

	private:
		char* m_data;
		uint32_t m_size;
	};

	char* strInsert(char* _str, const char* _insert)
	{
		uint32_t len = bx::strLen(_insert);
		bx::memMove(&_str[len], _str, bx::strLen(_str) );
		bx::memCopy(_str, _insert, len);
		return _str + len;
	}

	void strReplace(char* _str, const char* _find, const char* _replace)
	{
		const int32_t len = bx::strLen(_find);

		char* replace = (char*)alloca(len+1);
		bx::strCopy(replace, len+1, _replace);
		for (int32_t ii = bx::strLen(replace); ii < len; ++ii)
		{
			replace[ii] = ' ';
		}
		replace[len] = '\0';

		BX_ASSERT(len >= bx::strLen(_replace), "");
		for (bx::StringView ptr = bx::strFind(_str, _find)
			; !ptr.isEmpty()
			; ptr = bx::strFind(ptr.getPtr() + len, _find)
			)
		{
			bx::memCopy(const_cast<char*>(ptr.getPtr() ), replace, len);
		}
	}

	void strNormalizeEol(char* _str)
	{
		strReplace(_str, "\r\n", "\n");
		strReplace(_str, "\r",   "\n");
	}

	void printCode(const char* _code, int32_t _line, int32_t _start, int32_t _end, int32_t _column)
	{
		bx::printf("Code:\n---\n");

		bx::LineReader reader(_code);
		for (int32_t line = 1; !reader.isDone() && line < _end; ++line)
		{
			bx::StringView strLine = reader.next();

			if (line >= _start)
			{
				if (_line == line)
				{
					bx::printf("\n");
					bx::printf(">>> %3d: %.*s\n", line, strLine.getLength(), strLine.getPtr() );
					if (-1 != _column)
					{
						bx::printf(">>> %3d: %*s\n", _column, _column, "^");
					}
					bx::printf("\n");
				}
				else
				{
					bx::printf("    %3d: %.*s\n", line, strLine.getLength(), strLine.getPtr() );
				}
			}
		}

		bx::printf("---\n");
	}

	void writeFile(const char* _filePath, const void* _data, int32_t _size)
	{
		bx::FileWriter out;
		if (bx::open(&out, _filePath) )
		{
			bx::write(&out, _data, _size, bx::ErrorAssert{});
			bx::close(&out);
		}
	}

	struct Preprocessor
	{
		Preprocessor(const char* _filePath, bool _essl)
			: m_tagptr(m_tags)
			, m_scratchPos(0)
			, m_fgetsPos(0)
		{
			m_tagptr->tag = FPPTAG_USERDATA;
			m_tagptr->data = this;
			m_tagptr++;

			m_tagptr->tag = FPPTAG_DEPENDS;
			m_tagptr->data = (void*)fppDepends;
			m_tagptr++;

			m_tagptr->tag = FPPTAG_INPUT;
			m_tagptr->data = (void*)fppInput;
			m_tagptr++;

			m_tagptr->tag = FPPTAG_OUTPUT;
			m_tagptr->data = (void*)fppOutput;
			m_tagptr++;

			m_tagptr->tag = FPPTAG_ERROR;
			m_tagptr->data = (void*)fppError;
			m_tagptr++;

			m_tagptr->tag = FPPTAG_SHOWVERSION;
			m_tagptr->data = (void*)0;
			m_tagptr++;

			m_tagptr->tag = FPPTAG_LINE;
			m_tagptr->data = (void*)0;
			m_tagptr++;

			m_tagptr->tag = FPPTAG_INPUT_NAME;
			m_tagptr->data = scratch(_filePath);
			m_tagptr++;

			if (!_essl)
			{
				m_default = "#define lowp\n#define mediump\n#define highp\n";
			}
		}

		void setDefine(const char* _define)
		{
			m_tagptr->tag = FPPTAG_DEFINE;
			m_tagptr->data = scratch(_define);
			m_tagptr++;
		}

		void setDefaultDefine(const char* _name)
		{
			char temp[1024];
			bx::snprintf(temp, BX_COUNTOF(temp)
				, "#ifndef %s\n"
				  "#	define %s 0\n"
				  "#endif // %s\n"
				  "\n"
				, _name
				, _name
				, _name
				);

			m_default += temp;
		}

		void writef(const char* _format, ...)
		{
			va_list argList;
			va_start(argList, _format);
			bx::stringPrintfVargs(m_default, _format, argList);
			va_end(argList);
		}

		void addInclude(const char* _includeDir)
		{
			char* start = scratch(_includeDir);

			for (bx::StringView split = bx::strFind(start, ';')
				; !split.isEmpty()
				; split = bx::strFind(start, ';')
				)
			{
				*const_cast<char*>(split.getPtr() ) = '\0';
				m_tagptr->tag = FPPTAG_INCLUDE_DIR;
				m_tagptr->data = start;
				m_tagptr++;
				start = const_cast<char*>(split.getPtr() ) + 1;
			}

			m_tagptr->tag = FPPTAG_INCLUDE_DIR;
			m_tagptr->data = start;
			m_tagptr++;
		}

		void addDependency(const char* _fileName)
		{
			m_depends += " \\\n ";
			m_depends += _fileName;
		}

		bool run(const char* _input)
		{
			m_fgetsPos = 0;

			m_preprocessed.clear();
			m_input = m_default;
			m_input += "\n\n";

			int32_t len = bx::strLen(_input)+1;
			char* temp = new char[len];
			bx::StringView normalized = bx::normalizeEolLf(temp, len, _input);
			std::string str;
			str.assign(normalized.getPtr(), normalized.getTerm() );
			m_input += str;
			delete [] temp;

			fppTag* tagptr = m_tagptr;

			tagptr->tag = FPPTAG_END;
			tagptr->data = 0;
			tagptr++;

			int result = fppPreProcess(m_tags);

			return 0 == result;
		}

		char* fgets(char* _buffer, int _size)
		{
			int ii = 0;
			for (char ch = m_input[m_fgetsPos]; m_fgetsPos < m_input.size() && ii < _size-1; ch = m_input[++m_fgetsPos])
			{
				_buffer[ii++] = ch;

				if (ch == '\n' || ii == _size)
				{
					_buffer[ii] = '\0';
					m_fgetsPos++;
					return _buffer;
				}
			}

			return NULL;
		}

		static void fppDepends(char* _fileName, void* _userData)
		{
			Preprocessor* thisClass = (Preprocessor*)_userData;
			thisClass->addDependency(_fileName);
		}

		static char* fppInput(char* _buffer, int _size, void* _userData)
		{
			Preprocessor* thisClass = (Preprocessor*)_userData;
			return thisClass->fgets(_buffer, _size);
		}

		static void fppOutput(int _ch, void* _userData)
		{
			Preprocessor* thisClass = (Preprocessor*)_userData;
			thisClass->m_preprocessed += char(_ch);
		}

		static void fppError(void* /*_userData*/, char* _format, va_list _vargs)
		{
			bx::vprintf(_format, _vargs);
		}

		char* scratch(const char* _str)
		{
			char* result = &m_scratch[m_scratchPos];
			bx::strCopy(result, uint32_t(sizeof(m_scratch)-m_scratchPos), _str);
			m_scratchPos += (uint32_t)bx::strLen(_str)+1;

			return result;
		}

		fppTag m_tags[MAX_TAGS];
		fppTag* m_tagptr;

		std::string m_depends;
		std::string m_default;
		std::string m_input;
		std::string m_preprocessed;
		char m_scratch[16<<10];
		uint32_t m_scratchPos;
		uint32_t m_fgetsPos;
	};

	typedef std::vector<std::string> InOut;

	uint32_t parseInOut(InOut& _inout, const bx::StringView& _str)
	{
		uint32_t hash = 0;
		bx::StringView str = bx::strLTrimSpace(_str);

		if (!str.isEmpty() )
		{
			bx::StringView delim;
			do
			{
				delim = bx::strFind(str, ',');
				if (delim.isEmpty() )
				{
					delim = bx::strFind(str, ' ');
				}

				const bx::StringView token(bx::strRTrim(bx::StringView(str.getPtr(), delim.getPtr() ), " ") );

				if (!token.isEmpty() )
				{
					_inout.push_back(std::string(token.getPtr(), token.getTerm() ) );
					str = bx::strLTrimSpace(bx::StringView(delim.getPtr() + 1, str.getTerm() ) );
				}
			}
			while (!delim.isEmpty() );

			std::sort(_inout.begin(), _inout.end() );

			bx::HashMurmur2A murmur;
			murmur.begin();
			for (InOut::const_iterator it = _inout.begin(), itEnd = _inout.end(); it != itEnd; ++it)
			{
				murmur.add(it->c_str(), (uint32_t)it->size() );
			}
			hash = murmur.end();
		}

		return hash;
	}

	void addFragData(Preprocessor& _preprocessor, char* _data, uint32_t _idx, bool _comma)
	{
		char find[32];
		bx::snprintf(find, sizeof(find), "gl_FragData[%d]", _idx);

		char replace[32];
		bx::snprintf(replace, sizeof(replace), "bgfx_FragData%d", _idx);

		strReplace(_data, find, replace);

		_preprocessor.writef(
			" \\\n\t%sout vec4 bgfx_FragData%d : SV_TARGET%d"
			, _comma ? ", " : "  "
			, _idx
			, _idx
			);
	}

	void voidFragData(char* _data, uint32_t _idx)
	{
		char find[32];
		bx::snprintf(find, sizeof(find), "gl_FragData[%d]", _idx);

		strReplace(_data, find, "bgfx_VoidFrag");
	}

	bx::StringView baseName(const bx::StringView& _filePath)
	{
		bx::FilePath fp(_filePath);
		return bx::strFind(_filePath, fp.getBaseName() );
	}

	void help(const char* _error = NULL)
	{
		if (NULL != _error)
		{
			bx::printf("Error:\n%s\n\n", _error);
		}

		bx::printf(
			  "shaderc, bgfx shader compiler tool, version %d.%d.%d.\n"
			  "Copyright 2011-2022 Branimir Karadzic. All rights reserved.\n"
			  "License: https://github.com/bkaradzic/bgfx/blob/master/LICENSE\n\n"
			, BGFX_SHADERC_VERSION_MAJOR
			, BGFX_SHADERC_VERSION_MINOR
			, BGFX_API_VERSION
			);

		bx::printf(
			  "Usage: shaderc -f <in> -o <out> --type <v/f/c> --platform <platform>\n"

			  "\n"
			  "Options:\n"
<<<<<<< HEAD
			  "  -h, --help            	       Display this help and exit.\n"
			  "  -v, --version                 Output version information and exit.\n"
			  "  -f <file path>                Input's file path.\n"
			  "  -i <include path>             Include path. (for multiple paths use -i multiple times)\n"
			  "  -o <file path>                Output's file path.\n"
=======
			  "  -h, --help                    Help.\n"
			  "  -v, --version                 Version information only.\n"
			  "  -f <file path>                Input file path.\n"
			  "  -i <include path>             Include path (for multiple paths use -i multiple times).\n"
			  "  -o <file path>                Output file path.\n"
			  "      --stdout                  Output to console.\n"
>>>>>>> 11ba8de2
			  "      --bin2c [array name]      Generate C header file. If array name is not specified base file name will be used as name.\n"
			  "      --depends                 Generate makefile style depends file.\n"
			  "      --platform <platform>     Target platform.\n"
			  "           android\n"
			  "           asm.js\n"
			  "           ios\n"
			  "           linux\n"
			  "           orbis\n"
			  "           osx\n"
			  "           windows\n"
			  "      -p, --profile <profile>   Shader model. Defaults to GLSL.\n"
			);

		{
			ShadingLang::Enum lang = ShadingLang::Count;
			for (uint32_t ii = 0; ii < BX_COUNTOF(s_profiles); ++ii)
			{
				const Profile& profile = s_profiles[ii];
				if (lang != profile.lang)
				{
					lang = profile.lang;
					bx::printf("\n");
					bx::printf("           %-20s %s\n", profile.name, getName(profile.lang) );
				}
				else
				{
					bx::printf("           %s\n", profile.name);
				}

			}
		}

		bx::printf(
			  "      --preprocess              Only pre-process.\n"
			  "      --define <defines>        Add defines to preprocessor. (Semicolon-separated)\n"
			  "      --raw                     Do not process shader. No preprocessor, and no glsl-optimizer. (GLSL only)\n"
			  "      --type <type>             Shader type. Can be 'vertex', 'fragment, or 'compute'.\n"
			  "      --varyingdef <file path>  varying.def.sc's file path.\n"
			  "      --verbose                 Be verbose.\n"

			  "\n"
			  "(DX9 and DX11 only):\n"

			  "\n"
			  "      --debug                   Debug information.\n"
			  "      --disasm                  Disassemble compiled shader.\n"
			  "  -O <level>                    Set optimization level. Can be 0 to 3.\n"
			  "      --Werror                  Treat warnings as errors.\n"

			  "\n"
			  "For additional information, see https://github.com/bkaradzic/bgfx\n"
			);
	}

	bx::StringView nextWord(bx::StringView& _parse)
	{
		bx::StringView word = bx::strWord(bx::strLTrimSpace(_parse) );
		_parse = bx::strLTrimSpace(bx::StringView(word.getTerm(), _parse.getTerm() ) );
		return word;
	}

	bool compileShader(const char* _varying, const char* _comment, char* _shader, uint32_t _shaderLen, Options& _options, bx::WriterI* _writer)
	{
		uint32_t profile_id = 0;

		const char* profile_opt = _options.profile.c_str();
		if ('\0' != profile_opt[0])
		{
			const uint32_t count = BX_COUNTOF(s_profiles);
			for (profile_id=0; profile_id<count; profile_id++ )
			{
				if (0 == bx::strCmp(profile_opt, s_profiles[profile_id].name) )
				{
					break;
				}
				else if (s_profiles[profile_id].lang == ShadingLang::HLSL
					 &&  0 == bx::strCmp(&profile_opt[1], s_profiles[profile_id].name) )
				{
					// This test is here to allow hlsl profile names e.g:
					// cs_4_0, gs_5_0, etc...
					// There's no check to ensure that the profile name matches the shader type set via the cli.
					// This means that you can pass `hs_5_0` when compiling a fragment shader.
					break;
				}
			}

			if (profile_id == count)
			{
				bx::printf("Unknown profile: %s\n", profile_opt);
				return false;
			}
		}

		const Profile *profile = &s_profiles[profile_id];

		Preprocessor preprocessor(_options.inputFilePath.c_str(), profile->lang != ShadingLang::ESSL);

		for (size_t ii = 0; ii < _options.includeDirs.size(); ++ii)
		{
			preprocessor.addInclude(_options.includeDirs[ii].c_str() );
		}

		for (size_t ii = 0; ii < _options.defines.size(); ++ii)
		{
			preprocessor.setDefine(_options.defines[ii].c_str() );
		}

		for (size_t ii = 0; ii < _options.dependencies.size(); ++ii)
		{
			preprocessor.addDependency(_options.dependencies[ii].c_str() );
		}

		preprocessor.setDefaultDefine("BX_PLATFORM_ANDROID");
		preprocessor.setDefaultDefine("BX_PLATFORM_EMSCRIPTEN");
		preprocessor.setDefaultDefine("BX_PLATFORM_IOS");
		preprocessor.setDefaultDefine("BX_PLATFORM_LINUX");
		preprocessor.setDefaultDefine("BX_PLATFORM_OSX");
		preprocessor.setDefaultDefine("BX_PLATFORM_PS4");
		preprocessor.setDefaultDefine("BX_PLATFORM_WINDOWS");
		preprocessor.setDefaultDefine("BX_PLATFORM_XBOXONE");

		preprocessor.setDefaultDefine("BGFX_SHADER_LANGUAGE_GLSL");
		preprocessor.setDefaultDefine("BGFX_SHADER_LANGUAGE_HLSL");
		preprocessor.setDefaultDefine("BGFX_SHADER_LANGUAGE_METAL");
		preprocessor.setDefaultDefine("BGFX_SHADER_LANGUAGE_PSSL");
		preprocessor.setDefaultDefine("BGFX_SHADER_LANGUAGE_SPIRV");

		preprocessor.setDefaultDefine("BGFX_SHADER_TYPE_COMPUTE");
		preprocessor.setDefaultDefine("BGFX_SHADER_TYPE_FRAGMENT");
		preprocessor.setDefaultDefine("BGFX_SHADER_TYPE_VERTEX");

		char glslDefine[128];
		if (profile->lang == ShadingLang::GLSL
		||  profile->lang == ShadingLang::ESSL)
		{
			bx::snprintf(glslDefine, BX_COUNTOF(glslDefine)
					, "BGFX_SHADER_LANGUAGE_GLSL=%d"
					, profile->id
					);
		}

		char hlslDefine[128];
		if (profile->lang == ShadingLang::HLSL)
		{
			bx::snprintf(hlslDefine, BX_COUNTOF(hlslDefine)
					, "BGFX_SHADER_LANGUAGE_HLSL=%d"
					, profile->id);
		}

		const char* platform = _options.platform.c_str();

		if (0 == bx::strCmpI(platform, "android") )
		{
			preprocessor.setDefine("BX_PLATFORM_ANDROID=1");
			if (profile->lang == ShadingLang::SpirV)
			{
				preprocessor.setDefine("BGFX_SHADER_LANGUAGE_SPIRV=1");
			}
			else
			{
				preprocessor.setDefine(glslDefine);
			}
		}
		else if (0 == bx::strCmpI(platform, "asm.js") )
		{
			preprocessor.setDefine("BX_PLATFORM_EMSCRIPTEN=1");
			preprocessor.setDefine(glslDefine);
		}
		else if (0 == bx::strCmpI(platform, "ios") )
		{
			preprocessor.setDefine("BX_PLATFORM_IOS=1");
			if (profile->lang == ShadingLang::Metal)
			{
				preprocessor.setDefine("BGFX_SHADER_LANGUAGE_METAL=1");
			}
			else
			{
				preprocessor.setDefine(glslDefine);
			}
		}
		else if (0 == bx::strCmpI(platform, "linux") )
		{
			preprocessor.setDefine("BX_PLATFORM_LINUX=1");
			if (profile->lang == ShadingLang::SpirV)
			{
				preprocessor.setDefine("BGFX_SHADER_LANGUAGE_SPIRV=1");
			}
			else
			{
				preprocessor.setDefine(glslDefine);
			}
		}
		else if (0 == bx::strCmpI(platform, "osx") )
		{
			preprocessor.setDefine("BX_PLATFORM_OSX=1");
			if (profile->lang != ShadingLang::Metal)
			{
				preprocessor.setDefine(glslDefine);
			}
			char temp[256];
			bx::snprintf(
				  temp
				, sizeof(temp)
				, "BGFX_SHADER_LANGUAGE_METAL=%d"
				, (profile->lang == ShadingLang::Metal) ? profile->id : 0
				);
			preprocessor.setDefine(temp);
		}
		else if (0 == bx::strCmpI(platform, "windows") )
		{
			preprocessor.setDefine("BX_PLATFORM_WINDOWS=1");
			if (profile->lang == ShadingLang::HLSL)
			{
				preprocessor.setDefine(hlslDefine);
			}
			else if (profile->lang == ShadingLang::GLSL
			     ||  profile->lang == ShadingLang::ESSL)
			{
				preprocessor.setDefine(glslDefine);
			}
			else if (profile->lang == ShadingLang::SpirV)
			{
				preprocessor.setDefine("BGFX_SHADER_LANGUAGE_SPIRV=1");
			}
		}
		else if (0 == bx::strCmpI(platform, "orbis") )
		{
			preprocessor.setDefine("BX_PLATFORM_PS4=1");
			preprocessor.setDefine("BGFX_SHADER_LANGUAGE_PSSL=1");
			preprocessor.setDefine("lit=lit_reserved");
		}
		else
		{
			if (profile->lang == ShadingLang::HLSL)
			{
				preprocessor.setDefine(hlslDefine);
			}
			else if (profile->lang == ShadingLang::GLSL
			     ||  profile->lang == ShadingLang::ESSL)
			{
				preprocessor.setDefine(glslDefine);
			}
			else if (profile->lang == ShadingLang::SpirV)
			{
				preprocessor.setDefine("BGFX_SHADER_LANGUAGE_SPIRV=1");
			}
		}

		preprocessor.setDefine("M_PI=3.1415926535897932384626433832795");

		switch (_options.shaderType)
		{
		case 'c':
			preprocessor.setDefine("BGFX_SHADER_TYPE_COMPUTE=1");
			break;

		case 'f':
			preprocessor.setDefine("BGFX_SHADER_TYPE_FRAGMENT=1");
			break;

		case 'v':
			preprocessor.setDefine("BGFX_SHADER_TYPE_VERTEX=1");
			break;

		default:
			bx::printf("Unknown type: %c?!", _options.shaderType);
			return false;
		}

		bool compiled = false;

		VaryingMap varyingMap;
		bx::StringView parse(_varying);
		bx::StringView term(parse);

		bool usesInterpolationQualifiers = false;

		while (!parse.isEmpty() )
		{
			parse = bx::strLTrimSpace(parse);
			bx::StringView eol = bx::strFind(parse, ';');
			if (eol.isEmpty() )
			{
				eol = bx::strFindEol(parse);
			}

			if (!eol.isEmpty() )
			{
				eol.set(eol.getPtr() + 1, parse.getTerm() );

				bx::StringView precision;
				bx::StringView interpolation;
				bx::StringView typen = nextWord(parse);

				if (0 == bx::strCmp(typen, "lowp", 4)
				||  0 == bx::strCmp(typen, "mediump", 7)
				||  0 == bx::strCmp(typen, "highp", 5) )
				{
					precision = typen;
					typen = nextWord(parse);
				}

				if (0 == bx::strCmp(typen, "flat", 4)
				||  0 == bx::strCmp(typen, "smooth", 6)
				||  0 == bx::strCmp(typen, "noperspective", 13)
				||  0 == bx::strCmp(typen, "centroid", 8) )
				{
					if ('f' == _options.shaderType
					||   profile->lang == ShadingLang::GLSL
					||   profile->lang == ShadingLang::ESSL)
					{
						interpolation = typen;
						usesInterpolationQualifiers = true;
					}

					typen = nextWord(parse);
				}

				bx::StringView name   = nextWord(parse);
				bx::StringView column = bx::strSubstr(parse, 0, 1);
				bx::StringView semantics;
				if (0 == bx::strCmp(column, ":", 1) )
				{
					parse = bx::strLTrimSpace(bx::StringView(parse.getPtr() + 1, parse.getTerm() ) );
					semantics = nextWord(parse);
				}

				bx::StringView assign = bx::strSubstr(parse, 0, 1);
				bx::StringView init;
				if (0 == bx::strCmp(assign, "=", 1))
				{
					parse = bx::strLTrimSpace(bx::StringView(parse.getPtr() + 1, parse.getTerm() ) );
					init.set(parse.getPtr(), eol.getPtr() );
				}

				if (!typen.isEmpty()
				&&  !name.isEmpty()
				&&  !semantics.isEmpty() )
				{
					Varying var;
					if (!precision.isEmpty() )
					{
						var.m_precision.assign(precision.getPtr(), precision.getTerm() );
					}

					if (!interpolation.isEmpty() )
					{
						var.m_interpolation.assign(interpolation.getPtr(), interpolation.getTerm() );
					}

					var.m_type.assign(typen.getPtr(), typen.getTerm() );
					var.m_name.assign(name.getPtr(), name.getTerm() );
					var.m_semantics.assign(semantics.getPtr(), semantics.getTerm() );

					if (profile->lang == ShadingLang::HLSL
					&&  profile->id < 400
					&&  var.m_semantics == "BITANGENT")
					{
						var.m_semantics = "BINORMAL";
					}

					if (!init.isEmpty() )
					{
						var.m_init.assign(init.getPtr(), init.getTerm() );
					}

					varyingMap.insert(std::make_pair(var.m_name, var) );
				}

				parse = bx::strLTrimSpace(bx::strFindNl(bx::StringView(eol.getPtr(), term.getTerm() ) ) );
			}
		}

		bool raw = _options.raw;

		InOut shaderInputs;
		InOut shaderOutputs;
		uint32_t inputHash = 0;
		uint32_t outputHash = 0;
		bx::ErrorAssert err;

		char* data;
		char* input;
		{
			data = _shader;
			uint32_t size = _shaderLen;

			const size_t padding = 16384;

			if (!raw)
			{
				// To avoid commented code being recognized as used feature,
				// first preprocess pass is used to strip all comments before
				// substituting code.
				bool ok = preprocessor.run(data);
				delete [] data;

				if (!ok)
				{
					return false;
				}

				size = (uint32_t)preprocessor.m_preprocessed.size();
				data = new char[size+padding+1];
				bx::memCopy(data, preprocessor.m_preprocessed.c_str(), size);
				bx::memSet(&data[size], 0, padding+1);
			}

			strNormalizeEol(data);

			input = const_cast<char*>(bx::strLTrimSpace(data).getPtr() );
			while (input[0] == '$')
			{
				bx::StringView str = bx::strLTrimSpace(input+1);
				bx::StringView eol = bx::strFindEol(str);
				bx::StringView nl  = bx::strFindNl(eol);
				input = const_cast<char*>(nl.getPtr() );

				if (0 == bx::strCmp(str, "input", 5) )
				{
					str = bx::StringView(str.getPtr() + 5, str.getTerm() );
					bx::StringView comment = bx::strFind(str, "//");
					eol = !comment.isEmpty() && comment.getPtr() < eol.getPtr() ? comment.getPtr() : eol;
					inputHash = parseInOut(shaderInputs, bx::StringView(str.getPtr(), eol.getPtr() ) );
				}
				else if (0 == bx::strCmp(str, "output", 6) )
				{
					str = bx::StringView(str.getPtr() + 6, str.getTerm() );
					bx::StringView comment = bx::strFind(str, "//");
					eol = !comment.isEmpty() && comment.getPtr() < eol.getPtr() ? comment.getPtr() : eol;
					outputHash = parseInOut(shaderOutputs, bx::StringView(str.getPtr(), eol.getPtr() ) );
				}
				else if (0 == bx::strCmp(str, "raw", 3) )
				{
					raw = true;
					str = bx::StringView(str.getPtr() + 3, str.getTerm() );
				}

				input = const_cast<char*>(bx::strLTrimSpace(input).getPtr() );
			}
		}

		bool invalidShaderAttribute = false;
		if ('v' == _options.shaderType)
		{
			for (InOut::const_iterator it = shaderInputs.begin(), itEnd = shaderInputs.end(); it != itEnd; ++it)
			{
				if (bx::findIdentifierMatch(it->c_str(), s_allowedVertexShaderInputs).isEmpty() )
				{
					invalidShaderAttribute = true;
					bx::printf(
						  "Invalid vertex shader input attribute '%s'.\n"
						  "\n"
						  "Valid input attributes:\n"
						  "  a_position, a_normal, a_tangent, a_bitangent, a_color0, a_color1, a_color2, a_color3, a_indices, a_weight,\n"
						  "  a_texcoord0, a_texcoord1, a_texcoord2, a_texcoord3, a_texcoord4, a_texcoord5, a_texcoord6, a_texcoord7,\n"
						  "  i_data0, i_data1, i_data2, i_data3, i_data4.\n"
						  "\n"
						, it->c_str() );
					break;
				}
			}
		}

		if (invalidShaderAttribute)
		{
		}
		else if (raw)
		{
			if ('f' == _options.shaderType)
			{
				bx::write(_writer, BGFX_CHUNK_MAGIC_FSH, &err);
			}
			else if ('v' == _options.shaderType)
			{
				bx::write(_writer, BGFX_CHUNK_MAGIC_VSH, &err);
			}
			else
			{
				bx::write(_writer, BGFX_CHUNK_MAGIC_CSH, &err);
			}

			bx::write(_writer, inputHash, &err);
			bx::write(_writer, outputHash, &err);
		}

		if (raw)
		{
			if (profile->lang == ShadingLang::GLSL)
			{
				bx::write(_writer, uint16_t(0), &err);

				uint32_t shaderSize = (uint32_t)bx::strLen(input);
				bx::write(_writer, shaderSize, &err);
				bx::write(_writer, input, shaderSize, &err);
				bx::write(_writer, uint8_t(0), &err);

				compiled = true;
			}
			else if (profile->lang == ShadingLang::Metal)
			{
				compiled = compileMetalShader(_options, BX_MAKEFOURCC('M', 'T', 'L', 0), input, _writer);
			}
			else if (profile->lang == ShadingLang::SpirV)
			{
				compiled = compileSPIRVShader(_options, profile->id, input, _writer);
			}
			else if (profile->lang == ShadingLang::PSSL)
			{
				compiled = compilePSSLShader(_options, 0, input, _writer);
			}
			else
			{
				compiled = compileHLSLShader(_options, profile->id, input, _writer);
			}
		}
		else if ('c' == _options.shaderType) // Compute
		{
			bx::StringView entry = bx::strFind(input, "void main()");
			if (entry.isEmpty() )
			{
				bx::printf("Shader entry point 'void main()' is not found.\n");
			}
			else
			{
				if (profile->lang == ShadingLang::GLSL
				||  profile->lang == ShadingLang::ESSL)
				{
				}
				else
				{
					if (profile->lang != ShadingLang::PSSL)
					{
						preprocessor.writef(getPsslPreamble() );
					}

					preprocessor.writef(
						"#define lowp\n"
						"#define mediump\n"
						"#define highp\n"
						"#define ivec2 int2\n"
						"#define ivec3 int3\n"
						"#define ivec4 int4\n"
						"#define uvec2 uint2\n"
						"#define uvec3 uint3\n"
						"#define uvec4 uint4\n"
						"#define vec2 float2\n"
						"#define vec3 float3\n"
						"#define vec4 float4\n"
						"#define mat2 float2x2\n"
						"#define mat3 float3x3\n"
						"#define mat4 float4x4\n"
						);

					*const_cast<char*>(entry.getPtr() + 4) = '_';

					preprocessor.writef("#define void_main()");
					preprocessor.writef(" \\\n\tvoid main(");

					uint32_t arg = 0;

					const bool hasLocalInvocationID    = !bx::strFind(input, "gl_LocalInvocationID").isEmpty();
					const bool hasLocalInvocationIndex = !bx::strFind(input, "gl_LocalInvocationIndex").isEmpty();
					const bool hasGlobalInvocationID   = !bx::strFind(input, "gl_GlobalInvocationID").isEmpty();
					const bool hasWorkGroupID          = !bx::strFind(input, "gl_WorkGroupID").isEmpty();

					if (hasLocalInvocationID)
					{
						preprocessor.writef(
							" \\\n\t%sint3 gl_LocalInvocationID : SV_GroupThreadID"
							, arg++ > 0 ? ", " : "  "
							);
					}

					if (hasLocalInvocationIndex)
					{
						preprocessor.writef(
							" \\\n\t%sint gl_LocalInvocationIndex : SV_GroupIndex"
							, arg++ > 0 ? ", " : "  "
							);
					}

					if (hasGlobalInvocationID)
					{
						preprocessor.writef(
							" \\\n\t%sint3 gl_GlobalInvocationID : SV_DispatchThreadID"
							, arg++ > 0 ? ", " : "  "
							);
					}

					if (hasWorkGroupID)
					{
						preprocessor.writef(
							" \\\n\t%sint3 gl_WorkGroupID : SV_GroupID"
							, arg++ > 0 ? ", " : "  "
							);
					}

					preprocessor.writef(
						" \\\n\t)\n"
						);
				}

				if (preprocessor.run(input) )
				{
					if (_options.preprocessOnly)
					{
						bx::write(
							  _writer
							, preprocessor.m_preprocessed.c_str()
							, (int32_t)preprocessor.m_preprocessed.size()
							, &err
							);

						return true;
					}

					{
						std::string code;

						bx::write(_writer, BGFX_CHUNK_MAGIC_CSH, &err);
						bx::write(_writer, uint32_t(0), &err);
						bx::write(_writer, outputHash, &err);

						if (profile->lang == ShadingLang::GLSL
						||  profile->lang == ShadingLang::ESSL)
						{
							if (profile->lang == ShadingLang::ESSL)
							{
								bx::stringPrintf(code, "#version 310 es\n");
							}
							else
							{
								bx::stringPrintf(
									  code
									, "#version %d\n"
									, (profile->lang != ShadingLang::GLSL) ? 430 : profile->id
									);
							}

							code += preprocessor.m_preprocessed;

							bx::write(_writer, uint16_t(0), &err);

							uint32_t shaderSize = (uint32_t)code.size();
							bx::write(_writer, shaderSize, &err);
							bx::write(_writer, code.c_str(), shaderSize, &err);
							bx::write(_writer, uint8_t(0), &err);

							compiled = true;
						}
						else
						{
							code += _comment;
							code += preprocessor.m_preprocessed;

							if (profile->lang == ShadingLang::Metal)
							{
								compiled = compileMetalShader(_options, BX_MAKEFOURCC('M', 'T', 'L', 0), code, _writer);
							}
							else if (profile->lang == ShadingLang::SpirV)
							{
								compiled = compileSPIRVShader(_options, profile->id, code, _writer);
							}
							else if (profile->lang == ShadingLang::PSSL)
							{
								compiled = compilePSSLShader(_options, 0, code, _writer);
							}
							else
							{
								compiled = compileHLSLShader(_options, profile->id, code, _writer);
							}
						}
					}

					if (compiled)
					{
						if (_options.depends)
						{
							std::string ofp = _options.outputFilePath;
							ofp += ".d";
							bx::FileWriter writer;
							if (bx::open(&writer, ofp.c_str() ) )
							{
								writef(&writer, "%s : %s\n", _options.outputFilePath.c_str(), preprocessor.m_depends.c_str() );
								bx::close(&writer);
							}
						}
					}
				}
			}
		}
		else // Vertex/Fragment
		{
			bx::StringView shader(input);
			bx::StringView entry = bx::strFind(shader, "void main()");
			if (entry.isEmpty() )
			{
				bx::printf("Shader entry point 'void main()' is not found.\n");
			}
			else
			{
				if (profile->lang == ShadingLang::GLSL
				||  profile->lang == ShadingLang::ESSL)
				{
					if (profile->lang != ShadingLang::ESSL)
					{
						// bgfx shadow2D/Proj behave like EXT_shadow_samplers
						// not as GLSL language 1.2 specs shadow2D/Proj.
						preprocessor.writef(
							"#define shadow2D(_sampler, _coord) bgfxShadow2D(_sampler, _coord).x\n"
							"#define shadow2DProj(_sampler, _coord) bgfxShadow2DProj(_sampler, _coord).x\n"
							);
					}

					// gl_FragColor and gl_FragData are deprecated for essl > 300
					if (profile->lang == ShadingLang::ESSL
					&&  profile->id >= 300)
					{
						const bool hasFragColor   = !bx::strFind(input, "gl_FragColor").isEmpty();
						bool hasFragData[8] = {};
						uint32_t numFragData = 0;
						for (uint32_t ii = 0; ii < BX_COUNTOF(hasFragData); ++ii)
						{
							char temp[32];
							bx::snprintf(temp, BX_COUNTOF(temp), "gl_FragData[%d]", ii);
							hasFragData[ii] = !bx::strFind(input, temp).isEmpty();
							numFragData += hasFragData[ii];
						}
						if (hasFragColor)
						{
							preprocessor.writef("#define gl_FragColor bgfx_FragColor\n");
							preprocessor.writef("out mediump vec4 bgfx_FragColor;\n");
						}
						else if (numFragData)
						{
							preprocessor.writef("#define gl_FragData bgfx_FragData\n");
							preprocessor.writef("out mediump vec4 bgfx_FragData[gl_MaxDrawBuffers];\n");
						}
					}

					for (InOut::const_iterator it = shaderInputs.begin(), itEnd = shaderInputs.end(); it != itEnd; ++it)
					{
						VaryingMap::const_iterator varyingIt = varyingMap.find(*it);
						if (varyingIt != varyingMap.end() )
						{
							const Varying& var = varyingIt->second;
							const char* name = var.m_name.c_str();

							if (0 == bx::strCmp(name, "a_", 2)
							||  0 == bx::strCmp(name, "i_", 2) )
							{
								preprocessor.writef(
									  "attribute %s %s %s %s;\n"
									, var.m_precision.c_str()
									, var.m_interpolation.c_str()
									, var.m_type.c_str()
									, name
									);
							}
							else
							{
								preprocessor.writef(
									  "%s varying %s %s %s;\n"
									, var.m_interpolation.c_str()
									, var.m_precision.c_str()
									, var.m_type.c_str()
									, name
									);
							}
						}
					}

					for (InOut::const_iterator it = shaderOutputs.begin(), itEnd = shaderOutputs.end(); it != itEnd; ++it)
					{
						VaryingMap::const_iterator varyingIt = varyingMap.find(*it);
						if (varyingIt != varyingMap.end() )
						{
							const Varying& var = varyingIt->second;
							preprocessor.writef("%s varying %s %s;\n"
								, var.m_interpolation.c_str()
								, var.m_type.c_str()
								, var.m_name.c_str()
								);
						}
					}
				}
				else
				{
					if (profile->lang == ShadingLang::PSSL)
					{
						preprocessor.writef(getPsslPreamble() );
					}

					preprocessor.writef(
						"#define lowp\n"
						"#define mediump\n"
						"#define highp\n"
						"#define ivec2 int2\n"
						"#define ivec3 int3\n"
						"#define ivec4 int4\n"
						"#define uvec2 uint2\n"
						"#define uvec3 uint3\n"
						"#define uvec4 uint4\n"
						"#define vec2 float2\n"
						"#define vec3 float3\n"
						"#define vec4 float4\n"
						"#define mat2 float2x2\n"
						"#define mat3 float3x3\n"
						"#define mat4 float4x4\n"
						);

					if (profile->lang == ShadingLang::HLSL
					&&  profile->id < 400)
					{
						preprocessor.writef(
							"#define centroid\n"
							"#define flat\n"
							"#define noperspective\n"
							"#define smooth\n"
							);
					}

					*const_cast<char*>(entry.getPtr() + 4) = '_';

					if ('f' == _options.shaderType)
					{
						bx::StringView insert = bx::strFind(bx::StringView(entry.getPtr(), shader.getTerm() ), "{");
						if (!insert.isEmpty() )
						{
							insert = strInsert(const_cast<char*>(insert.getPtr()+1), "\nvec4 bgfx_VoidFrag = vec4_splat(0.0);\n");
						}

						const bool hasFragColor   = !bx::strFind(input, "gl_FragColor").isEmpty();
						const bool hasFragCoord   = !bx::strFind(input, "gl_FragCoord").isEmpty() || profile->id >= 400;
						const bool hasFragDepth   = !bx::strFind(input, "gl_FragDepth").isEmpty();
						const bool hasFrontFacing = !bx::strFind(input, "gl_FrontFacing").isEmpty();
						const bool hasPrimitiveId = !bx::strFind(input, "gl_PrimitiveID").isEmpty();

						bool hasFragData[8] = {};
						uint32_t numFragData = 0;
						for (uint32_t ii = 0; ii < BX_COUNTOF(hasFragData); ++ii)
						{
							char temp[32];
							bx::snprintf(temp, BX_COUNTOF(temp), "gl_FragData[%d]", ii);
							hasFragData[ii] = !bx::strFind(input, temp).isEmpty();
							numFragData += hasFragData[ii];
						}

						if (0 == numFragData)
						{
							// GL errors when both gl_FragColor and gl_FragData is used.
							// This will trigger the same error with HLSL compiler too.
							preprocessor.writef("#define gl_FragColor bgfx_FragData0\n");

							// If it has gl_FragData or gl_FragColor, color target at
							// index 0 exists, otherwise shader is not modifying color
							// targets.
							hasFragData[0] |= hasFragColor || profile->id < 400;

							if (!insert.isEmpty()
							&&  profile->id < 400
							&&  !hasFragColor)
							{
								insert = strInsert(const_cast<char*>(insert.getPtr()+1), "\ngl_FragColor = bgfx_VoidFrag;\n");
							}
						}

						preprocessor.writef("#define void_main()");
						preprocessor.writef(" \\\n\tvoid main(");

						uint32_t arg = 0;

						if (hasFragCoord)
						{
							preprocessor.writef(" \\\n\tvec4 gl_FragCoord : SV_POSITION");
							++arg;
						}

						for (InOut::const_iterator it = shaderInputs.begin(), itEnd = shaderInputs.end(); it != itEnd; ++it)
						{
							VaryingMap::const_iterator varyingIt = varyingMap.find(*it);
							if (varyingIt != varyingMap.end() )
							{
								const Varying& var = varyingIt->second;
								preprocessor.writef(" \\\n\t%s%s %s %s : %s"
									, arg++ > 0 ? ", " : "  "
									, interpolationDx11(var.m_interpolation.c_str() )
									, var.m_type.c_str()
									, var.m_name.c_str()
									, var.m_semantics.c_str()
									);
							}
						}

						const uint32_t maxRT = profile->id >= 400 ? BX_COUNTOF(hasFragData) : 4;

						for (uint32_t ii = 0; ii < BX_COUNTOF(hasFragData); ++ii)
						{
							if (ii < maxRT)
							{
								if (hasFragData[ii])
								{
									addFragData(preprocessor, input, ii, arg++ > 0);
								}
							}
							else
							{
								voidFragData(input, ii);
							}
						}

						if (hasFragDepth)
						{
							preprocessor.writef(
								" \\\n\t%sout float gl_FragDepth : SV_DEPTH"
								, arg++ > 0 ? ", " : "  "
								);
						}

						if (hasFrontFacing)
						{
							if (profile->id < 400)
							{
								preprocessor.writef(
									" \\\n\t%sfloat __vface : VFACE"
									, arg++ > 0 ? ", " : "  "
									);
							}
							else
							{
								preprocessor.writef(
									" \\\n\t%sbool gl_FrontFacing : SV_IsFrontFace"
									, arg++ > 0 ? ", " : "  "
									);
							}
						}

						if (hasPrimitiveId)
						{
							if (profile->id >= 400)
							{
								preprocessor.writef(
									" \\\n\t%suint gl_PrimitiveID : SV_PrimitiveID"
									, arg++ > 0 ? ", " : "  "
									);
							}
							else
							{
								bx::printf("gl_PrimitiveID builtin is not supported by D3D9 HLSL.\n");
								return false;
							}
						}

						preprocessor.writef(
							" \\\n\t)\n"
							);

						if (hasFrontFacing)
						{
							if (profile->id < 400)
							{
								preprocessor.writef(
									"#define gl_FrontFacing (__vface >= 0.0)\n"
									);
							}
						}
					}
					else if ('v' == _options.shaderType)
					{
						const bool hasVertexId   = !bx::strFind(input, "gl_VertexID").isEmpty();
						const bool hasInstanceId = !bx::strFind(input, "gl_InstanceID").isEmpty();
						const bool hasViewportId = !bx::strFind(input, "gl_ViewportIndex").isEmpty();
						const bool hasLayerId    = !bx::strFind(input, "gl_Layer").isEmpty();

						bx::StringView brace = bx::strFind(bx::StringView(entry.getPtr(), shader.getTerm() ), "{");
						if (!brace.isEmpty() )
						{
							bx::StringView block = bx::strFindBlock(bx::StringView(brace.getPtr(), shader.getTerm() ), '{', '}');
							if (!block.isEmpty() )
							{
								strInsert(const_cast<char*>(block.getTerm()-1), "__RETURN__;\n");
							}
						}

						preprocessor.writef(
							"struct Output\n"
							"{\n"
							"\tvec4 gl_Position : SV_POSITION;\n"
							"#define gl_Position _varying_.gl_Position\n"
							);

						for (InOut::const_iterator it = shaderOutputs.begin(), itEnd = shaderOutputs.end(); it != itEnd; ++it)
						{
							VaryingMap::const_iterator varyingIt = varyingMap.find(*it);
							if (varyingIt != varyingMap.end() )
							{
								const Varying& var = varyingIt->second;
								preprocessor.writef(
									  "\t%s %s %s : %s;\n"
									, interpolationDx11(var.m_interpolation.c_str() )
									, var.m_type.c_str()
									, var.m_name.c_str()
									, var.m_semantics.c_str()
									);
								preprocessor.writef(
									  "#define %s _varying_.%s\n"
									, var.m_name.c_str()
									, var.m_name.c_str()
									);
							}
						}

						if (hasViewportId)
						{
							if (profile->id >= 400)
							{
								preprocessor.writef(
									"\tuint gl_ViewportIndex : SV_ViewportArrayIndex;\n"
									"#define gl_ViewportIndex _varying_.gl_ViewportIndex\n"
									);
							}
							else
							{
								bx::printf("gl_ViewportIndex builtin is not supported by D3D9 HLSL.\n");
								return false;
							}
						}

						if (hasLayerId)
						{
							if (profile->id >= 400)
							{
								preprocessor.writef(
									"\tuint gl_Layer : SV_RenderTargetArrayIndex;\n"
									"#define gl_Layer _varying_.gl_Layer\n"
									);
							}
							else
							{
								bx::printf("gl_Layer builtin is not supported by D3D9 HLSL.\n");
								return false;
							}
						}

						preprocessor.writef(
							"};\n"
							);

						preprocessor.writef("#define void_main() \\\n");
						preprocessor.writef("Output main(");
						uint32_t arg = 0;
						for (InOut::const_iterator it = shaderInputs.begin(), itEnd = shaderInputs.end(); it != itEnd; ++it)
						{
							VaryingMap::const_iterator varyingIt = varyingMap.find(*it);
							if (varyingIt != varyingMap.end() )
							{
								const Varying& var = varyingIt->second;
								preprocessor.writef(
									" \\\n\t%s%s %s : %s"
									, arg++ > 0 ? ", " : ""
									, var.m_type.c_str()
									, var.m_name.c_str()
									, var.m_semantics.c_str()
									);
							}
						}

						if (hasVertexId)
						{
							if (profile->id >= 400)
							{
								preprocessor.writef(
									" \\\n\t%suint gl_VertexID : SV_VertexID"
									, arg++ > 0 ? ", " : "  "
									);
							}
							else
							{
								bx::printf("gl_VertexID builtin is not supported by D3D9 HLSL.\n");
								return false;
							}
						}

						if (hasInstanceId)
						{
							if (profile->id >= 400)
							{
								preprocessor.writef(
									" \\\n\t%suint gl_InstanceID : SV_InstanceID"
									, arg++ > 0 ? ", " : "  "
									);
							}
							else
							{
								bx::printf("gl_InstanceID builtin is not supported by D3D9 HLSL.\n");
								return false;
							}
						}

						preprocessor.writef(
							") \\\n"
							"{ \\\n"
							"\tOutput _varying_;"
							);

						for (InOut::const_iterator it = shaderOutputs.begin(), itEnd = shaderOutputs.end(); it != itEnd; ++it)
						{
							VaryingMap::const_iterator varyingIt = varyingMap.find(*it);
							if (varyingIt != varyingMap.end() )
							{
								const Varying& var = varyingIt->second;
								preprocessor.writef(" \\\n\t%s", var.m_name.c_str() );
								if (!var.m_init.empty() )
								{
									preprocessor.writef(" = %s", var.m_init.c_str() );
								}
								preprocessor.writef(";");
							}
						}

						preprocessor.writef(
							"\n#define __RETURN__ \\\n"
							"\t} \\\n"
							);

						preprocessor.writef(
							"\treturn _varying_"
							);
					}
				}

				if (preprocessor.run(input) )
				{
					if (_options.preprocessOnly)
					{
						bx::write(
							  _writer
							, preprocessor.m_preprocessed.c_str()
							, (int32_t)preprocessor.m_preprocessed.size()
							, &err
							);

						return true;
					}

					{
						std::string code;

						if ('f' == _options.shaderType)
						{
							bx::write(_writer, BGFX_CHUNK_MAGIC_FSH, &err);
							bx::write(_writer, inputHash, &err);
							bx::write(_writer, uint32_t(0), &err);
						}
						else if ('v' == _options.shaderType)
						{
							bx::write(_writer, BGFX_CHUNK_MAGIC_VSH, &err);
							bx::write(_writer, uint32_t(0), &err);
							bx::write(_writer, outputHash, &err);
						}
						else
						{
							bx::write(_writer, BGFX_CHUNK_MAGIC_CSH, &err);
							bx::write(_writer, uint32_t(0), &err);
							bx::write(_writer, outputHash, &err);
						}

						if (profile->lang == ShadingLang::GLSL
						||  profile->lang == ShadingLang::ESSL)
						{
							const bx::StringView preprocessedInput(preprocessor.m_preprocessed.c_str() );
							uint32_t glsl_profile = profile->id;

							const bool usesBitsToEncoders = true
								&& _options.shaderType == 'f'
								&& !bx::findIdentifierMatch(preprocessedInput, s_bitsToEncoders).isEmpty()
								;

							if (!bx::strFind(preprocessedInput, "layout(std430").isEmpty()
							||  !bx::strFind(preprocessedInput, "image2D").isEmpty()
							||  usesBitsToEncoders)
							{
								if (profile->lang == ShadingLang::GLSL
								&&  glsl_profile < 430)
								{
									glsl_profile = 430;
								}
								else if (glsl_profile < 310)
								{
									glsl_profile = 310;
								}
							}

							if (glsl_profile < 400)
							{
								const bool usesTextureLod   = false
									|| !bx::findIdentifierMatch(input, s_ARB_shader_texture_lod).isEmpty()
									|| !bx::findIdentifierMatch(input, s_EXT_shader_texture_lod).isEmpty()
									;

								const bool usesGpuShader5 = true
									&& _options.shaderType != 'f'
									&& !bx::findIdentifierMatch(input, s_ARB_gpu_shader5).isEmpty()
									;

								const bool usesInstanceID         = !bx::findIdentifierMatch(input, "gl_InstanceID").isEmpty();
								const bool usesGpuShader4         = !bx::findIdentifierMatch(input, s_EXT_gpu_shader4).isEmpty();
								const bool usesTexelFetch         = !bx::findIdentifierMatch(input, s_texelFetch).isEmpty();
								const bool usesTextureMS          = !bx::findIdentifierMatch(input, s_ARB_texture_multisample).isEmpty();
								const bool usesTextureArray       = !bx::findIdentifierMatch(input, s_textureArray).isEmpty();
								const bool usesPacking            = !bx::findIdentifierMatch(input, s_ARB_shading_language_packing).isEmpty();
								const bool usesViewportLayerArray = !bx::findIdentifierMatch(input, s_ARB_shader_viewport_layer_array).isEmpty();
								const bool usesUnsignedVecs        = !bx::findIdentifierMatch(preprocessedInput, s_unsignedVecs).isEmpty();

								if (profile->lang != ShadingLang::ESSL)
								{
									const bool need130 = (120 == glsl_profile && (false
										|| !bx::findIdentifierMatch(input, s_130).isEmpty()
										|| usesInterpolationQualifiers
										|| usesTexelFetch
										|| usesUnsignedVecs
										) );

									bx::stringPrintf(code, "#version %d\n", need130 ? 130 : glsl_profile);
									glsl_profile = 130;

									if (need130)
									{
										bx::stringPrintf(code, "#define varying %s\n"
											, 'f' == _options.shaderType ? "in" : "out"
											);
									}

									if (usesInstanceID)
									{
										bx::stringPrintf(code
											, "#extension GL_ARB_draw_instanced : enable\n"
											);
									}

									if (usesViewportLayerArray)
									{
										bx::stringPrintf(code
											, "#extension GL_ARB_shader_viewport_layer_array : enable\n"
											);
									}

									if (usesGpuShader4)
									{
										bx::stringPrintf(code
											, "#extension GL_EXT_gpu_shader4 : enable\n"
											);
									}

									if (usesGpuShader5)
									{
										bx::stringPrintf(code
											, "#extension GL_ARB_gpu_shader5 : enable\n"
											);
									}

									if (usesPacking)
									{
										bx::stringPrintf(code
											, "#extension GL_ARB_shading_language_packing : enable\n"
											);
									}

									bool ARB_shader_texture_lod = false;
									bool EXT_shader_texture_lod = false;

									if (usesTextureLod)
									{
										if ('f' == _options.shaderType)
										{
											ARB_shader_texture_lod = true;
											bx::stringPrintf(code
												, "#extension GL_ARB_shader_texture_lod : enable\n"
												);
										}
										else
										{
											EXT_shader_texture_lod = true;
											bx::stringPrintf(code
												, "#extension GL_EXT_shader_texture_lod : enable\n"
												);
										}
									}

									if (usesTextureMS)
									{
										bx::stringPrintf(code
											, "#extension GL_ARB_texture_multisample : enable\n"
											);
									}

									if (usesTextureArray)
									{
										bx::stringPrintf(code
											, "#extension GL_EXT_texture_array : enable\n"
											);
									}

									if (130 > glsl_profile)
									{
										bx::stringPrintf(code,
											"#define ivec2 vec2\n"
											"#define ivec3 vec3\n"
											"#define ivec4 vec4\n"
											);
									}

									if (ARB_shader_texture_lod)
									{
										bx::stringPrintf(code,
											"#define texture2DProjLod  texture2DProjLodARB\n"
											"#define texture2DGrad     texture2DGradARB\n"
											"#define texture2DProjGrad texture2DProjGradARB\n"
											"#define textureCubeGrad   textureCubeGradARB\n"
											);
									}
									else if (EXT_shader_texture_lod)
									{
										bx::stringPrintf(code,
											"#define texture2DProjLod  texture2DProjLodEXT\n"
											"#define texture2DGrad     texture2DGradEXT\n"
											"#define texture2DProjGrad texture2DProjGradEXT\n"
											"#define textureCubeGrad   textureCubeGradEXT\n"
											);
									}

									if (need130 || (glsl_profile >= 130))
									{
										bx::stringPrintf(code
											, "#define bgfxShadow2D(_sampler, _coord)     vec4_splat(texture(_sampler, _coord))\n"
											  "#define bgfxShadow2DProj(_sampler, _coord) vec4_splat(textureProj(_sampler, _coord))\n"
											);
									}
									else
									{
										bx::stringPrintf(code
											, "#define bgfxShadow2D     shadow2D\n"
											  "#define bgfxShadow2DProj shader2DProj\n"
											);
									}
								}
								else
								{
									if ((glsl_profile < 300) && usesUnsignedVecs)
									{
										glsl_profile = 300;
									}

									if (glsl_profile > 100)
									{
										bx::stringPrintf(code, "#version %d es\n", glsl_profile);
										bx::stringPrintf(code, "#define attribute in\n");
										bx::stringPrintf(code, "#define varying %s\n"
											, 'f' == _options.shaderType ? "in" : "out"
											);
										bx::stringPrintf(code, "precision highp float;\n");
										bx::stringPrintf(code, "precision highp int;\n");
									}

									if (glsl_profile >= 300)
									{
										bx::stringPrintf(code, "precision highp sampler2DArray;\n");
									}

									// Pretend that all extensions are available.
									// This will be stripped later.
									if (usesTextureLod)
									{
										bx::stringPrintf(code
											, "#extension GL_EXT_shader_texture_lod : enable\n"
											  "#define texture2DLod      texture2DLodEXT\n"
											  "#define texture2DGrad     texture2DGradEXT\n"
											  "#define texture2DProjLod  texture2DProjLodEXT\n"
											  "#define texture2DProjGrad texture2DProjGradEXT\n"
											  "#define textureCubeLod    textureCubeLodEXT\n"
											  "#define textureCubeGrad   textureCubeGradEXT\n"
											);
									}

									if (!bx::findIdentifierMatch(input, s_OES_standard_derivatives).isEmpty() )
									{
										bx::stringPrintf(code, "#extension GL_OES_standard_derivatives : enable\n");
									}

									if (!bx::findIdentifierMatch(input, s_OES_texture_3D).isEmpty() )
									{
										bx::stringPrintf(code, "#extension GL_OES_texture_3D : enable\n");
									}

									if ((glsl_profile < 300) && (!bx::findIdentifierMatch(input, s_EXT_shadow_samplers).isEmpty()))
									{
										bx::stringPrintf(code
											, "#extension GL_EXT_shadow_samplers : enable\n"
											  "#define shadow2D shadow2DEXT\n"
											  "#define shadow2DProj shadow2DProjEXT\n"
											);
									}
									else
									{
										bx::stringPrintf(code
											, "#define shadow2D(_sampler, _coord) texture(_sampler, _coord)\n"
											  "#define shadow2DProj(_sampler, _coord) textureProj(_sampler, _coord)\n"
											);
									}

									if (usesGpuShader5)
									{
										bx::stringPrintf(code
											, "#extension GL_ARB_gpu_shader5 : enable\n"
											);
									}

									if (usesPacking)
									{
										bx::stringPrintf(code
											, "#extension GL_ARB_shading_language_packing : enable\n"
											);
									}

									if ((glsl_profile < 300) && (!bx::findIdentifierMatch(input, "gl_FragDepth").isEmpty() ))
									{
										bx::stringPrintf(code
											, "#extension GL_EXT_frag_depth : enable\n"
											  "#define gl_FragDepth gl_FragDepthEXT\n"
											);
									}

									if (usesTextureArray)
									{
										bx::stringPrintf(code
											, "#extension GL_EXT_texture_array : enable\n"
											);
									}

									if (glsl_profile == 100)
									{
										code +=
											"mat2 transpose(mat2 _mtx)\n"
											"{\n"
											"	vec2 v0 = _mtx[0];\n"
											"	vec2 v1 = _mtx[1];\n"
											"\n"
											"	return mat2(\n"
											"		  vec2(v0.x, v1.x)\n"
											"		, vec2(v0.y, v1.y)\n"
											"		);\n"
											"}\n"
											"\n"
											"mat3 transpose(mat3 _mtx)\n"
											"{\n"
											"	vec3 v0 = _mtx[0];\n"
											"	vec3 v1 = _mtx[1];\n"
											"	vec3 v2 = _mtx[2];\n"
											"\n"
											"	return mat3(\n"
											"		  vec3(v0.x, v1.x, v2.x)\n"
											"		, vec3(v0.y, v1.y, v2.y)\n"
											"		, vec3(v0.z, v1.z, v2.z)\n"
											"		);\n"
											"}\n"
											"\n"
											"mat4 transpose(mat4 _mtx)\n"
											"{\n"
											"	vec4 v0 = _mtx[0];\n"
											"	vec4 v1 = _mtx[1];\n"
											"	vec4 v2 = _mtx[2];\n"
											"	vec4 v3 = _mtx[3];\n"
											"\n"
											"	return mat4(\n"
											"		  vec4(v0.x, v1.x, v2.x, v3.x)\n"
											"		, vec4(v0.y, v1.y, v2.y, v3.y)\n"
											"		, vec4(v0.z, v1.z, v2.z, v3.z)\n"
											"		, vec4(v0.w, v1.w, v2.w, v3.w)\n"
											"		);\n"
											"}\n"
											;
									}
								}
							}
							else
							{
								bx::stringPrintf(code, "#version %d\n", glsl_profile);

								if (120 < glsl_profile)
								{
									if (!bx::findIdentifierMatch(input, "gl_FragColor").isEmpty() )
									{
										bx::stringPrintf(code
											, "out vec4 bgfx_FragColor;\n"
											  "#define gl_FragColor bgfx_FragColor\n"
											);
									}
								}

								bx::stringPrintf(code
									, "#define texture2D          texture\n"
									  "#define texture2DLod       textureLod\n"
									  "#define texture2DGrad      textureGrad\n"
									  "#define texture2DProjLod   textureProjLod\n"
									  "#define texture2DProjGrad  textureProjGrad\n"
									  "#define textureCubeLod     textureLod\n"
									  "#define textureCubeGrad    textureGrad\n"
									  "#define texture3D          texture\n"
									  "#define texture2DLodOffset textureLodOffset\n"
									);

								bx::stringPrintf(code, "#define attribute in\n");
								bx::stringPrintf(code, "#define varying %s\n"
									, 'f' == _options.shaderType ? "in" : "out"
									);

								bx::stringPrintf(code
									, "#define bgfxShadow2D(_sampler, _coord)     vec4_splat(texture(_sampler, _coord))\n"
									  "#define bgfxShadow2DProj(_sampler, _coord) vec4_splat(textureProj(_sampler, _coord))\n"
									);
							}

							if ( (profile->lang == ShadingLang::GLSL && glsl_profile > 400)
							||   (profile->lang == ShadingLang::ESSL && glsl_profile > 300) )
							{
								code += preprocessor.m_preprocessed;

								bx::write(_writer, uint16_t(0), &err);

								uint32_t shaderSize = (uint32_t)code.size();
								bx::write(_writer, shaderSize, &err);
								bx::write(_writer, code.c_str(), shaderSize, &err);
								bx::write(_writer, uint8_t(0), &err);

								compiled = true;
							}
							else
							{
								code += _comment;
								code += preprocessor.m_preprocessed;

								if (profile->lang == ShadingLang::ESSL)
								{
									glsl_profile |= 0x80000000;
								}

								compiled = compileGLSLShader(_options, glsl_profile, code, _writer);
							}
						}
						else
						{
							code += _comment;
							code += preprocessor.m_preprocessed;

							if (profile->lang == ShadingLang::Metal)
							{
								compiled = compileMetalShader(_options, BX_MAKEFOURCC('M', 'T', 'L', 0), code, _writer);
							}
							else if (profile->lang == ShadingLang::SpirV)
							{
								compiled = compileSPIRVShader(_options, profile->id, code, _writer);
							}
							else if (profile->lang == ShadingLang::PSSL)
							{
								compiled = compilePSSLShader(_options, 0, code, _writer);
							}
							else
							{
								compiled = compileHLSLShader(_options, profile->id, code, _writer);
							}
						}
					}

					if (compiled)
					{
						if (_options.depends)
						{
							std::string ofp = _options.outputFilePath + ".d";
							bx::FileWriter writer;
							if (bx::open(&writer, ofp.c_str() ) )
							{
								writef(&writer, "%s : %s\n", _options.outputFilePath.c_str(), preprocessor.m_depends.c_str() );
								bx::close(&writer);
							}
						}
					}
				}
			}
		}

		delete [] data;

		return compiled;
	}

	int compileShader(int _argc, const char* _argv[])
	{
		bx::CommandLine cmdLine(_argc, _argv);

		if (cmdLine.hasArg('v', "version") )
		{
			bx::printf(
				  "shaderc, bgfx shader compiler tool, version %d.%d.%d.\n"
				, BGFX_SHADERC_VERSION_MAJOR
				, BGFX_SHADERC_VERSION_MINOR
				, BGFX_API_VERSION
				);
			return bx::kExitSuccess;
		}

		if (cmdLine.hasArg('h', "help") )
		{
			help();
			return bx::kExitFailure;
		}

		g_verbose = cmdLine.hasArg("verbose");

		const char* filePath = cmdLine.findOption('f');
		if (NULL == filePath)
		{
			help("Shader file name must be specified.");
			return bx::kExitFailure;
		}

		bool consoleOut = cmdLine.hasArg("stdout");
		const char* outFilePath = cmdLine.findOption('o');
		if (NULL == outFilePath && !consoleOut)
		{
			help("Output file name must be specified or use \"--stdout\" to output to stdout.");
			return bx::kExitFailure;
		}

		const char* type = cmdLine.findOption('\0', "type");
		if (NULL == type)
		{
			help("Must specify shader type.");
			return bx::kExitFailure;
		}

		Options options;
		options.inputFilePath = filePath;
		options.outputFilePath = consoleOut ? "" : outFilePath;
		options.shaderType = bx::toLower(type[0]);

		options.disasm = cmdLine.hasArg('\0', "disasm");

		const char* platform = cmdLine.findOption('\0', "platform");
		if (NULL == platform)
		{
			platform = "";
		}

		options.platform = platform;

		options.raw = cmdLine.hasArg('\0', "raw");

		const char* profile = cmdLine.findOption('p', "profile");

		if ( NULL != profile)
		{
			options.profile = profile;
		}

		{
			options.debugInformation       = cmdLine.hasArg('\0', "debug");
			options.avoidFlowControl       = cmdLine.hasArg('\0', "avoid-flow-control");
			options.noPreshader            = cmdLine.hasArg('\0', "no-preshader");
			options.partialPrecision       = cmdLine.hasArg('\0', "partial-precision");
			options.preferFlowControl      = cmdLine.hasArg('\0', "prefer-flow-control");
			options.backwardsCompatibility = cmdLine.hasArg('\0', "backwards-compatibility");
			options.warningsAreErrors      = cmdLine.hasArg('\0', "Werror");
			options.keepIntermediate       = cmdLine.hasArg('\0', "keep-intermediate");

			uint32_t optimization = 3;
			if (cmdLine.hasArg(optimization, 'O') )
			{
				options.optimize = true;
				options.optimizationLevel = optimization;
			}
		}

		bx::StringView bin2c;
		if (cmdLine.hasArg("bin2c") )
		{
			const char* bin2cArg = cmdLine.findOption("bin2c");
			if (NULL != bin2cArg)
			{
				bin2c.set(bin2cArg);
			}
			else
			{
				bin2c = baseName(outFilePath);
				if (!bin2c.isEmpty() )
				{
					char* temp = (char*)alloca(bin2c.getLength()+1);
					for (uint32_t ii = 0, num = bin2c.getLength(); ii < num; ++ii)
					{
						char ch = bin2c.getPtr()[ii];
						if (bx::isAlphaNum(ch) )
						{
							temp[ii] = ch;
						}
						else
						{
							temp[ii] = '_';
						}
					}

					temp[bin2c.getLength()] = '\0';

					bin2c = temp;
				}
			}
		}

		options.depends = cmdLine.hasArg("depends");
		options.preprocessOnly = cmdLine.hasArg("preprocess");
		const char* includeDir = cmdLine.findOption('i');

		BX_TRACE("depends: %d", options.depends);
		BX_TRACE("preprocessOnly: %d", options.preprocessOnly);
		BX_TRACE("includeDir: %s", includeDir);

		for (int ii = 1; NULL != includeDir; ++ii)
		{
			options.includeDirs.push_back(includeDir);
			includeDir = cmdLine.findOption(ii, 'i');
		}

		std::string dir;
		{
			bx::FilePath fp(filePath);
			bx::StringView path(fp.getPath() );

			dir.assign(path.getPtr(), path.getTerm() );
			options.includeDirs.push_back(dir);
		}

		const char* defines = cmdLine.findOption("define");
		while (NULL != defines
		&&    '\0'  != *defines)
		{
			defines = bx::strLTrimSpace(defines).getPtr();
			bx::StringView eol = bx::strFind(defines, ';');
			std::string define(defines, eol.getPtr() );
			options.defines.push_back(define.c_str() );
			defines = ';' == *eol.getPtr() ? eol.getPtr()+1 : eol.getPtr();
		}

		std::string commandLineComment = "// shaderc command line:\n//";
		for (int32_t ii = 0, num = cmdLine.getNum(); ii < num; ++ii)
		{
			commandLineComment += " ";
			commandLineComment += cmdLine.get(ii);
		}
		commandLineComment += "\n\n";

		bool compiled = false;

		bx::FileReader reader;
		if (!bx::open(&reader, filePath) )
		{
			bx::printf("Unable to open file '%s'.\n", filePath);
		}
		else
		{
			const char* varying = NULL;
			File attribdef;

			if ('c' != options.shaderType)
			{
				std::string defaultVarying = dir + "varying.def.sc";
				const char* varyingdef = cmdLine.findOption("varyingdef", defaultVarying.c_str() );
				attribdef.load(varyingdef);
				varying = attribdef.getData();
				if (NULL     != varying
				&&  *varying != '\0')
				{
					options.dependencies.push_back(varyingdef);
				}
				else
				{
					bx::printf("ERROR: Failed to parse varying def file: \"%s\" No input/output semantics will be generated in the code!\n", varyingdef);
				}
			}

			const size_t padding    = 16384;
			uint32_t size = (uint32_t)bx::getSize(&reader);
			char* data = new char[size+padding+1];
			size = (uint32_t)bx::read(&reader, data, size, bx::ErrorAssert{});

			if (data[0] == '\xef'
			&&  data[1] == '\xbb'
			&&  data[2] == '\xbf')
			{
				bx::memMove(data, &data[3], size-3);
				size -= 3;
			}

			// Compiler generates "error X3000: syntax error: unexpected end of file"
			// if input doesn't have empty line at EOF.
			data[size] = '\n';
			bx::memSet(&data[size+1], 0, padding);
			bx::close(&reader);

			bx::FileWriter* writer = NULL;

			if (!consoleOut)
			{
				if (!bin2c.isEmpty())
				{
					writer = new Bin2cWriter(bin2c);
				}
				else
				{
					writer = new bx::FileWriter;
				}

				if (!bx::open(writer, outFilePath))
				{
					bx::printf("Unable to open output file '%s'.\n", outFilePath);
					return bx::kExitFailure;
				}
			}

			compiled = compileShader(varying, commandLineComment.c_str(), data, size, options, consoleOut ? bx::getStdOut() : writer);

			if (!consoleOut)
			{
				bx::close(writer);
				delete writer;
			}
		}

		if (compiled)
		{
			return bx::kExitSuccess;
		}

		bx::remove(outFilePath);

		bx::printf("Failed to build shader.\n");
		return bx::kExitFailure;
	}

} // namespace bgfx

int main(int _argc, const char* _argv[])
{
	return bgfx::compileShader(_argc, _argv);
}<|MERGE_RESOLUTION|>--- conflicted
+++ resolved
@@ -1002,20 +1002,12 @@
 
 			  "\n"
 			  "Options:\n"
-<<<<<<< HEAD
 			  "  -h, --help            	       Display this help and exit.\n"
 			  "  -v, --version                 Output version information and exit.\n"
 			  "  -f <file path>                Input's file path.\n"
 			  "  -i <include path>             Include path. (for multiple paths use -i multiple times)\n"
 			  "  -o <file path>                Output's file path.\n"
-=======
-			  "  -h, --help                    Help.\n"
-			  "  -v, --version                 Version information only.\n"
-			  "  -f <file path>                Input file path.\n"
-			  "  -i <include path>             Include path (for multiple paths use -i multiple times).\n"
-			  "  -o <file path>                Output file path.\n"
 			  "      --stdout                  Output to console.\n"
->>>>>>> 11ba8de2
 			  "      --bin2c [array name]      Generate C header file. If array name is not specified base file name will be used as name.\n"
 			  "      --depends                 Generate makefile style depends file.\n"
 			  "      --platform <platform>     Target platform.\n"
