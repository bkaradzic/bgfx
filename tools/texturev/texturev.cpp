/*
 * Copyright 2011-2019 Branimir Karadzic. All rights reserved.
 * License: https://github.com/bkaradzic/bgfx#license-bsd-2-clause
 */

#include "common.h"

#include <bgfx/bgfx.h>

#include <bx/commandline.h>
#include <bx/easing.h>
#include <bx/file.h>
#include <bx/filepath.h>
#include <bx/math.h>
#include <bx/os.h>
#include <bx/process.h>
#include <bx/settings.h>
#include <bx/uint32_t.h>

#include <entry/entry.h>
#include <entry/input.h>
#include <entry/cmd.h>
#include <entry/dialog.h>
#include <imgui/imgui.h>
#include <bgfx_utils.h>

#include <tinystl/allocator.h>
#include <tinystl/vector.h>
namespace stl = tinystl;
#include <string>
#include <algorithm>

#include <bimg/decode.h>

#include <bgfx/embedded_shader.h>

#include "vs_texture.bin.h"
#include "vs_texture_cube.bin.h"

#include "fs_texture.bin.h"
#include "fs_texture_array.bin.h"
#include "fs_texture_cube.bin.h"
#include "fs_texture_cube2.bin.h"
#include "fs_texture_sdf.bin.h"
#include "fs_texture_msdf.bin.h"
#include "fs_texture_3d.bin.h"

#define BACKGROUND_VIEW_ID 0
#define IMAGE_VIEW_ID      1

#define BGFX_TEXTUREV_VERSION_MAJOR 1
#define BGFX_TEXTUREV_VERSION_MINOR 1

const float kEvMin = -10.0f;
const float kEvMax =  20.0f;

static const bgfx::EmbeddedShader s_embeddedShaders[] =
{
	BGFX_EMBEDDED_SHADER(vs_texture),
	BGFX_EMBEDDED_SHADER(fs_texture),
	BGFX_EMBEDDED_SHADER(fs_texture_array),
	BGFX_EMBEDDED_SHADER(vs_texture_cube),
	BGFX_EMBEDDED_SHADER(fs_texture_cube),
	BGFX_EMBEDDED_SHADER(fs_texture_cube2),
	BGFX_EMBEDDED_SHADER(fs_texture_sdf),
	BGFX_EMBEDDED_SHADER(fs_texture_msdf),
	BGFX_EMBEDDED_SHADER(fs_texture_3d),

	BGFX_EMBEDDED_SHADER_END()
};

static const char* s_supportedExt[] =
{
	"bmp",
	"dds",
	"exr",
	"gif",
	"gnf",
	"jpg",
	"jpeg",
	"hdr",
	"ktx",
	"pgm",
	"png",
	"ppm",
	"psd",
	"pvr",
	"tga",
};

struct Binding
{
	enum Enum
	{
		App,
		View,
		Help,
		About,

		Count
	};
};

struct Geometry
{
	enum Enum
	{
		Quad,
		Cross,
		Hexagon,

		Count
	};
};

struct Output
{
	enum Enum
	{
		sRGB,
		scRGB,
		HDR10,

		Count
	};
};

static const InputBinding s_bindingApp[] =
{
	{ entry::Key::KeyQ, entry::Modifier::None,  1, NULL, "exit"                },
	{ entry::Key::KeyF, entry::Modifier::None,  1, NULL, "graphics fullscreen" },

	INPUT_BINDING_END
};

const char* s_resetCmd =
	"view zoom 1.0\n"
	"view rotate 0\n"
	"view cubemap\n"
	"view pan\n"
	"view ev\n"
	;

static const InputBinding s_bindingView[] =
{
	{ entry::Key::Esc,       entry::Modifier::None,       1, NULL, "exit"                    },

	{ entry::Key::Comma,     entry::Modifier::None,       1, NULL, "view mip prev"           },
	{ entry::Key::Period,    entry::Modifier::None,       1, NULL, "view mip next"           },
	{ entry::Key::Comma,     entry::Modifier::LeftShift,  1, NULL, "view mip"                },
	{ entry::Key::Comma,     entry::Modifier::RightShift, 1, NULL, "view mip"                },

	{ entry::Key::Slash,     entry::Modifier::None,       1, NULL, "view filter"             },

	{ entry::Key::Key1,      entry::Modifier::None,       1, NULL, "view zoom 1.0\n"
	                                                               "view fit\n"              },

	{ entry::Key::Key0,      entry::Modifier::None,       1, NULL, s_resetCmd                },
	{ entry::Key::Plus,      entry::Modifier::None,       1, NULL, "view zoom +0.1"          },
	{ entry::Key::Minus,     entry::Modifier::None,       1, NULL, "view zoom -0.1"          },

	{ entry::Key::KeyZ,      entry::Modifier::None,       1, NULL, "view rotate -90"         },
	{ entry::Key::KeyZ,      entry::Modifier::LeftShift,  1, NULL, "view rotate +90"         },

	{ entry::Key::Up,        entry::Modifier::None,       1, NULL, "view pan\n"
	                                                               "view file-up"            },
	{ entry::Key::Down,      entry::Modifier::None,       1, NULL, "view pan\n"
	                                                               "view file-down"          },
	{ entry::Key::PageUp,    entry::Modifier::None,       1, NULL, "view pan\n"
	                                                               "view file-pgup"          },
	{ entry::Key::PageDown,  entry::Modifier::None,       1, NULL, "view pan\n"
	                                                               "view file-pgdown"        },

	{ entry::Key::Left,      entry::Modifier::None,       1, NULL, "view layer prev"         },
	{ entry::Key::Right,     entry::Modifier::None,       1, NULL, "view layer next"         },

	{ entry::Key::KeyR,      entry::Modifier::None,       1, NULL, "view rgb r"              },
	{ entry::Key::KeyG,      entry::Modifier::None,       1, NULL, "view rgb g"              },
	{ entry::Key::KeyB,      entry::Modifier::None,       1, NULL, "view rgb b"              },
	{ entry::Key::KeyA,      entry::Modifier::None,       1, NULL, "view rgb a"              },

	{ entry::Key::KeyI,      entry::Modifier::None,       1, NULL, "view info"               },

	{ entry::Key::KeyH,      entry::Modifier::None,       1, NULL, "view help"               },

	{ entry::Key::Return,    entry::Modifier::None,       1, NULL, "view files"              },

	{ entry::Key::KeyS,      entry::Modifier::None,       1, NULL, "view sdf"                },

	{ entry::Key::Space,     entry::Modifier::None,       1, NULL, "view geo\n"
	                                                               "view pan\n"              },

	INPUT_BINDING_END
};

static const InputBinding s_bindingHelp[] =
{
	{ entry::Key::Esc,  entry::Modifier::None,  1, NULL, "view help" },
	{ entry::Key::KeyH, entry::Modifier::None,  1, NULL, "view help" },
	INPUT_BINDING_END
};

static const InputBinding s_bindingAbout[] =
{
	{ entry::Key::Esc,  entry::Modifier::None,  1, NULL, "view about" },
	INPUT_BINDING_END
};

static const char* s_bindingName[] =
{
	"App",
	"View",
	"Help",
	"About",
};
BX_STATIC_ASSERT(Binding::Count == BX_COUNTOF(s_bindingName) );

static const InputBinding* s_binding[] =
{
	s_bindingApp,
	s_bindingView,
	s_bindingHelp,
	s_bindingAbout,
};
BX_STATIC_ASSERT(Binding::Count == BX_COUNTOF(s_binding) );

static const char* s_filter = ""
	"All Image Formats (bmp, dds, exr, gif, gnf, jpg, jpeg, hdr, ktx, pgm, png, ppm, psd, pvr, tga) | *.bmp *.dds *.exr *.gif *.gnf *.jpg *.jpeg *.hdr *.ktx *.pgm *.png *.ppm *.psd *.pvr *.tga\n"
	"Windows Bitmap (bmp) | *.bmp\n"
	"Direct Draw Surface (dds) | *.dds\n"
	"OpenEXR (exr) | *.exr\n"
	"Graphics Interchange Format (gif) | *.gif\n"
	"JPEG Interchange Format (jpg, jpeg) | *.jpg *.jpeg\n"
	"Radiance RGBE (hdr) | *.hdr\n"
	"Khronos Texture (ktx) | *.ktx\n"
	"Portable Graymap/Pixmap Format (pgm, ppm) | *.pgm *.ppm\n"
	"Portable Network Graphics (png) | *.png\n"
	"Photoshop Document (psd) | *.psd\n"
	"PowerVR (pvr) | *.pvr\n"
	"Truevision TGA (tga) | *.tga\n"
	;

#if BX_PLATFORM_WINDOWS

extern "C" void*    __stdcall GetModuleHandleA(const char* _moduleName);
extern "C" uint32_t __stdcall GetModuleFileNameA(void* _module, char* _outFilePath, uint32_t _size);

#endif // BX_PLATFORM_WINDOWS

struct View
{
	View()
		: m_cubeMapGeo(Geometry::Quad)
		, m_outputFormat(Output::sRGB)
		, m_fileIndex(0)
		, m_scaleFn(0)
		, m_mip(0)
		, m_layer(0)
		, m_abgr(UINT32_MAX)
		, m_ev(0.0f)
		, m_evMin(kEvMin)
		, m_evMax(kEvMax)
		, m_posx(0.0f)
		, m_posy(0.0f)
		, m_angx(0.0f)
		, m_angy(0.0f)
		, m_zoom(1.0f)
		, m_angle(0.0f)
		, m_orientation(0.0f)
		, m_flipH(0.0f)
		, m_flipV(0.0f)
		, m_transitionTime(1.0f)
		, m_width(1280)
		, m_height(720)
		, m_filter(true)
		, m_fit(true)
		, m_alpha(false)
		, m_help(false)
		, m_about(false)
		, m_info(false)
		, m_files(false)
		, m_sdf(false)
		, m_inLinear(false)
	{
		load();

		m_textureInfo.format = bgfx::TextureFormat::Count;
	}

	~View()
	{
	}
	int32_t cmd(int32_t _argc, char const* const* _argv)
	{
		if (_argc >= 2)
		{
			if (0 == bx::strCmp(_argv[1], "mip") )
			{
				if (_argc >= 3)
				{
					uint32_t mip = m_mip;
					if (0 == bx::strCmp(_argv[2], "next") )
					{
						++mip;
					}
					else if (0 == bx::strCmp(_argv[2], "prev") )
					{
						--mip;
					}
					else if (0 == bx::strCmp(_argv[2], "last") )
					{
						mip = INT32_MAX;
					}
					else
					{
						bx::fromString(&mip, _argv[2]);
					}

					m_mip = bx::uint32_iclamp(mip, 0, m_textureInfo.numMips-1);
				}
				else
				{
					m_mip = 0;
				}
			}
			else if (0 == bx::strCmp(_argv[1], "layer") )
			{
				if (_argc >= 3)
				{
					uint32_t layer = m_layer;
					if (0 == bx::strCmp(_argv[2], "next") )
					{
						++layer;
					}
					else if (0 == bx::strCmp(_argv[2], "prev") )
					{
						--layer;
					}
					else if (0 == bx::strCmp(_argv[2], "last") )
					{
						layer = INT32_MAX;
					}
					else
					{
						bx::fromString(&layer, _argv[2]);
					}

					m_layer = bx::uint32_iclamp(layer, 0, m_textureInfo.numLayers-1);
				}
				else
				{
					m_layer = 0;
				}
			}
			else if (0 == bx::strCmp(_argv[1], "ev") )
			{
				if (_argc >= 3)
				{
					float ev = m_ev;
					bx::fromString(&ev, _argv[2]);

					m_ev = bx::clamp(ev, kEvMin, kEvMax);
				}
				else
				{
					m_ev = 0.0f;
				}
			}
			else if (0 == bx::strCmp(_argv[1], "pan") )
			{
				if (_argc >= 3)
				{
					if (_argc >= 4)
					{
						float yy;
						bx::fromString(&yy, _argv[3]);
						if (_argv[3][0] == '+'
						||  _argv[3][0] == '-')
						{
							m_posy += yy;
						}
						else
						{
							m_posy = yy;
						}
					}

					float xx;
					bx::fromString(&xx, _argv[2]);
					if (_argv[2][0] == '+'
					||  _argv[2][0] == '-')
					{
						m_posx += xx;
					}
					else
					{
						m_posx = xx;
					}
				}
				else
				{
					m_posx = 0.0f;
					m_posy = 0.0f;
				}
			}
			else if (0 == bx::strCmp(_argv[1], "cubemap") )
			{
				if (_argc >= 3)
				{
					if (_argc >= 4)
					{
						float yy;
						bx::fromString(&yy, _argv[3]);
						if (_argv[3][0] == '+'
						||  _argv[3][0] == '-')
						{
							m_angy += bx::toRad(yy);
						}
						else
						{
							m_angy = bx::toRad(yy);
						}
					}

					float xx;
					bx::fromString(&xx, _argv[2]);
					if (_argv[2][0] == '+'
					||  _argv[2][0] == '-')
					{
						m_angx += bx::toRad(xx);
					}
					else
					{
						m_angx = bx::toRad(xx);
					}
				}
				else
				{
					m_angx = 0.0f;
					m_angy = 0.0f;
				}
			}
			else if (0 == bx::strCmp(_argv[1], "zoom") )
			{
				if (_argc >= 3)
				{
					float zoom;
					bx::fromString(&zoom, _argv[2]);

					if (_argv[2][0] == '+'
					||  _argv[2][0] == '-')
					{
						m_zoom += zoom;
					}
					else
					{
						m_zoom = zoom;
					}

					m_zoom = bx::clamp(m_zoom, 0.01f, 10.0f);
				}
				else
				{
					m_zoom = 1.0f;
				}
			}
			else if (0 == bx::strCmp(_argv[1], "rotate") )
			{
				if (_argc >= 3)
				{
					float angle;
					bx::fromString(&angle, _argv[2]);

					if (_argv[2][0] == '+'
					||  _argv[2][0] == '-')
					{
						m_angle += bx::toRad(angle);
					}
					else
					{
						m_angle = bx::toRad(angle);
					}

					m_angle = bx::wrap(m_angle, bx::kPi*2.0f);
				}
				else
				{
					m_angle = 0.0f;
				}
			}
			else if (0 == bx::strCmp(_argv[1], "orientation") )
			{
				if (_argc >= 3)
				{
					float* dst = NULL;
					char axis = bx::toLower(_argv[2][0]);
					switch (axis)
					{
					case 'x': dst = &m_flipV;       break;
					case 'y': dst = &m_flipH;       break;
					case 'z': dst = &m_orientation; break;
					default:  break;
					}

					if (NULL != dst)
					{
						if (_argc >= 4)
						{
							float angle;
							bx::fromString(&angle, _argv[3]);
							*dst = bx::toRad(angle);
						}
						else
						{
							*dst = 0.0f;
						}
					}
				}
				else
				{
					m_flipH = 0.0f;
					m_flipV = 0.0f;
					m_orientation = 0.0f;
				}
			}
			else if (0 == bx::strCmp(_argv[1], "transition") )
			{
				if (_argc >= 3)
				{
					float time;
					bx::fromString(&time, _argv[2]);
					m_transitionTime = bx::clamp(time, 0.0f, 5.0f);
				}
				else
				{
					m_transitionTime = 1.0f;
				}
			}
			else if (0 == bx::strCmp(_argv[1], "filter") )
			{
				if (_argc >= 3)
				{
					bx::fromString(&m_filter, _argv[2]);
				}
				else
				{
					m_filter ^= true;
				}
			}
			else if (0 == bx::strCmp(_argv[1], "fit") )
			{
				if (_argc >= 3)
				{
					bx::fromString(&m_fit, _argv[2]);
				}
				else
				{
					m_fit ^= true;
				}
			}
			else if (0 == bx::strCmp(_argv[1], "file-up") )
			{
				m_fileIndex = bx::uint32_satsub(m_fileIndex, 1);
			}
			else if (0 == bx::strCmp(_argv[1], "file-down") )
			{
				uint32_t numFiles = bx::uint32_satsub(uint32_t(m_fileList.size() ), 1);
				++m_fileIndex;
				m_fileIndex = bx::uint32_min(m_fileIndex, numFiles);
			}
			else if (0 == bx::strCmp(_argv[1], "rgb") )
			{
				if (_argc >= 3)
				{
					if (_argv[2][0] == 'r')
					{
						m_abgr ^= 0x000000ff;
					}
					else if (_argv[2][0] == 'g')
					{
						m_abgr ^= 0x0000ff00;
					}
					else if (_argv[2][0] == 'b')
					{
						m_abgr ^= 0x00ff0000;
					}
					else if (_argv[2][0] == 'a')
					{
						m_alpha ^= true;
					}
				}
				else
				{
					m_abgr  = UINT32_MAX;
					m_alpha = false;
				}
			}
			else if (0 == bx::strCmp(_argv[1], "sdf") )
			{
				m_sdf ^= true;
			}
			else if (0 == bx::strCmp(_argv[1], "geo") )
			{
				if (_argc >= 3)
				{
					if (bx::toLower(_argv[2][0]) == 'c')
					{
						m_cubeMapGeo = Geometry::Cross;
					}
					else if (bx::toLower(_argv[2][0]) == 'h')
					{
						m_cubeMapGeo = Geometry::Hexagon;
					}
					else
					{
						m_cubeMapGeo = Geometry::Quad;
					}
				}
				else
				{
					m_cubeMapGeo = Geometry::Enum( (m_cubeMapGeo + 1) % Geometry::Count);
				}
			}
			else if (0 == bx::strCmp(_argv[1], "output") )
			{
				Output::Enum outputPrev = m_outputFormat;
				if (_argc >= 3)
				{
					if (0 == bx::strCmp(_argv[2], "srgb") )
					{
						m_outputFormat = Output::sRGB;
					}
					else if (0 == bx::strCmp(_argv[2], "scrgb") )
					{
						m_outputFormat = Output::scRGB;
					}
					else if (0 == bx::strCmp(_argv[2], "hdr10") )
					{
						m_outputFormat = Output::HDR10;
					}
				}
				else
				{
					m_outputFormat = Output::Enum( (m_outputFormat + 1) % Output::Count);
				}

				if (outputPrev != m_outputFormat)
				{
				    bgfx::TextureFormat::Enum format = bgfx::TextureFormat::RGBA8;
					uint32_t formatFlag = 0;
					if (Output::scRGB == m_outputFormat)
					{
						format = bgfx::TextureFormat::RGBA16F;
					}
					else if (Output::HDR10 == m_outputFormat)
					{
						format = bgfx::TextureFormat::RGB10A2;
						formatFlag = BGFX_RESET_HDR10;
					}

					bgfx::reset(m_width, m_height, BGFX_RESET_VSYNC | formatFlag, format);
				}
			}
			else if (0 == bx::strCmp(_argv[1], "help") )
			{
				m_help ^= true;
			}
			else if (0 == bx::strCmp(_argv[1], "about") )
			{
				m_about ^= true;
			}
			else if (0 == bx::strCmp(_argv[1], "save") )
			{
				save();
			}
			else if (0 == bx::strCmp(_argv[1], "info") )
			{
				m_info ^= true;
			}
			else if (0 == bx::strCmp(_argv[1], "files") )
			{
				m_files ^= true;
			}
		}

		return 0;
	}

	static bool sortNameAscending(const std::string& _lhs, const std::string& _rhs)
	{
		return 0 > bx::strCmpV(_lhs.c_str(), _rhs.c_str() );
	}

	void updateFileList(const bx::FilePath& _filePath)
	{
		bx::DirectoryReader dr;

		if (bx::open(&dr, _filePath) )
		{
			m_path = _filePath;
		}
		else if (bx::open(&dr, _filePath.getPath() ) )
		{
			m_path = _filePath.getPath();
		}
		else
		{
			DBG("File path `%s` not found.", _filePath.getCPtr() );
			return;
		}

		bx::Error err;

		m_fileList.clear();

		while (err.isOk() )
		{
			bx::FileInfo fi;
			bx::read(&dr, fi, &err);

			if (err.isOk()
			&&  bx::FileType::File == fi.type)
			{
				bx::StringView ext = fi.filePath.getExt();

				if (!ext.isEmpty() )
				{
					ext.set(ext.getPtr()+1, ext.getTerm() );

					bool supported = false;
					for (uint32_t ii = 0; ii < BX_COUNTOF(s_supportedExt); ++ii)
					{
						const bx::StringView supportedExt(s_supportedExt[ii]);

						if (0 == bx::strCmpI(bx::max(ext.getPtr(), ext.getTerm() - supportedExt.getLength() ), supportedExt) )
						{
							supported = true;
							break;
						}
					}

					if (supported)
					{
						const bx::StringView fileName = fi.filePath.getFileName();
						m_fileList.push_back(std::string(fileName.getPtr(), fileName.getTerm() ) );
					}
				}
			}
		}

		bx::close(&dr);

		std::sort(m_fileList.begin(), m_fileList.end(), sortNameAscending);

		m_fileIndex = 0;
		uint32_t idx = 0;

		const bx::StringView fileName = _filePath.getFileName();

		for (FileList::const_iterator it = m_fileList.begin(); it != m_fileList.end(); ++it, ++idx)
		{
			if (0 == bx::strCmpI(it->c_str(), fileName) )
			{
				// If it is case-insensitive match then might be correct one, but keep
				// searching.
				m_fileIndex = idx;

				if (0 == bx::strCmp(it->c_str(), fileName) )
				{
					// If it is exact match we're done.
					break;
				}
			}
		}
	}

	void load()
	{
		bx::FilePath filePath(bx::Dir::Home);
		filePath.join(".config/bgfx/texturev.ini");

		bx::Settings settings(entry::getAllocator() );

		bx::FileReader reader;
		if (bx::open(&reader, filePath) )
		{
			bx::read(&reader, settings);
			bx::close(&reader);

			if (!bx::fromString(&m_transitionTime, settings.get("view/transition") ) )
			{
				m_transitionTime = 1.0f;
			}

			if (!bx::fromString(&m_width, settings.get("view/width") ) )
			{
				m_width = 1280;
			}

			if (!bx::fromString(&m_height, settings.get("view/height") ) )
			{
				m_height = 720;
			}
		}
	}

	void save()
	{
		bx::FilePath filePath(bx::Dir::Home);
		filePath.join(".config/bgfx/texturev.ini");

		if (bx::makeAll(filePath.getPath() ) )
		{
			bx::Settings settings(entry::getAllocator() );

			char tmp[256];
			bx::toString(tmp, sizeof(tmp), m_transitionTime);
			settings.set("view/transition", tmp);

			bx::toString(tmp, sizeof(tmp), m_width);
			settings.set("view/width", tmp);

			bx::toString(tmp, sizeof(tmp), m_height);
			settings.set("view/height", tmp);

			bx::FileWriter writer;
			if (bx::open(&writer, filePath) )
			{
				bx::write(&writer, settings);
				bx::close(&writer);
			}
		}
	}

	bx::FilePath m_path;

	typedef stl::vector<std::string> FileList;
	FileList m_fileList;

	bgfx::TextureInfo m_textureInfo;
	Geometry::Enum m_cubeMapGeo;
	Output::Enum m_outputFormat;
	uint32_t m_fileIndex;
	uint32_t m_scaleFn;
	uint32_t m_mip;
	uint32_t m_layer;
	uint32_t m_abgr;
	float    m_ev;
	float    m_evMin;
	float    m_evMax;
	float    m_posx;
	float    m_posy;
	float    m_angx;
	float    m_angy;
	float    m_zoom;
	float    m_angle;
	float    m_orientation;
	float    m_flipH;
	float    m_flipV;
	float    m_transitionTime;
	uint32_t m_width;
	uint32_t m_height;
	bool     m_filter;
	bool     m_fit;
	bool     m_alpha;
	bool     m_help;
	bool     m_about;
	bool     m_info;
	bool     m_files;
	bool     m_sdf;
	bool     m_inLinear;
};

int cmdView(CmdContext* /*_context*/, void* _userData, int _argc, char const* const* _argv)
{
	View* view = static_cast<View*>(_userData);
	return view->cmd(_argc, _argv);
}

struct PosUvwColorVertex
{
	float m_x;
	float m_y;
	float m_u;
	float m_v;
	float m_w;
	uint32_t m_abgr;

	static void init()
	{
		ms_layout
			.begin()
			.add(bgfx::Attrib::Position,  2, bgfx::AttribType::Float)
			.add(bgfx::Attrib::TexCoord0, 3, bgfx::AttribType::Float)
			.add(bgfx::Attrib::Color0,    4, bgfx::AttribType::Uint8, true)
			.end();
	}

	void set(float _x, float _y, float _u, float _v, float _w, uint32_t _abgr)
	{
		m_x = _x;
		m_y = _y;
		m_u = _u;
		m_v = _v;
		m_w = _w;
		m_abgr = _abgr;
	}

	static bgfx::VertexLayout ms_layout;
};

bgfx::VertexLayout PosUvwColorVertex::ms_layout;

static uint32_t addQuad(uint16_t* _indices, uint16_t _idx0, uint16_t _idx1, uint16_t _idx2, uint16_t _idx3)
{
	_indices[0] = _idx0;
	_indices[1] = _idx3;
	_indices[2] = _idx1;

	_indices[3] = _idx1;
	_indices[4] = _idx3;
	_indices[5] = _idx2;

	return 6;
}

void setGeometry(
	  Geometry::Enum _type
	, int32_t  _x
	, int32_t  _y
	, uint32_t _width
	, uint32_t _height
	, uint32_t _abgr
	, float _maxu = 1.0f
	, float _maxv = 1.0f
	)
{
	if (Geometry::Quad == _type)
	{
		if (6 == bgfx::getAvailTransientVertexBuffer(6, PosUvwColorVertex::ms_layout) )
		{
			bgfx::TransientVertexBuffer vb;
			bgfx::allocTransientVertexBuffer(&vb, 6, PosUvwColorVertex::ms_layout);
			PosUvwColorVertex* vertex = (PosUvwColorVertex*)vb.data;

			const float widthf  = float(_width);
			const float heightf = float(_height);

			const float minx = float(_x);
			const float miny = float(_y);
			const float maxx = minx+widthf;
			const float maxy = miny+heightf;

			const float minu = 0.0f;
			const float maxu = _maxu;
			const float minv = 0.0f;
			const float maxv = _maxv;

			vertex->set(minx, miny, minu, minv, 0.0f, _abgr); ++vertex;
			vertex->set(maxx, miny, maxu, minv, 0.0f, _abgr); ++vertex;
			vertex->set(maxx, maxy, maxu, maxv, 0.0f, _abgr); ++vertex;

			vertex->set(maxx, maxy, maxu, maxv, 0.0f, _abgr); ++vertex;
			vertex->set(minx, maxy, minu, maxv, 0.0f, _abgr); ++vertex;
			vertex->set(minx, miny, minu, minv, 0.0f, _abgr); ++vertex;

			bgfx::setVertexBuffer(0, &vb);
		}
	}
	else
	{
		const uint32_t numVertices = 14;
		const uint32_t numIndices  = 36;
		if (checkAvailTransientBuffers(numVertices, PosUvwColorVertex::ms_layout, numIndices) )
		{
			bgfx::TransientVertexBuffer tvb;
			bgfx::allocTransientVertexBuffer(&tvb, numVertices, PosUvwColorVertex::ms_layout);

			bgfx::TransientIndexBuffer tib;
			bgfx::allocTransientIndexBuffer(&tib, numIndices);

			PosUvwColorVertex* vertex = (PosUvwColorVertex*)tvb.data;
			uint16_t* indices = (uint16_t*)tib.data;

			if (Geometry::Cross == _type)
			{
				const float sx = _width /1.5f;
				const float sy = _height/1.5f;
				const float px = float(_x)-sx/4.0f;
				const float py = float(_y);

				vertex->set(0.0f*sx+px, 0.5f*sy+py, -1.0f,  1.0f, -1.0f, _abgr); ++vertex;
				vertex->set(0.0f*sx+px, 1.0f*sy+py, -1.0f, -1.0f, -1.0f, _abgr); ++vertex;

				vertex->set(0.5f*sx+px, 0.0f*sy+py, -1.0f,  1.0f, -1.0f, _abgr); ++vertex;
				vertex->set(0.5f*sx+px, 0.5f*sy+py, -1.0f,  1.0f,  1.0f, _abgr); ++vertex;
				vertex->set(0.5f*sx+px, 1.0f*sy+py, -1.0f, -1.0f,  1.0f, _abgr); ++vertex;
				vertex->set(0.5f*sx+px, 1.5f*sy+py, -1.0f, -1.0f, -1.0f, _abgr); ++vertex;

				vertex->set(1.0f*sx+px, 0.0f*sy+py,  1.0f,  1.0f, -1.0f, _abgr); ++vertex;
				vertex->set(1.0f*sx+px, 0.5f*sy+py,  1.0f,  1.0f,  1.0f, _abgr); ++vertex;
				vertex->set(1.0f*sx+px, 1.0f*sy+py,  1.0f, -1.0f,  1.0f, _abgr); ++vertex;
				vertex->set(1.0f*sx+px, 1.5f*sy+py,  1.0f, -1.0f, -1.0f, _abgr); ++vertex;

				vertex->set(1.5f*sx+px, 0.5f*sy+py,  1.0f,  1.0f, -1.0f, _abgr); ++vertex;
				vertex->set(1.5f*sx+px, 1.0f*sy+py,  1.0f, -1.0f, -1.0f, _abgr); ++vertex;

				vertex->set(2.0f*sx+px, 0.5f*sy+py, -1.0f,  1.0f, -1.0f, _abgr); ++vertex;
				vertex->set(2.0f*sx+px, 1.0f*sy+py, -1.0f, -1.0f, -1.0f, _abgr); ++vertex;

				indices += addQuad(indices,  0,  3,  4,  1);
				indices += addQuad(indices,  2,  6,  7,  3);
				indices += addQuad(indices,  3,  7,  8,  4);
				indices += addQuad(indices,  4,  8,  9,  5);
				indices += addQuad(indices,  7, 10, 11,  8);
				indices += addQuad(indices, 10, 12, 13, 11);
			}
			else
			{
				const float sx = float(_width);
				const float sy = float(_height);
				const float px = float(_x) - sx/2.0f;
				const float py = float(_y);

				vertex->set(0.0f*sx+px, 0.25f*sy+py, -1.0f,  1.0f, -1.0f, _abgr); ++vertex;
				vertex->set(0.0f*sx+px, 0.75f*sy+py, -1.0f, -1.0f, -1.0f, _abgr); ++vertex;

				vertex->set(0.5f*sx+px, 0.00f*sy+py, -1.0f,  1.0f,  1.0f, _abgr); ++vertex;
				vertex->set(0.5f*sx+px, 0.50f*sy+py, -1.0f, -1.0f,  1.0f, _abgr); ++vertex;
				vertex->set(0.5f*sx+px, 1.00f*sy+py,  1.0f, -1.0f, -1.0f, _abgr); ++vertex;

				vertex->set(1.0f*sx+px, 0.25f*sy+py,  1.0f,  1.0f,  1.0f, _abgr); ++vertex;
				vertex->set(1.0f*sx+px, 0.75f*sy+py,  1.0f, -1.0f,  1.0f, _abgr); ++vertex;

				vertex->set(1.0f*sx+px, 0.25f*sy+py,  1.0f,  1.0f,  1.0f, _abgr); ++vertex;
				vertex->set(1.0f*sx+px, 0.75f*sy+py,  1.0f, -1.0f,  1.0f, _abgr); ++vertex;

				vertex->set(1.5f*sx+px, 0.00f*sy+py, -1.0f,  1.0f,  1.0f, _abgr); ++vertex;
				vertex->set(1.5f*sx+px, 0.50f*sy+py,  1.0f,  1.0f, -1.0f, _abgr); ++vertex;
				vertex->set(1.5f*sx+px, 1.00f*sy+py,  1.0f, -1.0f, -1.0f, _abgr); ++vertex;

				vertex->set(2.0f*sx+px, 0.25f*sy+py, -1.0f,  1.0f, -1.0f, _abgr); ++vertex;
				vertex->set(2.0f*sx+px, 0.75f*sy+py, -1.0f, -1.0f, -1.0f, _abgr); ++vertex;

				indices += addQuad(indices,  0,  2,  3,  1);
				indices += addQuad(indices,  1,  3,  6,  4);
				indices += addQuad(indices,  2,  5,  6,  3);
				indices += addQuad(indices,  7,  9, 12, 10);
				indices += addQuad(indices,  7, 10, 11,  8);
				indices += addQuad(indices, 10, 12, 13, 11);
			}

			bgfx::setVertexBuffer(0, &tvb);
			bgfx::setIndexBuffer(&tib);
		}
	}
}

template<bx::LerpFn lerpT, bx::EaseFn easeT>
struct InterpolatorT
{
	float from;
	float to;
	float duration;
	int64_t offset;

	InterpolatorT(float _value)
	{
		reset(_value);
	}

	void reset(float _value)
	{
		from     = _value;
		to       = _value;
		duration = 0.0f;
		offset   = bx::getHPCounter();
	}

	void set(float _value, float _duration)
	{
		if (_value != to)
		{
			from     = getValue();
			to       = _value;
			duration = _duration;
			offset   = bx::getHPCounter();
		}
	}

	float getValue()
	{
		if (isActive() )
		{
			const double freq = double(bx::getHPFrequency() );
			int64_t now = bx::getHPCounter();
			float time = (float)(double(now - offset) / freq);
<<<<<<< HEAD
			float lerp = duration != 0 ? bx::clamp(time, 0.0f, duration) / duration : 0.0f;
=======
			float lerp = duration != 0.0f ? bx::clamp(time, 0.0f, duration) / duration : 0.0f;
>>>>>>> cb69ed5e
			return lerpT(from, to, easeT(lerp) );
		}

		return to;
	}

	bool isActive() const
	{
		const double freq = double(bx::getHPFrequency() );
		int64_t now = bx::getHPCounter();
		float time = (float)(double(now - offset) / freq);
		float lerp = bx::clamp(time, 0.0f, duration) / duration;
		return lerp < 1.0f;
	}
};

typedef InterpolatorT<bx::lerp,      bx::easeInOutQuad>  Interpolator;
typedef InterpolatorT<bx::angleLerp, bx::easeInOutCubic> InterpolatorAngle;
typedef InterpolatorT<bx::lerp,      bx::easeLinear>     InterpolatorLinear;

void keyBindingHelp(const char* _bindings, const char* _description)
{
	ImGui::TextColored(ImVec4(1.0f, 1.0f, 0.0f, 1.0f), _bindings);
	ImGui::SameLine(100);
	ImGui::Text(_description);
}

void associate()
{
#if BX_PLATFORM_WINDOWS
	std::string str;

	char exec[bx::kMaxFilePath];
	GetModuleFileNameA(GetModuleHandleA(NULL), exec, sizeof(exec) );

	std::string strExec = bx::replaceAll<std::string>(exec, "\\", "\\\\");

	std::string value;
	bx::stringPrintf(value, "@=\"\\\"%s\\\" \\\"%%1\\\"\"\r\n\r\n", strExec.c_str() );

	str += "Windows Registry Editor Version 5.00\r\n\r\n";

	str += "[HKEY_CLASSES_ROOT\\texturev\\shell\\open\\command]\r\n";
	str += value;

	str += "[HKEY_CLASSES_ROOT\\Applications\\texturev.exe\\shell\\open\\command]\r\n";
	str += value;

	for (uint32_t ii = 0; ii < BX_COUNTOF(s_supportedExt); ++ii)
	{
		const char* ext = s_supportedExt[ii];

		bx::stringPrintf(str, "[-HKEY_CLASSES_ROOT\\.%s]\r\n\r\n", ext);
		bx::stringPrintf(str, "[-HKEY_CURRENT_USER\\Software\\Classes\\.%s]\r\n\r\n", ext);

		bx::stringPrintf(str, "[HKEY_CLASSES_ROOT\\.%s]\r\n@=\"texturev\"\r\n\r\n", ext);
		bx::stringPrintf(str, "[HKEY_CURRENT_USER\\Software\\Classes\\.%s]\r\n@=\"texturev\"\r\n\r\n", ext);
	}

	bx::FilePath filePath(bx::Dir::Temp);
	filePath.join("texture.reg");

	bx::FileWriter writer;
	bx::Error err;
	if (bx::open(&writer, filePath, false, &err) )
	{
		bx::write(&writer, str.c_str(), uint32_t(str.length()), &err);
		bx::close(&writer);

		if (err.isOk() )
		{
			std::string cmd;
			bx::stringPrintf(cmd, "/s %s", filePath.getCPtr() );

			bx::ProcessReader reader;
			if (bx::open(&reader, "regedit.exe", cmd.c_str(), &err) )
			{
				bx::close(&reader);
			}
		}
	}
#elif BX_PLATFORM_LINUX
	std::string str;
	str += "#/bin/bash\n\n";

	for (uint32_t ii = 0; ii < BX_COUNTOF(s_supportedExt); ++ii)
	{
		const char* ext = s_supportedExt[ii];
		bx::stringPrintf(str, "xdg-mime default texturev.desktop image/%s\n", ext);
	}

	bx::stringPrintf(str, "xdg-mime default texturev.desktop image/x-dds\n");

	str += "\n";

	bx::FileWriter writer;
	bx::Error err;
	if (bx::open(&writer, "/tmp/texturev.sh", false, &err) )
	{
		bx::write(&writer, str.c_str(), uint32_t(str.length()), &err);
		bx::close(&writer);

		if (err.isOk() )
		{
			bx::ProcessReader reader;
			if (bx::open(&reader, "/bin/bash", "/tmp/texturev.sh", &err) )
			{
				bx::close(&reader);
			}
		}
	}
#endif // BX_PLATFORM_WINDOWS
}

void help(const char* _error = NULL)
{
	if (NULL != _error)
	{
		bx::printf("Error:\n%s\n\n", _error);
	}

	bx::printf(
		  "texturev, bgfx texture viewer tool, version %d.%d.%d.\n"
		  "Copyright 2011-2019 Branimir Karadzic. All rights reserved.\n"
		  "License: https://github.com/bkaradzic/bgfx#license-bsd-2-clause\n\n"
		, BGFX_TEXTUREV_VERSION_MAJOR
		, BGFX_TEXTUREV_VERSION_MINOR
		, BGFX_API_VERSION
		);

	bx::printf(
		  "Usage: texturev <file path>\n"
		  "\n"
		  "Supported input file types:\n"
		  );

	for (uint32_t ii = 0; ii < BX_COUNTOF(s_supportedExt); ++ii)
	{
		bx::printf("    *.%s\n", s_supportedExt[ii]);
	}

	bx::printf(
		  "\n"
		  "Options:\n"
		  "  -h, --help               Help.\n"
		  "  -v, --version            Version information only.\n"
		  "      --associate          Associate file extensions with texturev.\n"
		  "\n"
		  "For additional information, see https://github.com/bkaradzic/bgfx\n"
		);
}

int _main_(int _argc, char** _argv)
{
	bx::CommandLine cmdLine(_argc, _argv);

	if (cmdLine.hasArg('v', "version") )
	{
		bx::printf(
			  "texturev, bgfx texture viewer tool, version %d.%d.%d.\n"
			, BGFX_TEXTUREV_VERSION_MAJOR
			, BGFX_TEXTUREV_VERSION_MINOR
			, BGFX_API_VERSION
			);
		return bx::kExitSuccess;
	}

	if (cmdLine.hasArg('h', "help") )
	{
		help();
		return bx::kExitFailure;
	}
	else if (cmdLine.hasArg("associate") )
	{
		associate();
		return bx::kExitFailure;
	}

	uint32_t debug = BGFX_DEBUG_TEXT;

	inputAddBindings(s_bindingName[Binding::App],  s_binding[Binding::App]);
	inputAddBindings(s_bindingName[Binding::View], s_binding[Binding::View]);

	View view;
	cmdAdd("view", cmdView, &view);

	entry::setWindowFlags(entry::WindowHandle{0}, ENTRY_WINDOW_FLAG_ASPECT_RATIO, false);
	entry::setWindowSize(entry::WindowHandle{0}, view.m_width, view.m_height);

	bgfx::Init init;
	init.resolution.width = view.m_width;
	init.resolution.width = view.m_height;
	init.resolution.reset = BGFX_RESET_VSYNC;

	bgfx::init(init);

	// Set view 0 clear state.
	bgfx::setViewClear(BACKGROUND_VIEW_ID
		, BGFX_CLEAR_COLOR|BGFX_CLEAR_DEPTH
		, 0x000000ff
		, 1.0f
		, 0
		);

	imguiCreate();

	PosUvwColorVertex::init();

	const bgfx::Caps* caps = bgfx::getCaps();
	bgfx::RendererType::Enum type = caps->rendererType;

	bgfx::UniformHandle s_texColor = bgfx::createUniform("s_texColor", bgfx::UniformType::Sampler);
	bgfx::UniformHandle u_mtx      = bgfx::createUniform("u_mtx",      bgfx::UniformType::Mat4);
	bgfx::UniformHandle u_params0  = bgfx::createUniform("u_params0",  bgfx::UniformType::Vec4);
	bgfx::UniformHandle u_params1  = bgfx::createUniform("u_params1",  bgfx::UniformType::Vec4);

	bgfx::ShaderHandle vsTexture      = bgfx::createEmbeddedShader(s_embeddedShaders, type, "vs_texture");
	bgfx::ShaderHandle fsTexture      = bgfx::createEmbeddedShader(s_embeddedShaders, type, "fs_texture");
	bgfx::ShaderHandle fsTextureArray = bgfx::createEmbeddedShader(s_embeddedShaders, type, "fs_texture_array");

	bgfx::ProgramHandle textureProgram = bgfx::createProgram(
		  vsTexture
		, fsTexture
		, true
		);

	bgfx::ProgramHandle textureArrayProgram = bgfx::createProgram(
		  vsTexture
		, bgfx::isValid(fsTextureArray)
		? fsTextureArray
		: fsTexture
		, true
		);

	bgfx::ProgramHandle textureCubeProgram = bgfx::createProgram(
		  bgfx::createEmbeddedShader(s_embeddedShaders, type, "vs_texture_cube")
		, bgfx::createEmbeddedShader(s_embeddedShaders, type, "fs_texture_cube")
		, true
		);

	bgfx::ProgramHandle textureCube2Program = bgfx::createProgram(
		  vsTexture
		, bgfx::createEmbeddedShader(s_embeddedShaders, type, "fs_texture_cube2")
		, true
		);

	bgfx::ProgramHandle textureSdfProgram = bgfx::createProgram(
		  vsTexture
		, bgfx::createEmbeddedShader(s_embeddedShaders, type, "fs_texture_sdf")
		, true
		);

	bgfx::ProgramHandle textureMsdfProgram = bgfx::createProgram(
		  vsTexture
		, bgfx::createEmbeddedShader(s_embeddedShaders, type, "fs_texture_msdf")
		, true
		);

	bgfx::ProgramHandle texture3DProgram = bgfx::createProgram(
		  vsTexture
		, bgfx::createEmbeddedShader(s_embeddedShaders, type, "fs_texture_3d")
		, true
		);

	const uint32_t checkerBoardSize = 64;
	bgfx::TextureHandle checkerBoard;
	{
		const bgfx::Memory* mem = bgfx::alloc(checkerBoardSize*checkerBoardSize*4);
		bimg::imageCheckerboard(mem->data, checkerBoardSize, checkerBoardSize, 8, 0xff8e8e8e, 0xff5d5d5d);
		checkerBoard = bgfx::createTexture2D(checkerBoardSize, checkerBoardSize, false, 1
			, bgfx::TextureFormat::BGRA8
			, 0
			| BGFX_SAMPLER_MIN_POINT
			| BGFX_SAMPLER_MIP_POINT
			| BGFX_SAMPLER_MAG_POINT
			, mem
			);
	}

	float speed = 0.37f;
	float time  = 0.0f;

	Interpolator menuFade(5.0f);
	Interpolator mip(0.0f);
	Interpolator layer(0.0f);
	InterpolatorLinear ev(0.0f);
	Interpolator zoom(1.0f);
	Interpolator scale(1.0f);
	Interpolator posx(0.0f);
	Interpolator posy(0.0f);
	InterpolatorAngle angle(0.0f);
	InterpolatorAngle angx(0.0f);
	InterpolatorAngle angy(0.0f);

	auto anyActive = [&]() -> bool
	{
		return false
			|| ImGui::MouseOverArea()
			|| menuFade.isActive()
			|| mip.isActive()
			|| layer.isActive()
			|| ev.isActive()
			|| zoom.isActive()
			|| scale.isActive()
			|| posx.isActive()
			|| posy.isActive()
			|| angle.isActive()
			|| angx.isActive()
			|| angy.isActive()
			;
	};

	const char* filePath = _argc < 2 ? "" : _argv[1];

	std::string path = filePath;
	{
		bx::FilePath fp(filePath);
		view.updateFileList(fp);
	}

	int exitcode = bx::kExitSuccess;
	bgfx::TextureHandle texture = BGFX_INVALID_HANDLE;

	{
		uint32_t fileIndex = 0;
		bool dragging = false;

		entry::WindowState windowState;
		entry::MouseState mouseStatePrev;
		while (!entry::processWindowEvents(windowState, debug, init.resolution.reset) )
		{
			const entry::MouseState& mouseState = windowState.m_mouse;
			view.m_width  = windowState.m_width;
			view.m_height = windowState.m_height;

			if (!windowState.m_dropFile.isEmpty() )
			{
				view.updateFileList(windowState.m_dropFile);
				windowState.m_dropFile.clear();
			}

			imguiBeginFrame(mouseState.m_mx
				,  mouseState.m_my
				, (mouseState.m_buttons[entry::MouseButton::Left  ] ? IMGUI_MBUT_LEFT   : 0)
				| (mouseState.m_buttons[entry::MouseButton::Right ] ? IMGUI_MBUT_RIGHT  : 0)
				| (mouseState.m_buttons[entry::MouseButton::Middle] ? IMGUI_MBUT_MIDDLE : 0)
				,  mouseState.m_mz
				,  uint16_t(view.m_width)
				,  uint16_t(view.m_height)
				);

			bool modalWindow = view.m_help || view.m_about;
			bool overArea = false
				|| ImGui::GetMousePos().y <= ImGui::GetTextLineHeightWithSpacing()
				|| ImGui::MouseOverArea()
				;
			overArea &= !modalWindow;

			if (overArea)
			{
				menuFade.set(5.0f, 0.25f);
			}
			else if (modalWindow)
			{
				menuFade.reset(0.0f);
			}
			else
			{
				menuFade.set(0.0f, 2.0f);
			}

			ImGui::PushStyleVar(ImGuiStyleVar_Alpha, bx::clamp(menuFade.getValue(), 0.0f, 1.0f) );
			ImGui::PushStyleVar(ImGuiStyleVar_FrameRounding, 0.0f);

			if (ImGui::BeginMainMenuBar() )
			{
				if (ImGui::BeginMenu("File"))
				{
					if (ImGui::MenuItem("Open File") )
					{
						bx::FilePath tmp = view.m_path;
						if (openFileSelectionDialog(
							  tmp
							, FileSelectionDialogType::Open
							, "texturev: Open File"
							, s_filter
							) )
						{
							view.updateFileList(tmp);
						}
					}

					if (ImGui::MenuItem("Show File List", NULL, view.m_files) )
					{
						cmdExec("view files");
					}

					ImGui::Separator();
					if (ImGui::MenuItem("Exit") )
					{
						cmdExec("exit");
					}

					ImGui::EndMenu();
				}

				if (ImGui::BeginMenu("View") )
				{
					if (ImGui::MenuItem("Info", NULL, view.m_info) )
					{
						cmdExec("view info");
					}

					if (ImGui::MenuItem("Reset") )
					{
						cmdExec(s_resetCmd);
					}

					ImGui::Separator();
					bool filter = view.m_filter;
					if (ImGui::MenuItem("Filter", NULL, &filter) )
					{
						cmdExec("view filter");
					}

					bool animate = 0.0f < view.m_transitionTime;
					if (ImGui::MenuItem("Animate", NULL, &animate) )
					{
						cmdExec("view transition %f", animate ? 1.0f : 0.0f);
					}

					if (ImGui::BeginMenu("Cubemap", view.m_textureInfo.cubeMap) )
					{
						if (ImGui::MenuItem("Quad", NULL, Geometry::Quad == view.m_cubeMapGeo) )
						{
							cmdExec("view geo quad");
						}

						if (ImGui::MenuItem("Cross", NULL, Geometry::Cross == view.m_cubeMapGeo) )
						{
							cmdExec("view geo cross");
						}

						if (ImGui::MenuItem("Hexagon", NULL, Geometry::Hexagon == view.m_cubeMapGeo) )
						{
							cmdExec("view geo hexagon");
						}

						ImGui::EndMenu();
					}

					if (ImGui::BeginMenu("Output") )
					{
						const bool hdrCap = (bgfx::getCaps()->supported & BGFX_CAPS_HDR10);

						if (ImGui::MenuItem("sRGB", NULL, Output::sRGB == view.m_outputFormat) )
						{
							cmdExec("view output srgb");
						}

						if (hdrCap)
						{
							if (ImGui::MenuItem("scRGB", NULL, Output::scRGB == view.m_outputFormat) )
							{
								cmdExec("view output scrgb");
							}

							if (ImGui::MenuItem("HDR10", NULL, Output::HDR10 == view.m_outputFormat) )
							{
								cmdExec("view output hdr10");
							}
						}

						ImGui::EndMenu();
					}

					bool sdf = view.m_sdf;
					if (ImGui::MenuItem("SDF", NULL, &sdf) )
					{
						cmdExec("view sdf");
					}

					bool rr = 0 != (view.m_abgr & 0x000000ff);
					if (ImGui::MenuItem("R", NULL, &rr) )
					{
						cmdExec("view rgb r");
					}

					bool gg = 0 != (view.m_abgr & 0x0000ff00);
					if (ImGui::MenuItem("G", NULL, &gg) )
					{
						cmdExec("view rgb g");
					}

					bool bb = 0 != (view.m_abgr & 0x00ff0000);
					if (ImGui::MenuItem("B", NULL, &bb) )
					{
						cmdExec("view rgb b");
					}

					bool alpha = view.m_alpha;
					if (ImGui::MenuItem("Checkerboard", NULL, &alpha) )
					{
						cmdExec("view rgb a");
					}

					ImGui::Separator();

					if (ImGui::MenuItem("Save Options") )
					{
						cmdExec("view save");
					}

					ImGui::EndMenu();
				}

				if (ImGui::BeginMenu("Help") )
				{
					if (ImGui::MenuItem("View Help") )
					{
						cmdExec("view help");
					}

					ImGui::Separator();
					if (ImGui::MenuItem("About") )
					{
						cmdExec("view about");
					}

					ImGui::EndMenu();
				}

				if (0 != view.m_fileList.size() )
				{
					ImGui::Separator();
					ImGui::TextColored(
						  ImVec4(0.0f, 1.0f, 1.0f, 1.0f)
						, view.m_fileList[view.m_fileIndex].c_str()
						);

					ImGui::Separator();
					const char* name = "";
					if (view.m_textureInfo.cubeMap)
					{
						name = " CubeMap";
					}
					else if (1 < view.m_textureInfo.depth)
					{
						name = " 3D";
						view.m_textureInfo.numLayers = view.m_textureInfo.depth;
					}
					else if (1 < view.m_textureInfo.numLayers)
					{
						name = " 2D Array";
					}

					ImGui::Text("%d x %d%s, mips: %d, layers %d, %s"
						, view.m_textureInfo.width
						, view.m_textureInfo.height
						, name
						, view.m_textureInfo.numMips
						, view.m_textureInfo.numLayers
						, bimg::getName(bimg::TextureFormat::Enum(view.m_textureInfo.format) )
						);
				}

				ImGui::EndMainMenuBar();
			}

			ImGui::PopStyleVar(2);

			static bool help = false;
			static bool about = false;
			static bool mouseDelta = false;
			if (!mouseDelta)
			{
				mouseStatePrev = mouseState;
				mouseDelta = true;
			}

			int32_t zoomDelta = overArea ? 0 : mouseState.m_mz - mouseStatePrev.m_mz;
			if (zoomDelta != 0)
			{
				char exec[64];
				bx::snprintf(exec, BX_COUNTOF(exec), "view zoom %+f", -zoomDelta*0.1f);
				cmdExec(exec);
			}

			const float xDelta = float(mouseStatePrev.m_mx - mouseState.m_mx);
			const float yDelta = float(mouseStatePrev.m_my - mouseState.m_my);

			if (!overArea
			&&  !help
			&&  mouseState.m_buttons[entry::MouseButton::Left] != mouseStatePrev.m_buttons[entry::MouseButton::Left])
			{
				dragging = !!mouseState.m_buttons[entry::MouseButton::Left];
			}

			if (dragging)
			{
				if (view.m_textureInfo.cubeMap
				&&  Geometry::Quad == view.m_cubeMapGeo)
				{
					char exec[64];
					bx::snprintf(exec, BX_COUNTOF(exec), "view cubemap %+f %+f", -yDelta, -xDelta);
					cmdExec(exec);
				}
				else
				{
					char exec[64];
					bx::snprintf(exec, BX_COUNTOF(exec), "view pan %+f %+f", xDelta, yDelta);
					cmdExec(exec);
				}
			}

			mouseStatePrev = mouseState;

			if (help != view.m_help)
			{
				if (!help)
				{
					ImGui::OpenPopup("Help");
					inputRemoveBindings(s_bindingName[Binding::View]);
					inputAddBindings(s_bindingName[Binding::Help], s_binding[Binding::Help]);
				}
				else
				{
					inputRemoveBindings(s_bindingName[Binding::Help]);
					inputAddBindings(s_bindingName[Binding::View], s_binding[Binding::View]);
				}

				help = view.m_help;
			}

			if (about != view.m_about)
			{
				if (!about)
				{
					ImGui::OpenPopup("About");
					inputRemoveBindings(s_bindingName[Binding::View]);
					inputAddBindings(s_bindingName[Binding::About], s_binding[Binding::About]);
				}
				else
				{
					inputRemoveBindings(s_bindingName[Binding::About]);
					inputAddBindings(s_bindingName[Binding::View], s_binding[Binding::View]);
				}

				about = view.m_about;
			}

			if (view.m_info)
			{
				ImGui::SetNextWindowSize(
					  ImVec2(300.0f, 320.0f)
					, ImGuiCond_FirstUseEver
					);

				if (ImGui::Begin("Info", &view.m_info) )
				{
					if (ImGui::BeginChild("##info", ImVec2(0.0f, 0.0f) ) )
					{
						if (!bgfx::isValid(texture) )
						{
							ImGui::Text("Texture is not loaded.");
						}
						else
						{
							ImGui::Text("Name: %s", view.m_fileList[view.m_fileIndex].c_str() );

							ImGui::Text("Dimensions: %d x %d"
								, view.m_textureInfo.width
								, view.m_textureInfo.height
								);

							ImGui::Text("Format: %s"
								, bimg::getName(bimg::TextureFormat::Enum(view.m_textureInfo.format) )
								);

							uint32_t numLayers = view.m_textureInfo.numLayers;
							if (1 < view.m_textureInfo.depth)
							{
								numLayers = bx::max(1, view.m_textureInfo.depth >> view.m_mip);
							}
							view.m_layer = bx::clamp<int32_t>(view.m_layer, 0, numLayers - 1);
							ImGui::SliderInt("Layer", (int32_t*)&view.m_layer, 0, numLayers - 1);
							ImGui::SliderInt("Mip",   (int32_t*)&view.m_mip,   0, view.m_textureInfo.numMips - 1);

							ImGui::Separator();

							ImGui::Checkbox("Input linear", &view.m_inLinear);
							ImGui::RangeSliderFloat("EV range", &view.m_evMin, &view.m_evMax, kEvMin, kEvMax);
							ImGui::SliderFloat("EV", &view.m_ev, view.m_evMin, view.m_evMax);

							ImGui::Separator();

							ImGui::Checkbox("Fit to window", &view.m_fit);
							ImGui::SliderFloat("Scale", &view.m_zoom, 0.01f, 10.0f);
						}

						ImGui::EndChild();
					}

				}

				ImGui::End();
			}

			if (view.m_files)
			{
				char temp[bx::kMaxFilePath];
				bx::snprintf(temp, BX_COUNTOF(temp), "%s##File", view.m_path.getCPtr() );

				ImGui::SetNextWindowSize(
					  ImVec2(400.0f, 400.0f)
					, ImGuiCond_FirstUseEver
					);

				if (ImGui::Begin(temp, &view.m_files) )
				{
					if (ImGui::BeginChild("##file_list", ImVec2(0.0f, 0.0f) ) )
					{
						ImGui::PushFont(ImGui::Font::Mono);
						const float itemHeight = ImGui::GetTextLineHeightWithSpacing();
						const float listHeight =
							  bx::max(1.0f, bx::floor(ImGui::GetWindowHeight()/itemHeight) )
							* itemHeight
							;

						ImGui::PushItemWidth(-1);
						if (ImGui::ListBoxHeader("##empty", ImVec2(0.0f, listHeight) ) )
						{
							const int32_t itemCount = int32_t(view.m_fileList.size() );

							int32_t start, end;
							ImGui::CalcListClipping(itemCount, itemHeight, &start, &end);

							const int32_t index = int32_t(view.m_fileIndex);
							if (index <= start)
							{
								ImGui::SetScrollY(ImGui::GetScrollY() - (start-index+1)*itemHeight);
							}
							else if (index >= end)
							{
								ImGui::SetScrollY(ImGui::GetScrollY() + (index-end+1)*itemHeight);
							}

							ImGuiListClipper clipper(itemCount, itemHeight);

							for (int32_t pos = clipper.DisplayStart; pos < clipper.DisplayEnd; ++pos)
							{
								ImGui::PushID(pos);

								bool isSelected = uint32_t(pos) == view.m_fileIndex;
								if (ImGui::Selectable(view.m_fileList[pos].c_str(), &isSelected) )
								{
									view.m_fileIndex = pos;
								}

								ImGui::PopID();
							}

							clipper.End();

							ImGui::ListBoxFooter();
						}

						ImGui::PopFont();
						ImGui::EndChild();
					}
				}

				ImGui::End();
			}

			if (ImGui::BeginPopupModal("About", &view.m_about, ImGuiWindowFlags_AlwaysAutoResize) )
			{
				ImGui::SetWindowFontScale(1.0f);

				ImGui::Text(
					"texturev, bgfx texture viewer tool " ICON_KI_WRENCH ", version %d.%d.%d.\n"
					"Copyright 2011-2019 Branimir Karadzic. All rights reserved.\n"
					"License: https://github.com/bkaradzic/bgfx#license-bsd-2-clause\n"
					, BGFX_TEXTUREV_VERSION_MAJOR
					, BGFX_TEXTUREV_VERSION_MINOR
					, BGFX_API_VERSION
					);

				ImGui::Dummy(ImVec2(0.0f, 0.0f) );
				ImGui::SameLine(ImGui::GetWindowWidth() - 136.0f);
				if (ImGui::Button("Close", ImVec2(128.0f, 0.0f) )
				|| !view.m_about)
				{
					view.m_about = false;
					ImGui::CloseCurrentPopup();
				}

				ImGui::EndPopup();
			}

			if (ImGui::BeginPopupModal("Help", &view.m_help, ImGuiWindowFlags_AlwaysAutoResize) )
			{
				ImGui::SetWindowFontScale(1.0f);

				ImGui::Text("Key bindings:\n\n");

				ImGui::PushFont(ImGui::Font::Mono);
				keyBindingHelp("ESC", "Exit.");
				keyBindingHelp("h", "Toggle help screen.");
				keyBindingHelp("f", "Toggle full-screen.");
				ImGui::NextLine();

				keyBindingHelp("LMB+drag",  "Pan.");
				keyBindingHelp("=/- or MW", "Zoom in/out.");
				keyBindingHelp("z/Z",       "Rotate.");
				keyBindingHelp("0",         "Reset.");
				keyBindingHelp("1",         "Fit to window.");
				ImGui::NextLine();

				keyBindingHelp("<",       "Reset MIP level.");
				keyBindingHelp(",/,",     "MIP level up/down.");
				keyBindingHelp("/",       "Toggle linear/point texture sampling.");
				keyBindingHelp("[space]", "Change cubemap mode.");
				ImGui::NextLine();

				keyBindingHelp("left",  "Previous layer in texture array.");
				keyBindingHelp("right", "Next layer in texture array.");
				ImGui::NextLine();

				keyBindingHelp("up",   "Previous texture.");
				keyBindingHelp("down", "Next texture.");
				ImGui::NextLine();

				keyBindingHelp("r/g/b", "Toggle R, G, or B color channel.");
				keyBindingHelp("a",     "Toggle alpha blending.");
				ImGui::NextLine();

				keyBindingHelp("s", "Toggle Multi-channel SDF rendering");
				ImGui::NextLine();

				ImGui::PopFont();

				ImGui::Dummy(ImVec2(0.0f, 0.0f) );
				ImGui::SameLine(ImGui::GetWindowWidth() - 136.0f);
				if (ImGui::Button("Close", ImVec2(128.0f, 0.0f) )
				|| !view.m_help)
				{
					view.m_help = false;
					ImGui::CloseCurrentPopup();
				}

				ImGui::EndPopup();
			}

			imguiEndFrame();

			if ( (!bgfx::isValid(texture) || view.m_fileIndex != fileIndex)
			&&  0 != view.m_fileList.size() )
			{
				if (bgfx::isValid(texture) )
				{
					bgfx::destroy(texture);
				}

				fileIndex = view.m_fileIndex;

				bx::FilePath fp = view.m_path;
				fp.join(view.m_fileList[view.m_fileIndex].c_str() );

				bimg::Orientation::Enum orientation;
				texture = loadTexture(fp.getCPtr()
					, 0
					| BGFX_SAMPLER_U_CLAMP
					| BGFX_SAMPLER_V_CLAMP
					| BGFX_SAMPLER_W_CLAMP
					, 0
					, &view.m_textureInfo
					, &orientation
					);

				bimg::TextureFormat::Enum format = bimg::TextureFormat::Enum(view.m_textureInfo.format);

				if (format < bimg::TextureFormat::Count)
				{
					view.m_inLinear = bimg::isFloat(format);

					switch (orientation)
					{
					default:
					case bimg::Orientation::R0:        cmdExec("view orientation\nview orientation z    0"); break;
					case bimg::Orientation::R90:       cmdExec("view orientation\nview orientation z  -90"); break;
					case bimg::Orientation::R180:      cmdExec("view orientation\nview orientation z -180"); break;
					case bimg::Orientation::R270:      cmdExec("view orientation\nview orientation z -270"); break;
					case bimg::Orientation::HFlip:     cmdExec("view orientation\nview orientation x -180"); break;
					case bimg::Orientation::HFlipR90:  cmdExec("view orientation\nview orientation z  -90\nview orientation x -180");  break;
					case bimg::Orientation::HFlipR270: cmdExec("view orientation\nview orientation z -270\nview orientation x -180"); break;
					case bimg::Orientation::VFlip:     cmdExec("view orientation\nview orientation y -180"); break;
					}
				}

				std::string title;
				if (isValid(texture) )
				{
					const char* name = "";
					if (view.m_textureInfo.cubeMap)
					{
						name = " CubeMap";
					}
					else if (1 < view.m_textureInfo.depth)
					{
						name = " 3D";
						view.m_textureInfo.numLayers = view.m_textureInfo.depth;
					}
					else if (1 < view.m_textureInfo.numLayers)
					{
						name = " 2D Array";
					}

					bx::stringPrintf(title, "%s (%d x %d%s, mips: %d, layers %d, %s)"
						, fp.getCPtr()
						, view.m_textureInfo.width
						, view.m_textureInfo.height
						, name
						, view.m_textureInfo.numMips
						, view.m_textureInfo.numLayers
						, bimg::getName(bimg::TextureFormat::Enum(view.m_textureInfo.format) )
						);
				}
				else
				{
					bx::stringPrintf(title, "Failed to load %s!", filePath);
				}

				entry::WindowHandle handle = { 0 };
				entry::setWindowTitle(handle, title.c_str() );
			}

			int64_t now = bx::getHPCounter();
			static int64_t last = now;
			const int64_t frameTime = now - last;
			last = now;
			const double freq = double(bx::getHPFrequency() );

			time += (float)(frameTime*speed/freq);

			float transitionTime = dragging ? 0.0f : 0.25f*view.m_transitionTime;

			posx.set(view.m_posx, transitionTime);
			posy.set(view.m_posy, transitionTime);

			float ortho[16];

			bx::mtxOrtho(
				  ortho
				, 0.0f
				, float(view.m_width)
				, float(view.m_height)
				, 0.0f
				, 0.0f
				, 1000.0f
				, 0.0f
				, caps->homogeneousDepth
				);
			bgfx::setViewTransform(BACKGROUND_VIEW_ID, NULL, ortho);
			bgfx::setViewRect(BACKGROUND_VIEW_ID, 0, 0, uint16_t(view.m_width), uint16_t(view.m_height) );

			setGeometry(Geometry::Quad
				, 0
				, 0
				, view.m_width
				, view.m_height
				, view.m_alpha || !bgfx::isValid(texture) ? UINT32_MAX : 0
				, float(view.m_width )/float(checkerBoardSize)
				, float(view.m_height)/float(checkerBoardSize)
				);
			bgfx::setTexture(0
				, s_texColor
				, checkerBoard
				);
			bgfx::setState(0
				| BGFX_STATE_WRITE_RGB
				| BGFX_STATE_WRITE_A
				);
			bgfx::submit(BACKGROUND_VIEW_ID
				, textureProgram
				);

			float px = posx.getValue();
			float py = posy.getValue();
			bx::mtxOrtho(
				  ortho
				, px-view.m_width/2.0f
				, px+view.m_width/2.0f
				, py+view.m_height/2.0f
				, py-view.m_height/2.0f
				, -10.0f
				,  10.0f
				, 0.0f
				, caps->homogeneousDepth
				);
			bgfx::setViewTransform(IMAGE_VIEW_ID, NULL, ortho);
			bgfx::setViewRect(IMAGE_VIEW_ID, 0, 0, uint16_t(view.m_width), uint16_t(view.m_height) );

			bgfx::dbgTextClear();

			float orientation[16];
			bx::mtxRotateXYZ(orientation, view.m_flipH, view.m_flipV, angle.getValue()+view.m_orientation);

			if (view.m_fit)
			{
				const bx::Vec3 wh = { float(view.m_textureInfo.width), float(view.m_textureInfo.height), 0.0f };
				const bx::Vec3 result = bx::round(bx::abs(bx::mul(wh, orientation) ) );

				scale.set(bx::min(float(view.m_width)  / result.x
					,             float(view.m_height) / result.y)
					, 0.1f*view.m_transitionTime
					);
			}
			else
			{
				scale.set(1.0f, 0.1f*view.m_transitionTime);
			}

			zoom.set(view.m_zoom, transitionTime);
			angle.set(view.m_angle, transitionTime);
			angx.set(view.m_angx, transitionTime);
			angy.set(view.m_angy, transitionTime);

			float ss = scale.getValue()
				* zoom.getValue()
				;

			setGeometry(view.m_textureInfo.cubeMap ? view.m_cubeMapGeo : Geometry::Quad
				, -int(view.m_textureInfo.width  * ss)/2
				, -int(view.m_textureInfo.height * ss)/2
				,  int(view.m_textureInfo.width  * ss)
				,  int(view.m_textureInfo.height * ss)
				, view.m_abgr
				);

			bgfx::setTransform(orientation);

			float mtx[16];
			bx::mtxRotateXY(mtx, angx.getValue(), angy.getValue() );
			bgfx::setUniform(u_mtx, mtx);

			mip.set(float(view.m_mip), 0.5f*view.m_transitionTime);
			layer.set(float(view.m_layer), 0.25f*view.m_transitionTime);
			ev.set(view.m_ev, 0.5f*view.m_transitionTime);

			float params[4] = { mip.getValue(), layer.getValue(), view.m_inLinear ? 1.0f : 0.0f, ev.getValue() };
			if (1 < view.m_textureInfo.depth)
			{
				params[1] = layer.getValue()/float(bx::max(1, view.m_textureInfo.depth >> view.m_mip) );
			}

			bgfx::setUniform(u_params0, params);

			float params1[4] = { float(view.m_outputFormat), 80.0f, 0.0, 0.0f };
			bgfx::setUniform(u_params1, params1);

			const uint32_t textureFlags = 0
				| BGFX_SAMPLER_U_CLAMP
				| BGFX_SAMPLER_V_CLAMP
				| BGFX_SAMPLER_W_CLAMP
				| (view.m_filter ? 0 : 0
				| BGFX_SAMPLER_MIN_POINT
				| BGFX_SAMPLER_MIP_POINT
				| BGFX_SAMPLER_MAG_POINT
				  )
				;

			bgfx::setTexture(0
				, s_texColor
				, texture
				, textureFlags
				);
			bgfx::setState(0
				| BGFX_STATE_WRITE_RGB
				| BGFX_STATE_WRITE_A
				| (view.m_alpha ? BGFX_STATE_BLEND_ALPHA : BGFX_STATE_NONE)
				);

			bgfx:: ProgramHandle program = textureProgram;
			if (1 < view.m_textureInfo.depth)
			{
				program = texture3DProgram;
			}
			else if (view.m_textureInfo.cubeMap)
			{
				program = Geometry::Quad == view.m_cubeMapGeo
					? textureCubeProgram
					: textureCube2Program
					;
			}
			else if (1 < view.m_textureInfo.numLayers)
			{
				program = textureArrayProgram;
			}
			else if (view.m_sdf)
			{
				if (8 < bimg::getBitsPerPixel(bimg::TextureFormat::Enum(view.m_textureInfo.format) ) )
				{
					program = textureMsdfProgram;
				}
				else
				{
					program = textureSdfProgram;
				}
			}

			if (bgfx::isValid(texture) )
			{
				bgfx::submit(IMAGE_VIEW_ID, program);
			}
			else
			{
				bgfx::discard();
			}

			bgfx::frame();

			// Slow down when nothing is animating...
			if (!dragging
			&&  !anyActive() )
			{
				bx::sleep(100);
			}
		}
	}

	if (bgfx::isValid(texture) )
	{
		bgfx::destroy(texture);
	}

	bgfx::destroy(checkerBoard);
	bgfx::destroy(s_texColor);
	bgfx::destroy(u_mtx);
	bgfx::destroy(u_params0);
	bgfx::destroy(u_params1);
	bgfx::destroy(textureProgram);
	bgfx::destroy(textureArrayProgram);
	bgfx::destroy(textureCubeProgram);
	bgfx::destroy(textureCube2Program);
	bgfx::destroy(textureSdfProgram);
	bgfx::destroy(textureMsdfProgram);
	bgfx::destroy(texture3DProgram);

	imguiDestroy();

	bgfx::shutdown();

	return exitcode;
}<|MERGE_RESOLUTION|>--- conflicted
+++ resolved
@@ -1095,11 +1095,7 @@
 			const double freq = double(bx::getHPFrequency() );
 			int64_t now = bx::getHPCounter();
 			float time = (float)(double(now - offset) / freq);
-<<<<<<< HEAD
-			float lerp = duration != 0 ? bx::clamp(time, 0.0f, duration) / duration : 0.0f;
-=======
 			float lerp = duration != 0.0f ? bx::clamp(time, 0.0f, duration) / duration : 0.0f;
->>>>>>> cb69ed5e
 			return lerpT(from, to, easeT(lerp) );
 		}
 
