local codegen = require "codegen"
local idl = codegen.idl "bgfx.idl"

local csharp_template = [[
/*
 * Copyright 2011-2019 Branimir Karadzic. All rights reserved.
 * License: https://github.com/bkaradzic/bgfx/blob/master/LICENSE
 */

/*
 *
 * AUTO GENERATED! DO NOT EDIT!
 *
 */

using System;
using System.Runtime.InteropServices;
using System.Security;

namespace Bgfx
{
public static partial class bgfx
{
	$types

	$funcs

#if !BGFX_CSHARP_CUSTOM_DLLNAME
#if DEBUG
	const string DllName = "bgfx_debug.dll";
#else
	const string DllName = "bgfx.dll";
#endif
#endif
}
}
]]

local function hasPrefix(str, prefix)
	return prefix == "" or str:sub(1, #prefix) == prefix
end

local function hasSuffix(str, suffix)
	return suffix == "" or str:sub(-#suffix) == suffix
end

local function convert_type_0(arg)

	if hasPrefix(arg.ctype, "uint64_t") then
		return arg.ctype:gsub("uint64_t", "ulong")
	elseif hasPrefix(arg.ctype, "int64_t") then
		return arg.ctype:gsub("int64_t", "long")
	elseif hasPrefix(arg.ctype, "uint32_t") then
		return arg.ctype:gsub("uint32_t", "uint")
	elseif hasPrefix(arg.ctype, "int32_t") then
		return arg.ctype:gsub("int32_t", "int")
	elseif hasPrefix(arg.ctype, "uint16_t") then
		return arg.ctype:gsub("uint16_t", "ushort")
	elseif hasPrefix(arg.ctype, "bgfx_view_id_t") then
		return arg.ctype:gsub("bgfx_view_id_t", "ushort")
	elseif hasPrefix(arg.ctype, "uint8_t") then
		return arg.ctype:gsub("uint8_t", "byte")
	elseif hasPrefix(arg.ctype, "bool") then
		return arg.ctype:gsub("bool", "byte")
	elseif hasPrefix(arg.ctype, "uintptr_t") then
		return arg.ctype:gsub("uintptr_t", "UIntPtr")
	elseif arg.ctype == "bgfx_caps_gpu_t" then
	    return arg.ctype:gsub("bgfx_caps_gpu_t", "uint")
	elseif arg.ctype == "const char*" then
		return "[MarshalAs(UnmanagedType.LPStr)] string"
	elseif hasPrefix(arg.ctype, "char") then
		return arg.ctype:gsub("char", "byte")
	elseif hasSuffix(arg.fulltype, "Handle") then
		return arg.fulltype
	elseif arg.ctype == "..." then
		return "[MarshalAs(UnmanagedType.LPStr)] string args"
	elseif arg.ctype == "va_list"
		or arg.fulltype == "bx::AllocatorI*"
		or arg.fulltype == "CallbackI*"
		or arg.fulltype == "ReleaseFn" then
		return "IntPtr"
	elseif arg.fulltype == "const ViewId*" then
		return "ushort*"
	end

	return arg.fulltype
end

local function convert_type(arg)
    local ctype;
	ctype = convert_type_0(arg)
	ctype = ctype:gsub("::Enum", "")
	ctype = ctype:gsub("const ", "")
	ctype = ctype:gsub(" &", "*")
	ctype = ctype:gsub("&", "*")
	return ctype
end

local function convert_ret_type(arg)
	local ctype = convert_type(arg)
	if hasPrefix(ctype, "[MarshalAs(UnmanagedType.LPStr)]") then
		return "IntPtr"
	end

	return ctype
end

local converter = {}
local yield = coroutine.yield
local indent = ""

local gen = {}

function gen.gen()
	local r = csharp_template:gsub("$(%l+)", function(what)
		local tmp = {}
		for _, object in ipairs(idl[what]) do
			local co = coroutine.create(converter[what])
			local any
			while true do
				local ok, v = coroutine.resume(co, object)
				assert(ok, debug.traceback(co, v))
				if not v then
					break
				end
				table.insert(tmp, v)
				any = true
			end
			if any and tmp[#tmp] ~= "" then
				table.insert(tmp, "")
			end
		end
		return table.concat(tmp, "\n\t")
	end)
	return r
end

local combined = { "State", "Stencil", "Buffer", "Texture", "Sampler", "Reset" }

for _, v in ipairs(combined) do
	combined[v] = {}
end

local lastCombinedFlag

local function FlagBlock(typ)
	local format = "0x%08x"
	local enumType = " : uint"
	if typ.bits == 64 then
		format = "0x%016x"
		enumType = " : ulong"
	elseif typ.bits == 16 then
		format = "0x%04x"
		enumType = " : ushort"
	end

	yield("[Flags]")
	yield("public enum " .. typ.name .. "Flags" .. enumType)
	yield("{")

	for _, flag in ipairs(typ.flag) do
		local flagName = flag.name:gsub("_", "")
		yield("\t"
			.. flagName
			.. string.rep(" ", 22 - #(flagName))
			.. " = "
			.. string.format(flag.format or format, flag.value)
			.. ","
			)
	end

	if typ.shift then
		yield("\t"
			.. "Shift"
			.. string.rep(" ", 22 - #("Shift"))
			.. " = "
			.. flag.shift
			)
	end

	-- generate Mask
	if typ.mask then
		yield("\t"
			.. "Mask"
			.. string.rep(" ", 22 - #("Mask"))
			.. " = "
			.. string.format(format, flag.mask)
			)
	end

	yield("}")
end

local function lastCombinedFlagBlock()
	if lastCombinedFlag then
		local typ = combined[lastCombinedFlag]
		if typ then
			FlagBlock(combined[lastCombinedFlag])
			yield("")
		end
		lastCombinedFlag = nil
	end
end

<<<<<<< HEAD
local function convert_array(member)
	if string.find(member.array, "::") then 
		return member.array:gsub("::", "."):gsub("%[","[(int)")
=======
local enum = {}

local function convert_array(member)
	if string.find(member.array, "::") then
		return string.format("[%d]", enum[member.array])
>>>>>>> a6fc055d
	else
		return member.array
	end
end

local function convert_struct_member(member)
	if member.array then
		return "fixed " .. convert_type(member) .. " " .. member.name .. convert_array(member)
	else
		return convert_type(member) .. " " .. member.name
<<<<<<< HEAD
	end 
=======
	end
>>>>>>> a6fc055d
end

local namespace = ""

function converter.types(typ)
	if typ.handle then
		lastCombinedFlagBlock()

		yield("public struct " .. typ.name .. "{ public ushort idx; }")
	elseif hasSuffix(typ.name, "::Enum") then
		lastCombinedFlagBlock()

		yield("public enum " .. typ.typename)
		yield("{")
		for _, enum in ipairs(typ.enum) do
			yield("\t" .. enum.name .. ",")
		end
		yield("");
		yield("\tCount")
		yield("}")

		enum["[" .. typ.typename .. "::Count]"] = #typ.enum

	elseif typ.bits ~= nil then
		local prefix, name = typ.name:match "(%u%l+)(.*)"
		if prefix ~= lastCombinedFlag then
			lastCombinedFlagBlock()
			lastCombinedFlag = prefix
		end
		local combinedFlag = combined[prefix]
		if combinedFlag then
			combinedFlag.bits = typ.bits
			combinedFlag.name = prefix
			local flags = combinedFlag.flag or {}
			combinedFlag.flag = flags
			local lookup = combinedFlag.lookup or {}
			combinedFlag.lookup = lookup
			for _, flag in ipairs(typ.flag) do
				local flagName = name .. flag.name:gsub("_", "")
				local value = flag.value
				if value == nil then
					-- It's a combined flag
					value = 0
					for _, v in ipairs(flag) do
						value = value | assert(lookup[name .. v], v .. " is not defined for " .. flagName)
					end
				end
				lookup[flagName] = value
				table.insert(flags, {
					name = flagName,
					value = value,
				})
			end
			if typ.shift then
				table.insert(flags, {
					name = name .. "Shift",
					value = typ.shift,
					format = "%d",
				})
			end
			if typ.mask then
				-- generate Mask
				table.insert(flags, {
					name = name .. "Mask",
					value = typ.mask,
				})
				lookup[name .. "Mask"] = typ.mask
			end
		else
			FlagBlock(typ)
		end
	elseif typ.struct ~= nil then

		local skip = false

		if typ.namespace ~= nil then
			if namespace ~= typ.namespace then
				yield("public unsafe struct " .. typ.namespace)
				yield("{")
				namespace = typ.namespace
				indent = "\t"
			end
		elseif namespace ~= "" then
			indent = ""
			namespace = ""
			skip = true
		end

		if not skip then
			yield(indent .. "public unsafe struct " .. typ.name)
			yield(indent .. "{")
		end

		for _, member in ipairs(typ.struct) do
<<<<<<< HEAD
			yield( 
=======
			yield(
>>>>>>> a6fc055d
				indent .. "\tpublic " .. convert_struct_member(member) .. ";"
				)
		end

		yield(indent .. "}")
	end
end

function converter.funcs(func)

	if func.cpponly then
		return
	end

	if func.comments ~= nil then
		yield("/// <summary>")
		for _, line in ipairs(func.comments) do
			yield("/// " .. line)
		end
		yield("/// </summary>")
		yield("///")

		local hasParams = false

		for _, arg in ipairs(func.args) do
			if arg.comment ~= nil then
				local comment = ""
				if (type(arg.comment) == "table") then
					comment = table.concat(arg.comment, " ")
				else
					comment = arg.comment
				end

				yield("/// <param name=\""
					.. arg.name
					.. "\">"
					.. comment
					.. "</param>"
					)

				hasParams = true
			end
		end

		if hasParams then
			yield("///")
		end
	end

	yield("[DllImport(DllName, EntryPoint=\"bgfx_" .. func.cname .. "\", CallingConvention = CallingConvention.Cdecl)]")

	if func.ret.cpptype == "bool" then
		yield("[return: MarshalAs(UnmanagedType.I1)]")
	end

	local args = {}
	if func.this ~= nil then
		args[1] = func.this_type.type .. "* _this"
	end
	for _, arg in ipairs(func.args) do
		table.insert(args, convert_type(arg) .. " " .. arg.name)
	end
	yield("public static extern unsafe " .. convert_ret_type(func.ret) .. " " .. func.cname
		.. "(" .. table.concat(args, ", ") .. ");")
end

-- printtable("idl types", idl.types)
-- printtable("idl funcs", idl.funcs)

function gen.write(codes, outputfile)
	local out = assert(io.open(outputfile, "wb"))
	out:write(codes)
	out:close()
end

return gen<|MERGE_RESOLUTION|>--- conflicted
+++ resolved
@@ -202,17 +202,11 @@
 	end
 end
 
-<<<<<<< HEAD
-local function convert_array(member)
-	if string.find(member.array, "::") then 
-		return member.array:gsub("::", "."):gsub("%[","[(int)")
-=======
 local enum = {}
 
 local function convert_array(member)
 	if string.find(member.array, "::") then
 		return string.format("[%d]", enum[member.array])
->>>>>>> a6fc055d
 	else
 		return member.array
 	end
@@ -223,11 +217,7 @@
 		return "fixed " .. convert_type(member) .. " " .. member.name .. convert_array(member)
 	else
 		return convert_type(member) .. " " .. member.name
-<<<<<<< HEAD
-	end 
-=======
-	end
->>>>>>> a6fc055d
+	end
 end
 
 local namespace = ""
@@ -322,11 +312,7 @@
 		end
 
 		for _, member in ipairs(typ.struct) do
-<<<<<<< HEAD
-			yield( 
-=======
 			yield(
->>>>>>> a6fc055d
 				indent .. "\tpublic " .. convert_struct_member(member) .. ";"
 				)
 		end
