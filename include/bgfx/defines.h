--- conflicted
+++ resolved
@@ -450,7 +450,6 @@
 
 /// This flag specifies where flip occurs. Default behaviour is that flip occurs
 /// before rendering new frame. This flag only has effect when `BGFX_CONFIG_MULTITHREADED=0`.
-<<<<<<< HEAD
 #define BGFX_RESET_FLIP_AFTER_RENDER        UINT32_C(0x00004000)
 #define BGFX_RESET_SRGB_BACKBUFFER          UINT32_C(0x00008000) //!< Enable sRGB backbuffer.
 #define BGFX_RESET_HDR10                    UINT32_C(0x00010000) //!< Enable HDR10 rendering.
@@ -495,50 +494,7 @@
 #define BGFX_CAPS_VIEWPORT_LAYER_ARRAY      UINT64_C(0x0000000008000000) //!< Viewport layer is available in vertex shader.
 #define BGFX_CAPS_VERTEX_ATTRIB_INT8        UINT64_C(0x0000000010000000) //!< Vertex attribute signed 8-8-8-8 is supported.
 #define BGFX_CAPS_VERTEX_ATTRIB_UINT16      UINT64_C(0x0000000020000000) //!< Vertex attribute unsigned 16-16 is supported.
-=======
-#define BGFX_RESET_FLIP_AFTER_RENDER              UINT32_C(0x00004000)
-#define BGFX_RESET_SRGB_BACKBUFFER                UINT32_C(0x00008000) //!< Enable sRGB backbuffer.
-#define BGFX_RESET_HDR10                          UINT32_C(0x00010000) //!< Enable HDR10 rendering.
-#define BGFX_RESET_HIDPI                          UINT32_C(0x00020000) //!< Enable HiDPI rendering.
-#define BGFX_RESET_DEPTH_CLAMP                    UINT32_C(0x00040000) //!< Enable depth clamp.
-#define BGFX_RESET_SUSPEND                        UINT32_C(0x00080000) //!< Suspend rendering.
-
-#define BGFX_RESET_FULLSCREEN_SHIFT               0
-
-#define BGFX_RESET_FULLSCREEN_MASK                UINT32_C(0x00000001)
-
-#define BGFX_RESET_RESERVED_SHIFT                 31                   //!< Internal bit shift
-#define BGFX_RESET_RESERVED_MASK                  UINT32_C(0x80000000) //!< Internal bit mask
-
-#define BGFX_CAPS_ALPHA_TO_COVERAGE               UINT64_C(0x0000000000000001) //!< Alpha to coverage is supported.
-#define BGFX_CAPS_BLEND_INDEPENDENT               UINT64_C(0x0000000000000002) //!< Blend independent is supported.
-#define BGFX_CAPS_COMPUTE                         UINT64_C(0x0000000000000004) //!< Compute shaders are supported.
-#define BGFX_CAPS_CONSERVATIVE_RASTER             UINT64_C(0x0000000000000008) //!< Conservative rasterization is supported.
-#define BGFX_CAPS_DRAW_INDIRECT                   UINT64_C(0x0000000000000010) //!< Draw indirect is supported.
-#define BGFX_CAPS_FRAGMENT_DEPTH                  UINT64_C(0x0000000000000020) //!< Fragment depth is available in fragment shader.
-#define BGFX_CAPS_FRAGMENT_ORDERING               UINT64_C(0x0000000000000040) //!< Fragment ordering is available in fragment shader.
-#define BGFX_CAPS_GRAPHICS_DEBUGGER               UINT64_C(0x0000000000000080) //!< Graphics debugger is present.
-#define BGFX_CAPS_HDR10                           UINT64_C(0x0000000000000100) //!< HDR10 rendering is supported.
-#define BGFX_CAPS_HIDPI                           UINT64_C(0x0000000000000200) //!< HiDPI rendering is supported.
-#define BGFX_CAPS_IMAGE_RW                        UINT64_C(0x0000000000000400) //!< Image Read/Write is supported.
-#define BGFX_CAPS_INDEX32                         UINT64_C(0x0000000000000800) //!< 32-bit indices are supported.
-#define BGFX_CAPS_INSTANCING                      UINT64_C(0x0000000000001000) //!< Instancing is supported.
-#define BGFX_CAPS_OCCLUSION_QUERY                 UINT64_C(0x0000000000002000) //!< Occlusion query is supported.
-#define BGFX_CAPS_RENDERER_MULTITHREADED          UINT64_C(0x0000000000004000) //!< Renderer is on separate thread.
-#define BGFX_CAPS_SWAP_CHAIN                      UINT64_C(0x0000000000008000) //!< Multiple windows are supported.
-#define BGFX_CAPS_TEXTURE_2D_ARRAY                UINT64_C(0x0000000000010000) //!< 2D texture array is supported.
-#define BGFX_CAPS_TEXTURE_3D                      UINT64_C(0x0000000000020000) //!< 3D textures are supported.
-#define BGFX_CAPS_TEXTURE_BLIT                    UINT64_C(0x0000000000040000) //!< Texture blit is supported.
-#define BGFX_CAPS_TEXTURE_COMPARE_RESERVED        UINT64_C(0x0000000000080000)
-#define BGFX_CAPS_TEXTURE_COMPARE_LEQUAL          UINT64_C(0x0000000000100000) //!< Texture compare less equal mode is supported.
-#define BGFX_CAPS_TEXTURE_CUBE_ARRAY              UINT64_C(0x0000000000200000) //!< Cubemap texture array is supported.
-#define BGFX_CAPS_TEXTURE_DIRECT_ACCESS           UINT64_C(0x0000000000400000) //!< CPU direct access to GPU texture memory.
-#define BGFX_CAPS_TEXTURE_READ_BACK               UINT64_C(0x0000000000800000) //!< Read-back texture is supported.
-#define BGFX_CAPS_VERTEX_ATTRIB_HALF              UINT64_C(0x0000000001000000) //!< Vertex attribute half-float is supported.
-#define BGFX_CAPS_VERTEX_ATTRIB_UINT10            UINT64_C(0x0000000002000000) //!< Vertex attribute 10_10_10_2 is supported.
-#define BGFX_CAPS_VERTEX_ID                       UINT64_C(0x0000000004000000) //!< Rendering with VertexID only is supported.
-#define BGFX_CAPS_VIEWPORT_LAYER_ARRAY            UINT64_C(0x0000000008000000) //!< Viewport layer is available in vertex shader.
->>>>>>> ad8e7eb9
+
 /// All texture compare modes are supported.
 #define BGFX_CAPS_TEXTURE_COMPARE_ALL (0 \
 	| BGFX_CAPS_TEXTURE_COMPARE_RESERVED \
