/*
 * Copyright 2011-2015 Branimir Karadzic. All rights reserved.
 * License: http://www.opensource.org/licenses/BSD-2-Clause
 */

#include "bgfx_p.h"

#if (BGFX_CONFIG_RENDERER_OPENGLES || BGFX_CONFIG_RENDERER_OPENGL)
#	include "renderer_gl.h"
#	include <bx/timer.h>
#	include <bx/uint32_t.h>

namespace bgfx { namespace gl
{
	static char s_viewName[BGFX_CONFIG_MAX_VIEWS][BGFX_CONFIG_MAX_VIEW_NAME];

	struct PrimInfo
	{
		GLenum m_type;
		uint32_t m_min;
		uint32_t m_div;
		uint32_t m_sub;
	};

	static const PrimInfo s_primInfo[] =
	{
		{ GL_TRIANGLES,      3, 3, 0 },
		{ GL_TRIANGLE_STRIP, 3, 1, 2 },
		{ GL_LINES,          2, 2, 0 },
		{ GL_LINE_STRIP,     2, 1, 1 },
		{ GL_POINTS,         1, 1, 0 },
	};

	static const char* s_primName[] =
	{
		"TriList",
		"TriStrip",
		"Line",
		"LineStrip",
		"Point",
	};

	static const char* s_attribName[] =
	{
		"a_position",
		"a_normal",
		"a_tangent",
		"a_bitangent",
		"a_color0",
		"a_color1",
		"a_indices",
		"a_weight",
		"a_texcoord0",
		"a_texcoord1",
		"a_texcoord2",
		"a_texcoord3",
		"a_texcoord4",
		"a_texcoord5",
		"a_texcoord6",
		"a_texcoord7",
	};
	BX_STATIC_ASSERT(Attrib::Count == BX_COUNTOF(s_attribName) );

	static const char* s_instanceDataName[] =
	{
		"i_data0",
		"i_data1",
		"i_data2",
		"i_data3",
		"i_data4",
	};
	BX_STATIC_ASSERT(BGFX_CONFIG_MAX_INSTANCE_DATA_COUNT == BX_COUNTOF(s_instanceDataName) );

	static const GLenum s_access[] =
	{
		GL_READ_ONLY,
		GL_WRITE_ONLY,
		GL_READ_WRITE,
	};
	BX_STATIC_ASSERT(Access::Count == BX_COUNTOF(s_access) );

	static const GLenum s_attribType[] =
	{
		GL_UNSIGNED_BYTE,            // Uint8
		GL_UNSIGNED_INT_10_10_10_2,  // Uint10
		GL_SHORT,                    // Int16
		GL_HALF_FLOAT,               // Half
		GL_FLOAT,                    // Float
	};
	BX_STATIC_ASSERT(AttribType::Count == BX_COUNTOF(s_attribType) );

	struct Blend
	{
		GLenum m_src;
		GLenum m_dst;
		bool m_factor;
	};

	static const Blend s_blendFactor[] =
	{
		{ 0,                           0,                           false }, // ignored
		{ GL_ZERO,                     GL_ZERO,                     false }, // ZERO
		{ GL_ONE,                      GL_ONE,                      false }, // ONE
		{ GL_SRC_COLOR,                GL_SRC_COLOR,                false }, // SRC_COLOR
		{ GL_ONE_MINUS_SRC_COLOR,      GL_ONE_MINUS_SRC_COLOR,      false }, // INV_SRC_COLOR
		{ GL_SRC_ALPHA,                GL_SRC_ALPHA,                false }, // SRC_ALPHA
		{ GL_ONE_MINUS_SRC_ALPHA,      GL_ONE_MINUS_SRC_ALPHA,      false }, // INV_SRC_ALPHA
		{ GL_DST_ALPHA,                GL_DST_ALPHA,                false }, // DST_ALPHA
		{ GL_ONE_MINUS_DST_ALPHA,      GL_ONE_MINUS_DST_ALPHA,      false }, // INV_DST_ALPHA
		{ GL_DST_COLOR,                GL_DST_COLOR,                false }, // DST_COLOR
		{ GL_ONE_MINUS_DST_COLOR,      GL_ONE_MINUS_DST_COLOR,      false }, // INV_DST_COLOR
		{ GL_SRC_ALPHA_SATURATE,       GL_ONE,                      false }, // SRC_ALPHA_SAT
		{ GL_CONSTANT_COLOR,           GL_CONSTANT_COLOR,           true  }, // FACTOR
		{ GL_ONE_MINUS_CONSTANT_COLOR, GL_ONE_MINUS_CONSTANT_COLOR, true  }, // INV_FACTOR
	};

	static const GLenum s_blendEquation[] =
	{
		GL_FUNC_ADD,
		GL_FUNC_SUBTRACT,
		GL_FUNC_REVERSE_SUBTRACT,
		GL_MIN,
		GL_MAX,
	};

	static const GLenum s_cmpFunc[] =
	{
		0, // ignored
		GL_LESS,
		GL_LEQUAL,
		GL_EQUAL,
		GL_GEQUAL,
		GL_GREATER,
		GL_NOTEQUAL,
		GL_NEVER,
		GL_ALWAYS,
	};

	static const GLenum s_stencilOp[] =
	{
		GL_ZERO,
		GL_KEEP,
		GL_REPLACE,
		GL_INCR_WRAP,
		GL_INCR,
		GL_DECR_WRAP,
		GL_DECR,
		GL_INVERT,
	};

	static const GLenum s_stencilFace[] =
	{
		GL_FRONT_AND_BACK,
		GL_FRONT,
		GL_BACK,
	};

	static const GLenum s_textureAddress[] =
	{
		GL_REPEAT,
		GL_MIRRORED_REPEAT,
		GL_CLAMP_TO_EDGE,
	};

	static const GLenum s_textureFilterMag[] =
	{
		GL_LINEAR,
		GL_NEAREST,
		GL_LINEAR,
	};

	static const GLenum s_textureFilterMin[][3] =
	{
		{ GL_LINEAR,  GL_LINEAR_MIPMAP_LINEAR,  GL_NEAREST_MIPMAP_LINEAR  },
		{ GL_NEAREST, GL_LINEAR_MIPMAP_NEAREST, GL_NEAREST_MIPMAP_NEAREST },
		{ GL_LINEAR,  GL_LINEAR_MIPMAP_LINEAR,  GL_NEAREST_MIPMAP_LINEAR  },
	};

	struct TextureFormatInfo
	{
		GLenum m_internalFmt;
		GLenum m_internalFmtSrgb;
		GLenum m_fmt;
		GLenum m_type;
		bool m_supported;
	};

	static TextureFormatInfo s_textureFormat[] =
	{
		{ GL_COMPRESSED_RGBA_S3TC_DXT1_EXT,            GL_COMPRESSED_SRGB_ALPHA_S3TC_DXT1_EXT,        GL_COMPRESSED_RGBA_S3TC_DXT1_EXT,            GL_ZERO,                         false }, // BC1
		{ GL_COMPRESSED_RGBA_S3TC_DXT3_EXT,            GL_COMPRESSED_SRGB_ALPHA_S3TC_DXT3_EXT,        GL_COMPRESSED_RGBA_S3TC_DXT3_EXT,            GL_ZERO,                         false }, // BC2
		{ GL_COMPRESSED_RGBA_S3TC_DXT5_EXT,            GL_COMPRESSED_SRGB_ALPHA_S3TC_DXT5_EXT,        GL_COMPRESSED_RGBA_S3TC_DXT5_EXT,            GL_ZERO,                         false }, // BC3
		{ GL_COMPRESSED_LUMINANCE_LATC1_EXT,           GL_ZERO,                                       GL_COMPRESSED_LUMINANCE_LATC1_EXT,           GL_ZERO,                         false }, // BC4
		{ GL_COMPRESSED_LUMINANCE_ALPHA_LATC2_EXT,     GL_ZERO,                                       GL_COMPRESSED_LUMINANCE_ALPHA_LATC2_EXT,     GL_ZERO,                         false }, // BC5
		{ GL_COMPRESSED_RGB_BPTC_SIGNED_FLOAT_ARB,     GL_ZERO,                                       GL_COMPRESSED_RGB_BPTC_SIGNED_FLOAT_ARB,     GL_ZERO,                         false }, // BC6H
		{ GL_COMPRESSED_RGBA_BPTC_UNORM_ARB,           GL_ZERO,                                       GL_COMPRESSED_RGBA_BPTC_UNORM_ARB,           GL_ZERO,                         false }, // BC7
		{ GL_ETC1_RGB8_OES,                            GL_ZERO,                                       GL_ETC1_RGB8_OES,                            GL_ZERO,                         false }, // ETC1
		{ GL_COMPRESSED_RGB8_ETC2,                     GL_ZERO,                                       GL_COMPRESSED_RGB8_ETC2,                     GL_ZERO,                         false }, // ETC2
		{ GL_COMPRESSED_RGBA8_ETC2_EAC,                GL_COMPRESSED_SRGB8_ETC2,                      GL_COMPRESSED_RGBA8_ETC2_EAC,                GL_ZERO,                         false }, // ETC2A
		{ GL_COMPRESSED_RGB8_PUNCHTHROUGH_ALPHA1_ETC2, GL_COMPRESSED_SRGB8_PUNCHTHROUGH_ALPHA1_ETC2,  GL_COMPRESSED_RGB8_PUNCHTHROUGH_ALPHA1_ETC2, GL_ZERO,                         false }, // ETC2A1
		{ GL_COMPRESSED_RGB_PVRTC_2BPPV1_IMG,          GL_COMPRESSED_SRGB_PVRTC_2BPPV1_EXT,           GL_COMPRESSED_RGB_PVRTC_2BPPV1_IMG,          GL_ZERO,                         false }, // PTC12
		{ GL_COMPRESSED_RGB_PVRTC_4BPPV1_IMG,          GL_COMPRESSED_SRGB_PVRTC_4BPPV1_EXT,           GL_COMPRESSED_RGB_PVRTC_4BPPV1_IMG,          GL_ZERO,                         false }, // PTC14
		{ GL_COMPRESSED_RGBA_PVRTC_2BPPV1_IMG,         GL_COMPRESSED_SRGB_ALPHA_PVRTC_2BPPV1_EXT,     GL_COMPRESSED_RGBA_PVRTC_2BPPV1_IMG,         GL_ZERO,                         false }, // PTC12A
		{ GL_COMPRESSED_RGBA_PVRTC_4BPPV1_IMG,         GL_COMPRESSED_SRGB_ALPHA_PVRTC_4BPPV1_EXT,     GL_COMPRESSED_RGBA_PVRTC_4BPPV1_IMG,         GL_ZERO,                         false }, // PTC14A
		{ GL_COMPRESSED_RGBA_PVRTC_2BPPV2_IMG,         GL_ZERO,                                       GL_COMPRESSED_RGBA_PVRTC_2BPPV2_IMG,         GL_ZERO,                         false }, // PTC22
		{ GL_COMPRESSED_RGBA_PVRTC_4BPPV2_IMG,         GL_ZERO,                                       GL_COMPRESSED_RGBA_PVRTC_4BPPV2_IMG,         GL_ZERO,                         false }, // PTC24
		{ GL_ZERO,                                     GL_ZERO,                                       GL_ZERO,                                     GL_ZERO,                         false }, // Unknown
		{ GL_ZERO,                                     GL_ZERO,                                       GL_ZERO,                                     GL_ZERO,                         false }, // R1
		{ GL_R8,                                       GL_ZERO,                                       GL_RED,                                      GL_UNSIGNED_BYTE,                false }, // R8
		{ GL_R16,                                      GL_ZERO,                                       GL_RED,                                      GL_UNSIGNED_SHORT,               false }, // R16
		{ GL_R16F,                                     GL_ZERO,                                       GL_RED,                                      GL_HALF_FLOAT,                   false }, // R16F
		{ GL_R32UI,                                    GL_ZERO,                                       GL_RED,                                      GL_UNSIGNED_INT,                 false }, // R32
		{ GL_R32F,                                     GL_ZERO,                                       GL_RED,                                      GL_FLOAT,                        false }, // R32F
		{ GL_RG8,                                      GL_ZERO,                                       GL_RG,                                       GL_UNSIGNED_BYTE,                false }, // RG8
		{ GL_RG16,                                     GL_ZERO,                                       GL_RG,                                       GL_UNSIGNED_SHORT,               false }, // RG16
		{ GL_RG16F,                                    GL_ZERO,                                       GL_RG,                                       GL_FLOAT,                        false }, // RG16F
		{ GL_RG32UI,                                   GL_ZERO,                                       GL_RG,                                       GL_UNSIGNED_INT,                 false }, // RG32
		{ GL_RG32F,                                    GL_ZERO,                                       GL_RG,                                       GL_FLOAT,                        false }, // RG32F
		{ GL_RGBA8,                                    GL_SRGB8_ALPHA8,                               GL_BGRA,                                     GL_UNSIGNED_BYTE,                false }, // BGRA8
		{ GL_RGBA8,                                    GL_SRGB8_ALPHA8,                               GL_RGBA,                                     GL_UNSIGNED_BYTE,                false }, // RGBA8
		{ GL_RGBA16,                                   GL_ZERO,                                       GL_RGBA,                                     GL_UNSIGNED_BYTE,                false }, // RGBA16
		{ GL_RGBA16F,                                  GL_ZERO,                                       GL_RGBA,                                     GL_HALF_FLOAT,                   false }, // RGBA16F
		{ GL_RGBA32UI,                                 GL_ZERO,                                       GL_RGBA,                                     GL_UNSIGNED_INT,                 false }, // RGBA32
		{ GL_RGBA32F,                                  GL_ZERO,                                       GL_RGBA,                                     GL_FLOAT,                        false }, // RGBA32F
		{ GL_RGB565,                                   GL_ZERO,                                       GL_RGB,                                      GL_UNSIGNED_SHORT_5_6_5,         false }, // R5G6B5
		{ GL_RGBA4,                                    GL_ZERO,                                       GL_RGBA,                                     GL_UNSIGNED_SHORT_4_4_4_4,       false }, // RGBA4
		{ GL_RGB5_A1,                                  GL_ZERO,                                       GL_RGBA,                                     GL_UNSIGNED_SHORT_5_5_5_1,       false }, // RGB5A1
		{ GL_RGB10_A2,                                 GL_ZERO,                                       GL_RGBA,                                     GL_UNSIGNED_INT_2_10_10_10_REV,  false }, // RGB10A2
		{ GL_R11F_G11F_B10F,                           GL_ZERO,                                       GL_RGB,                                      GL_UNSIGNED_INT_10F_11F_11F_REV, false }, // R11G11B10F
		{ GL_ZERO,                                     GL_ZERO,                                       GL_ZERO,                                     GL_ZERO,                         false }, // UnknownDepth
		{ GL_DEPTH_COMPONENT16,                        GL_ZERO,                                       GL_DEPTH_COMPONENT,                          GL_UNSIGNED_SHORT,               false }, // D16
		{ GL_DEPTH_COMPONENT24,                        GL_ZERO,                                       GL_DEPTH_COMPONENT,                          GL_UNSIGNED_INT,                 false }, // D24
		{ GL_DEPTH24_STENCIL8,                         GL_ZERO,                                       GL_DEPTH_STENCIL,                            GL_UNSIGNED_INT_24_8,            false }, // D24S8
		{ GL_DEPTH_COMPONENT32,                        GL_ZERO,                                       GL_DEPTH_COMPONENT,                          GL_UNSIGNED_INT,                 false }, // D32
		{ GL_DEPTH_COMPONENT32F,                       GL_ZERO,                                       GL_DEPTH_COMPONENT,                          GL_FLOAT,                        false }, // D16F
		{ GL_DEPTH_COMPONENT32F,                       GL_ZERO,                                       GL_DEPTH_COMPONENT,                          GL_FLOAT,                        false }, // D24F
		{ GL_DEPTH_COMPONENT32F,                       GL_ZERO,                                       GL_DEPTH_COMPONENT,                          GL_FLOAT,                        false }, // D32F
		{ GL_STENCIL_INDEX8,                           GL_ZERO,                                       GL_STENCIL_INDEX,                            GL_UNSIGNED_BYTE,                false }, // D0S8
	};
	BX_STATIC_ASSERT(TextureFormat::Count == BX_COUNTOF(s_textureFormat) );

	static bool s_textureFilter[TextureFormat::Count+1];

	static GLenum s_rboFormat[] =
	{
		GL_ZERO,               // BC1
		GL_ZERO,               // BC2
		GL_ZERO,               // BC3
		GL_ZERO,               // BC4
		GL_ZERO,               // BC5
		GL_ZERO,               // BC6H
		GL_ZERO,               // BC7
		GL_ZERO,               // ETC1
		GL_ZERO,               // ETC2
		GL_ZERO,               // ETC2A
		GL_ZERO,               // ETC2A1
		GL_ZERO,               // PTC12
		GL_ZERO,               // PTC14
		GL_ZERO,               // PTC12A
		GL_ZERO,               // PTC14A
		GL_ZERO,               // PTC22
		GL_ZERO,               // PTC24
		GL_ZERO,               // Unknown
		GL_ZERO,               // R1
		GL_R8,                 // R8
		GL_R16,                // R16
		GL_R16F,               // R16F
		GL_R32UI,              // R32
		GL_R32F,               // R32F
		GL_RG8,                // RG8
		GL_RG16,               // RG16
		GL_RG16F,              // RG16F
		GL_RG32UI,             // RG32
		GL_RG32F,              // RG32F
		GL_RGBA8,              // BGRA8
		GL_RGBA8,              // RGBA8
		GL_RGBA16,             // RGBA16
		GL_RGBA16F,            // RGBA16F
		GL_RGBA32UI,           // RGBA32
		GL_RGBA32F,            // RGBA32F
		GL_RGB565,             // R5G6B5
		GL_RGBA4,              // RGBA4
		GL_RGB5_A1,            // RGB5A1
		GL_RGB10_A2,           // RGB10A2
		GL_R11F_G11F_B10F,     // R11G11B10F
		GL_ZERO,               // UnknownDepth
		GL_DEPTH_COMPONENT16,  // D16
		GL_DEPTH_COMPONENT24,  // D24
		GL_DEPTH24_STENCIL8,   // D24S8
		GL_DEPTH_COMPONENT32,  // D32
		GL_DEPTH_COMPONENT32F, // D16F
		GL_DEPTH_COMPONENT32F, // D24F
		GL_DEPTH_COMPONENT32F, // D32F
		GL_STENCIL_INDEX8,     // D0S8
	};
	BX_STATIC_ASSERT(TextureFormat::Count == BX_COUNTOF(s_rboFormat) );

	static GLenum s_imageFormat[] =
	{
		GL_ZERO,           // BC1
		GL_ZERO,           // BC2
		GL_ZERO,           // BC3
		GL_ZERO,           // BC4
		GL_ZERO,           // BC5
		GL_ZERO,           // BC6H
		GL_ZERO,           // BC7
		GL_ZERO,           // ETC1
		GL_ZERO,           // ETC2
		GL_ZERO,           // ETC2A
		GL_ZERO,           // ETC2A1
		GL_ZERO,           // PTC12
		GL_ZERO,           // PTC14
		GL_ZERO,           // PTC12A
		GL_ZERO,           // PTC14A
		GL_ZERO,           // PTC22
		GL_ZERO,           // PTC24
		GL_ZERO,           // Unknown
		GL_ZERO,           // R1
		GL_R8,             // R8
		GL_R16,            // R16
		GL_R16F,           // R16F
		GL_R32UI,          // R32
		GL_R32F,           // R32F
		GL_RG8,            // RG8
		GL_RG16,           // RG16
		GL_RG16F,          // RG16F
		GL_RG32UI,         // RG32
		GL_RG32F,          // RG32F
		GL_RGBA8,          // BGRA8
		GL_RGBA8,          // RGBA8
		GL_RGBA16,         // RGBA16
		GL_RGBA16F,        // RGBA16F
		GL_RGBA32UI,       // RGBA32
		GL_RGBA32F,        // RGBA32F
		GL_RGB565,         // R5G6B5
		GL_RGBA4,          // RGBA4
		GL_RGB5_A1,        // RGB5A1
		GL_RGB10_A2,       // RGB10A2
		GL_R11F_G11F_B10F, // R11G11B10F
		GL_ZERO,           // UnknownDepth
		GL_ZERO,           // D16
		GL_ZERO,           // D24
		GL_ZERO,           // D24S8
		GL_ZERO,           // D32
		GL_ZERO,           // D16F
		GL_ZERO,           // D24F
		GL_ZERO,           // D32F
		GL_ZERO,           // D0S8
	};
	BX_STATIC_ASSERT(TextureFormat::Count == BX_COUNTOF(s_imageFormat) );

	struct Extension
	{
		enum Enum
		{
			AMD_conservative_depth,
			AMD_multi_draw_indirect,

			ANGLE_depth_texture,
			ANGLE_framebuffer_blit,
			ANGLE_framebuffer_multisample,
			ANGLE_instanced_arrays,
			ANGLE_texture_compression_dxt1,
			ANGLE_texture_compression_dxt3,
			ANGLE_texture_compression_dxt5,
			ANGLE_timer_query,
			ANGLE_translated_shader_source,

			APPLE_texture_format_BGRA8888,
			APPLE_texture_max_level,

			ARB_compute_shader,
			ARB_conservative_depth,
			ARB_debug_label,
			ARB_debug_output,
			ARB_depth_buffer_float,
			ARB_depth_clamp,
			ARB_draw_buffers_blend,
			ARB_draw_indirect,
			ARB_draw_instanced,
			ARB_ES3_compatibility,
			ARB_framebuffer_object,
			ARB_framebuffer_sRGB,
			ARB_get_program_binary,
			ARB_half_float_pixel,
			ARB_half_float_vertex,
			ARB_instanced_arrays,
			ARB_invalidate_subdata,
			ARB_map_buffer_range,
			ARB_multi_draw_indirect,
			ARB_multisample,
			ARB_occlusion_query,
			ARB_occlusion_query2,
			ARB_program_interface_query,
			ARB_sampler_objects,
			ARB_seamless_cube_map,
			ARB_shader_bit_encoding,
			ARB_shader_image_load_store,
			ARB_shader_storage_buffer_object,
			ARB_shader_texture_lod,
			ARB_texture_compression_bptc,
			ARB_texture_compression_rgtc,
			ARB_texture_float,
			ARB_texture_multisample,
			ARB_texture_rg,
			ARB_texture_rgb10_a2ui,
			ARB_texture_stencil8,
			ARB_texture_storage,
			ARB_texture_swizzle,
			ARB_timer_query,
			ARB_uniform_buffer_object,
			ARB_vertex_array_object,
			ARB_vertex_type_2_10_10_10_rev,

			ATI_meminfo,

			CHROMIUM_color_buffer_float_rgb,
			CHROMIUM_color_buffer_float_rgba,
			CHROMIUM_depth_texture,
			CHROMIUM_framebuffer_multisample,
			CHROMIUM_texture_compression_dxt3,
			CHROMIUM_texture_compression_dxt5,

			EXT_bgra,
			EXT_blend_color,
			EXT_blend_minmax,
			EXT_blend_subtract,
			EXT_color_buffer_half_float,
			EXT_color_buffer_float,
			EXT_compressed_ETC1_RGB8_sub_texture,
			EXT_debug_label,
			EXT_debug_marker,
			EXT_debug_tool,
			EXT_discard_framebuffer,
			EXT_disjoint_timer_query,
			EXT_draw_buffers,
			EXT_frag_depth,
			EXT_framebuffer_blit,
			EXT_framebuffer_object,
			EXT_framebuffer_sRGB,
			EXT_multi_draw_indirect,
			EXT_occlusion_query_boolean,
			EXT_packed_float,
			EXT_read_format_bgra,
			EXT_shader_image_load_store,
			EXT_shader_texture_lod,
			EXT_shadow_samplers,
			EXT_texture_array,
			EXT_texture_compression_dxt1,
			EXT_texture_compression_latc,
			EXT_texture_compression_rgtc,
			EXT_texture_compression_s3tc,
			EXT_texture_filter_anisotropic,
			EXT_texture_format_BGRA8888,
			EXT_texture_rg,
			EXT_texture_sRGB,
			EXT_texture_storage,
			EXT_texture_swizzle,
			EXT_texture_type_2_10_10_10_REV,
			EXT_timer_query,
			EXT_unpack_subimage,

			GOOGLE_depth_texture,

			GREMEDY_string_marker,
			GREMEDY_frame_terminator,

			IMG_multisampled_render_to_texture,
			IMG_read_format,
			IMG_shader_binary,
			IMG_texture_compression_pvrtc,
			IMG_texture_compression_pvrtc2,
			IMG_texture_format_BGRA8888,

			INTEL_fragment_shader_ordering,

			KHR_debug,
			KHR_no_error,

			MOZ_WEBGL_compressed_texture_s3tc,
			MOZ_WEBGL_depth_texture,

			NV_draw_buffers,
			NVX_gpu_memory_info,

			OES_compressed_ETC1_RGB8_texture,
			OES_depth24,
			OES_depth32,
			OES_depth_texture,
			OES_element_index_uint,
			OES_fragment_precision_high,
			OES_get_program_binary,
			OES_required_internalformat,
			OES_packed_depth_stencil,
			OES_read_format,
			OES_rgb8_rgba8,
			OES_standard_derivatives,
			OES_texture_3D,
			OES_texture_float,
			OES_texture_float_linear,
			OES_texture_npot,
			OES_texture_half_float,
			OES_texture_half_float_linear,
			OES_texture_stencil8,
			OES_vertex_array_object,
			OES_vertex_half_float,
			OES_vertex_type_10_10_10_2,

			WEBGL_color_buffer_float,
			WEBGL_compressed_texture_etc1,
			WEBGL_compressed_texture_s3tc,
			WEBGL_compressed_texture_pvrtc,
			WEBGL_depth_texture,
			WEBGL_draw_buffers,

			WEBKIT_EXT_texture_filter_anisotropic,
			WEBKIT_WEBGL_compressed_texture_s3tc,
			WEBKIT_WEBGL_depth_texture,

			Count
		};

		const char* m_name;
		bool m_supported;
		bool m_initialize;
	};

	// Extension registry
	//
	// ANGLE:
	// https://github.com/google/angle/tree/master/extensions
	//
	// CHROMIUM:
	// https://chromium.googlesource.com/chromium/src.git/+/refs/heads/git-svn/gpu/GLES2/extensions/CHROMIUM
	//
	// EGL:
	// https://www.khronos.org/registry/egl/extensions/
	//
	// GL:
	// https://www.opengl.org/registry/
	//
	// GLES:
	// https://www.khronos.org/registry/gles/extensions/
	//
	// WEBGL:
	// https://www.khronos.org/registry/webgl/extensions/
	//
	static Extension s_extension[] =
	{
		{ "AMD_conservative_depth",                false,                             true  },
		{ "AMD_multi_draw_indirect",               false,                             true  },

		{ "ANGLE_depth_texture",                   false,                             true  },
		{ "ANGLE_framebuffer_blit",                false,                             true  },
		{ "ANGLE_framebuffer_multisample",         false,                             false },
		{ "ANGLE_instanced_arrays",                false,                             true  },
		{ "ANGLE_texture_compression_dxt1",        false,                             true  },
		{ "ANGLE_texture_compression_dxt3",        false,                             true  },
		{ "ANGLE_texture_compression_dxt5",        false,                             true  },
		{ "ANGLE_timer_query",                     false,                             true  },
		{ "ANGLE_translated_shader_source",        false,                             true  },

		{ "APPLE_texture_format_BGRA8888",         false,                             true  },
		{ "APPLE_texture_max_level",               false,                             true  },

		{ "ARB_compute_shader",                    BGFX_CONFIG_RENDERER_OPENGL >= 43, true  },
		{ "ARB_conservative_depth",                BGFX_CONFIG_RENDERER_OPENGL >= 42, true  },
		{ "ARB_debug_label",                       false,                             true  },
		{ "ARB_debug_output",                      BGFX_CONFIG_RENDERER_OPENGL >= 43, true  },
		{ "ARB_depth_buffer_float",                BGFX_CONFIG_RENDERER_OPENGL >= 33, true  },
		{ "ARB_depth_clamp",                       BGFX_CONFIG_RENDERER_OPENGL >= 32, true  },
		{ "ARB_draw_buffers_blend",                BGFX_CONFIG_RENDERER_OPENGL >= 40, true  },
		{ "ARB_draw_indirect",                     BGFX_CONFIG_RENDERER_OPENGL >= 40, true  },
		{ "ARB_draw_instanced",                    BGFX_CONFIG_RENDERER_OPENGL >= 33, true  },
		{ "ARB_ES3_compatibility",                 BGFX_CONFIG_RENDERER_OPENGL >= 43, true  },
		{ "ARB_framebuffer_object",                BGFX_CONFIG_RENDERER_OPENGL >= 30, true  },
		{ "ARB_framebuffer_sRGB",                  BGFX_CONFIG_RENDERER_OPENGL >= 30, true  },
		{ "ARB_get_program_binary",                BGFX_CONFIG_RENDERER_OPENGL >= 41, true  },
		{ "ARB_half_float_pixel",                  BGFX_CONFIG_RENDERER_OPENGL >= 30, true  },
		{ "ARB_half_float_vertex",                 BGFX_CONFIG_RENDERER_OPENGL >= 30, true  },
		{ "ARB_instanced_arrays",                  BGFX_CONFIG_RENDERER_OPENGL >= 33, true  },
		{ "ARB_invalidate_subdata",                BGFX_CONFIG_RENDERER_OPENGL >= 43, true  },
		{ "ARB_map_buffer_range",                  BGFX_CONFIG_RENDERER_OPENGL >= 30, true  },
		{ "ARB_multi_draw_indirect",               BGFX_CONFIG_RENDERER_OPENGL >= 43, true  },
		{ "ARB_multisample",                       false,                             true  },
		{ "ARB_occlusion_query",                   BGFX_CONFIG_RENDERER_OPENGL >= 33, true  },
		{ "ARB_occlusion_query2",                  BGFX_CONFIG_RENDERER_OPENGL >= 33, true  },
		{ "ARB_program_interface_query",           BGFX_CONFIG_RENDERER_OPENGL >= 43, true  },
		{ "ARB_sampler_objects",                   BGFX_CONFIG_RENDERER_OPENGL >= 33, true  },
		{ "ARB_seamless_cube_map",                 BGFX_CONFIG_RENDERER_OPENGL >= 32, true  },
		{ "ARB_shader_bit_encoding",               BGFX_CONFIG_RENDERER_OPENGL >= 33, true  },
		{ "ARB_shader_image_load_store",           BGFX_CONFIG_RENDERER_OPENGL >= 42, true  },
		{ "ARB_shader_storage_buffer_object",      BGFX_CONFIG_RENDERER_OPENGL >= 43, true  },
		{ "ARB_shader_texture_lod",                BGFX_CONFIG_RENDERER_OPENGL >= 30, true  },
		{ "ARB_texture_compression_bptc",          BGFX_CONFIG_RENDERER_OPENGL >= 44, true  },
		{ "ARB_texture_compression_rgtc",          BGFX_CONFIG_RENDERER_OPENGL >= 30, true  },
		{ "ARB_texture_float",                     BGFX_CONFIG_RENDERER_OPENGL >= 30, true  },
		{ "ARB_texture_multisample",               BGFX_CONFIG_RENDERER_OPENGL >= 32, true  },
		{ "ARB_texture_rg",                        BGFX_CONFIG_RENDERER_OPENGL >= 30, true  },
		{ "ARB_texture_rgb10_a2ui",                BGFX_CONFIG_RENDERER_OPENGL >= 33, true  },
		{ "ARB_texture_stencil8",                  false,                             true  },
		{ "ARB_texture_storage",                   BGFX_CONFIG_RENDERER_OPENGL >= 42, true  },
		{ "ARB_texture_swizzle",                   BGFX_CONFIG_RENDERER_OPENGL >= 33, true  },
		{ "ARB_timer_query",                       BGFX_CONFIG_RENDERER_OPENGL >= 33, true  },
		{ "ARB_uniform_buffer_object",             BGFX_CONFIG_RENDERER_OPENGL >= 31, true  },
		{ "ARB_vertex_array_object",               BGFX_CONFIG_RENDERER_OPENGL >= 30, true  },
		{ "ARB_vertex_type_2_10_10_10_rev",        false,                             true  },

		{ "ATI_meminfo",                           false,                             true  },

		{ "CHROMIUM_color_buffer_float_rgb",       false,                             true  },
		{ "CHROMIUM_color_buffer_float_rgba",      false,                             true  },
		{ "CHROMIUM_depth_texture",                false,                             true  },
		{ "CHROMIUM_framebuffer_multisample",      false,                             true  },
		{ "CHROMIUM_texture_compression_dxt3",     false,                             true  },
		{ "CHROMIUM_texture_compression_dxt5",     false,                             true  },

		{ "EXT_bgra",                              false,                             true  },
		{ "EXT_blend_color",                       BGFX_CONFIG_RENDERER_OPENGL >= 31, true  },
		{ "EXT_blend_minmax",                      BGFX_CONFIG_RENDERER_OPENGL >= 14, true  },
		{ "EXT_blend_subtract",                    BGFX_CONFIG_RENDERER_OPENGL >= 14, true  },
		{ "EXT_color_buffer_half_float",           false,                             true  }, // GLES2 extension.
		{ "EXT_color_buffer_float",                false,                             true  }, // GLES2 extension.
		{ "EXT_compressed_ETC1_RGB8_sub_texture",  false,                             true  }, // GLES2 extension.
		{ "EXT_debug_label",                       false,                             true  },
		{ "EXT_debug_marker",                      false,                             true  },
		{ "EXT_debug_tool",                        false,                             true  }, // RenderDoc extension.
		{ "EXT_discard_framebuffer",               false,                             true  }, // GLES2 extension.
		{ "EXT_disjoint_timer_query",              false,                             true  }, // GLES2 extension.
		{ "EXT_draw_buffers",                      false,                             true  }, // GLES2 extension.
		{ "EXT_frag_depth",                        false,                             true  }, // GLES2 extension.
		{ "EXT_framebuffer_blit",                  BGFX_CONFIG_RENDERER_OPENGL >= 30, true  },
		{ "EXT_framebuffer_object",                BGFX_CONFIG_RENDERER_OPENGL >= 30, true  },
		{ "EXT_framebuffer_sRGB",                  BGFX_CONFIG_RENDERER_OPENGL >= 30, true  },
		{ "EXT_multi_draw_indirect",               false,                             true  }, // GLES3.1 extension.
		{ "EXT_occlusion_query_boolean",           false,                             true  },
		{ "EXT_packed_float",                      BGFX_CONFIG_RENDERER_OPENGL >= 33, true  },
		{ "EXT_read_format_bgra",                  false,                             true  },
		{ "EXT_shader_image_load_store",           false,                             true  },
		{ "EXT_shader_texture_lod",                false,                             true  }, // GLES2 extension.
		{ "EXT_shadow_samplers",                   false,                             true  },
		{ "EXT_texture_array",                     BGFX_CONFIG_RENDERER_OPENGL >= 30, true  },
		{ "EXT_texture_compression_dxt1",          false,                             true  },
		{ "EXT_texture_compression_latc",          false,                             true  },
		{ "EXT_texture_compression_rgtc",          BGFX_CONFIG_RENDERER_OPENGL >= 30, true  },
		{ "EXT_texture_compression_s3tc",          false,                             true  },
		{ "EXT_texture_filter_anisotropic",        false,                             true  },
		{ "EXT_texture_format_BGRA8888",           false,                             true  },
		{ "EXT_texture_rg",                        false,                             true  }, // GLES2 extension.
		{ "EXT_texture_sRGB",                      false,                             true  },
		{ "EXT_texture_storage",                   false,                             true  },
		{ "EXT_texture_swizzle",                   false,                             true  },
		{ "EXT_texture_type_2_10_10_10_REV",       false,                             true  },
		{ "EXT_timer_query",                       BGFX_CONFIG_RENDERER_OPENGL >= 33, true  },
		{ "EXT_unpack_subimage",                   false,                             true  },

		{ "GOOGLE_depth_texture",                  false,                             true  },

		{ "GREMEDY_string_marker",                 false,                             true  },
		{ "GREMEDY_frame_terminator",              false,                             true  },

		{ "IMG_multisampled_render_to_texture",    false,                             true  },
		{ "IMG_read_format",                       false,                             true  },
		{ "IMG_shader_binary",                     false,                             true  },
		{ "IMG_texture_compression_pvrtc",         false,                             true  },
		{ "IMG_texture_compression_pvrtc2",        false,                             true  },
		{ "IMG_texture_format_BGRA8888",           false,                             true  },

		{ "INTEL_fragment_shader_ordering",        false,                             true  },

		{ "KHR_debug",                             BGFX_CONFIG_RENDERER_OPENGL >= 43, true  },
		{ "KHR_no_error",                          false,                             true  },

		{ "MOZ_WEBGL_compressed_texture_s3tc",     false,                             true  },
		{ "MOZ_WEBGL_depth_texture",               false,                             true  },

		{ "NV_draw_buffers",                       false,                             true  }, // GLES2 extension.
		{ "NVX_gpu_memory_info",                   false,                             true  },

		{ "OES_compressed_ETC1_RGB8_texture",      false,                             true  },
		{ "OES_depth24",                           false,                             true  },
		{ "OES_depth32",                           false,                             true  },
		{ "OES_depth_texture",                     false,                             true  },
		{ "OES_element_index_uint",                false,                             true  },
		{ "OES_fragment_precision_high",           false,                             true  },
		{ "OES_get_program_binary",                false,                             true  },
		{ "OES_required_internalformat",           false,                             true  },
		{ "OES_packed_depth_stencil",              false,                             true  },
		{ "OES_read_format",                       false,                             true  },
		{ "OES_rgb8_rgba8",                        false,                             true  },
		{ "OES_standard_derivatives",              false,                             true  },
		{ "OES_texture_3D",                        false,                             true  },
		{ "OES_texture_float",                     false,                             true  },
		{ "OES_texture_float_linear",              false,                             true  },
		{ "OES_texture_npot",                      false,                             true  },
		{ "OES_texture_half_float",                false,                             true  },
		{ "OES_texture_half_float_linear",         false,                             true  },
		{ "OES_texture_stencil8",                  false,                             true  },
		{ "OES_vertex_array_object",               false,                             !BX_PLATFORM_IOS },
		{ "OES_vertex_half_float",                 false,                             true  },
		{ "OES_vertex_type_10_10_10_2",            false,                             true  },

		{ "WEBGL_color_buffer_float",              false,                             true  },
		{ "WEBGL_compressed_texture_etc1",         false,                             true  },
		{ "WEBGL_compressed_texture_s3tc",         false,                             true  },
		{ "WEBGL_compressed_texture_pvrtc",        false,                             true  },
		{ "WEBGL_depth_texture",                   false,                             true  },
		{ "WEBGL_draw_buffers",                    false,                             true  },

		{ "WEBKIT_EXT_texture_filter_anisotropic", false,                             true  },
		{ "WEBKIT_WEBGL_compressed_texture_s3tc",  false,                             true  },
		{ "WEBKIT_WEBGL_depth_texture",            false,                             true  },
	};
	BX_STATIC_ASSERT(Extension::Count == BX_COUNTOF(s_extension) );

	static const char* s_ARB_shader_texture_lod[] =
	{
		"texture2DLod",
		"texture2DProjLod",
		"texture3DLod",
		"texture3DProjLod",
		"textureCubeLod",
		"shadow2DLod",
		"shadow2DProjLod",
		NULL
		// "texture1DLod",
		// "texture1DProjLod",
		// "shadow1DLod",
		// "shadow1DProjLod",
	};

	static const char* s_EXT_shader_texture_lod[] =
	{
		"texture2DLod",
		"texture2DProjLod",
		"textureCubeLod",
		NULL
		// "texture2DGrad",
		// "texture2DProjGrad",
		// "textureCubeGrad",
	};

	static const char* s_EXT_shadow_samplers[] =
	{
		"shadow2D",
		"shadow2DProj",
		NULL
	};

	static const char* s_OES_standard_derivatives[] =
	{
		"dFdx",
		"dFdy",
		"fwidth",
		NULL
	};

	static const char* s_OES_texture_3D[] =
	{
		"texture3D",
		"texture3DProj",
		"texture3DLod",
		"texture3DProjLod",
		NULL
	};

	static const char* s_uisamplers[] =
	{
		"isampler2D",
		"usampler2D",
		"isampler3D",
		"usampler3D",
		"isamplerCube",
		"usamplerCube",
		NULL
	};

	static void GL_APIENTRY stubVertexAttribDivisor(GLuint /*_index*/, GLuint /*_divisor*/)
	{
	}

	static void GL_APIENTRY stubDrawArraysInstanced(GLenum _mode, GLint _first, GLsizei _count, GLsizei /*_primcount*/)
	{
		GL_CHECK(glDrawArrays(_mode, _first, _count) );
	}

	static void GL_APIENTRY stubDrawElementsInstanced(GLenum _mode, GLsizei _count, GLenum _type, const GLvoid* _indices, GLsizei /*_primcount*/)
	{
		GL_CHECK(glDrawElements(_mode, _count, _type, _indices) );
	}

	static void GL_APIENTRY stubFrameTerminatorGREMEDY()
	{
	}

	static void GL_APIENTRY stubInsertEventMarker(GLsizei /*_length*/, const char* /*_marker*/)
	{
	}

	static void GL_APIENTRY stubInsertEventMarkerGREMEDY(GLsizei _length, const char* _marker)
	{
		// If <marker> is a null-terminated string then <length> should not
		// include the terminator.
		//
		// If <length> is 0 then <marker> is assumed to be null-terminated.

		uint32_t size = (0 == _length ? (uint32_t)strlen(_marker) : _length) + 1;
		size *= sizeof(wchar_t);
		wchar_t* name = (wchar_t*)alloca(size);
		mbstowcs(name, _marker, size-2);
		GL_CHECK(glStringMarkerGREMEDY(_length, _marker) );
	}

	static void GL_APIENTRY stubObjectLabel(GLenum /*_identifier*/, GLuint /*_name*/, GLsizei /*_length*/, const char* /*_label*/)
	{
	}

	static void GL_APIENTRY stubInvalidateFramebuffer(GLenum /*_target*/, GLsizei /*_numAttachments*/, const GLenum* /*_attachments*/)
	{
	}

	static void GL_APIENTRY stubMultiDrawArraysIndirect(GLenum _mode, const void* _indirect, GLsizei _drawcount, GLsizei _stride)
	{
		const uint8_t* args = (const uint8_t*)_indirect;
		for (GLsizei ii = 0; ii < _drawcount; ++ii)
		{
			GL_CHECK(glDrawArraysIndirect(_mode, (void*)args) );
			args += _stride;
		}
	}

	static void GL_APIENTRY stubMultiDrawElementsIndirect(GLenum _mode, GLenum _type, const void* _indirect, GLsizei _drawcount, GLsizei _stride)
	{
		const uint8_t* args = (const uint8_t*)_indirect;
		for (GLsizei ii = 0; ii < _drawcount; ++ii)
		{
			GL_CHECK(glDrawElementsIndirect(_mode, _type, (void*)args) );
			args += _stride;
		}
	}

	typedef void (*PostSwapBuffersFn)(uint32_t _width, uint32_t _height);

	static const char* getGLString(GLenum _name)
	{
		const char* str = (const char*)glGetString(_name);
		glGetError(); // ignore error if glGetString returns NULL.
		if (NULL != str)
		{
			return str;
		}

		return "<unknown>";
	}

	static uint32_t getGLStringHash(GLenum _name)
	{
		const char* str = (const char*)glGetString(_name);
		glGetError(); // ignore error if glGetString returns NULL.
		if (NULL != str)
		{
			return bx::hashMurmur2A(str, (uint32_t)strlen(str) );
		}

		return 0;
	}

	void dumpExtensions(const char* _extensions)
	{
		if (NULL != _extensions)
		{
			char name[1024];
			const char* pos = _extensions;
			const char* end = _extensions + strlen(_extensions);
			while (pos < end)
			{
				uint32_t len;
				const char* space = strchr(pos, ' ');
				if (NULL != space)
				{
					len = bx::uint32_min(sizeof(name), (uint32_t)(space - pos) );
				}
				else
				{
					len = bx::uint32_min(sizeof(name), (uint32_t)strlen(pos) );
				}

				strncpy(name, pos, len);
				name[len] = '\0';

				BX_TRACE("\t%s", name);

				pos += len+1;
			}
		}
	}

	const char* toString(GLenum _enum)
	{
		switch (_enum)
		{
		case GL_DEBUG_SOURCE_API:               return "API";
		case GL_DEBUG_SOURCE_WINDOW_SYSTEM:     return "WinSys";
		case GL_DEBUG_SOURCE_SHADER_COMPILER:   return "Shader";
		case GL_DEBUG_SOURCE_THIRD_PARTY:       return "3rdparty";
		case GL_DEBUG_SOURCE_APPLICATION:       return "Application";
		case GL_DEBUG_SOURCE_OTHER:             return "Other";
		case GL_DEBUG_TYPE_ERROR:               return "Error";
		case GL_DEBUG_TYPE_DEPRECATED_BEHAVIOR: return "Deprecated behavior";
		case GL_DEBUG_TYPE_UNDEFINED_BEHAVIOR:  return "Undefined behavior";
		case GL_DEBUG_TYPE_PORTABILITY:         return "Portability";
		case GL_DEBUG_TYPE_PERFORMANCE:         return "Performance";
		case GL_DEBUG_TYPE_OTHER:               return "Other";
		case GL_DEBUG_SEVERITY_HIGH:            return "High";
		case GL_DEBUG_SEVERITY_MEDIUM:          return "Medium";
		case GL_DEBUG_SEVERITY_LOW:             return "Low";
		default:
			break;
		}

		return "<unknown>";
	}

	void GL_APIENTRY debugProcCb(GLenum _source, GLenum _type, GLuint _id, GLenum _severity, GLsizei /*_length*/, const GLchar* _message, const void* /*_userParam*/)
	{
		BX_TRACE("src %s, type %s, id %d, severity %s, '%s'"
				, toString(_source)
				, toString(_type)
				, _id
				, toString(_severity)
				, _message
				);
		BX_UNUSED(_source, _type, _id, _severity, _message);
	}

	GLint glGet(GLenum _pname)
	{
		GLint result = 0;
		glGetIntegerv(_pname, &result);
		GLenum err = glGetError();
		BX_WARN(0 == err, "glGetIntegerv(0x%04x, ...) failed with GL error: 0x%04x.", _pname, err);
		return 0 == err ? result : 0;
	}

	void setTextureFormat(TextureFormat::Enum _format, GLenum _internalFmt, GLenum _fmt, GLenum _type = GL_ZERO)
	{
		TextureFormatInfo& tfi = s_textureFormat[_format];
		tfi.m_internalFmt = _internalFmt;
		tfi.m_fmt         = _fmt;
		tfi.m_type        = _type;
	}

	void initTestTexture(TextureFormat::Enum _format, bool srgb = false)
	{
		const TextureFormatInfo& tfi = s_textureFormat[_format];
		GLenum internalFmt = srgb
			? tfi.m_internalFmtSrgb
			: tfi.m_internalFmt
			;

		GLsizei size = (16*16*getBitsPerPixel(_format) )/8;
		void* data = alloca(size);

		if (isCompressed(_format) )
		{
			glCompressedTexImage2D(GL_TEXTURE_2D, 0, internalFmt, 16, 16, 0, size, data);
		}
		else
		{
			glTexImage2D(GL_TEXTURE_2D, 0, internalFmt, 16, 16, 0, tfi.m_fmt, tfi.m_type, data);
		}
	}

	static bool isTextureFormatValid(TextureFormat::Enum _format, bool srgb = false)
	{
		const TextureFormatInfo& tfi = s_textureFormat[_format];
		GLenum internalFmt = srgb
			? tfi.m_internalFmtSrgb
			: tfi.m_internalFmt
			;
		if (!s_textureFormat[_format].m_supported
		||  GL_ZERO == internalFmt)
		{
			return false;
		}

		GLuint id;
		GL_CHECK(glGenTextures(1, &id) );
		GL_CHECK(glBindTexture(GL_TEXTURE_2D, id) );
		initTestTexture(_format);

		GLenum err = glGetError();
		BX_WARN(0 == err, "TextureFormat::%s is not supported (%x: %s).", getName(_format), err, glEnumName(err) );

		GL_CHECK(glDeleteTextures(1, &id) );

		return 0 == err;
	}

	static bool isImageFormatValid(TextureFormat::Enum _format)
	{
		if (GL_ZERO == s_imageFormat[_format])
		{
			return false;
		}

		GLuint id;
		GL_CHECK(glGenTextures(1, &id) );
		GL_CHECK(glBindTexture(GL_TEXTURE_2D, id) );
		GL_CHECK(glTexStorage2D(GL_TEXTURE_2D, 1, s_imageFormat[_format], 16, 16) );

		glBindImageTexture(0
			, id
			, 0
			, GL_FALSE
			, 0
			, GL_READ_WRITE
			, s_imageFormat[_format]
			);
		GLenum err = glGetError();

		GL_CHECK(glDeleteTextures(1, &id) );

		return 0 == err;
	}

	static bool isFramebufferFormatValid(TextureFormat::Enum _format, bool srgb = false)
	{
		const TextureFormatInfo& tfi = s_textureFormat[_format];
		GLenum internalFmt = srgb
			? tfi.m_internalFmtSrgb
			: tfi.m_internalFmt
			;
		if (GL_ZERO == internalFmt
		||  !tfi.m_supported)
		{
			return false;
		}

		GLuint fbo;
		GL_CHECK(glGenFramebuffers(1, &fbo) );
		GL_CHECK(glBindFramebuffer(GL_FRAMEBUFFER, fbo) );

		GLuint id;
		GL_CHECK(glGenTextures(1, &id) );
		GL_CHECK(glBindTexture(GL_TEXTURE_2D, id) );

		initTestTexture(_format);

		GLenum err = glGetError();

		GLenum attachment;
		if (isDepth(_format) )
		{
			const ImageBlockInfo& info = getBlockInfo(_format);
			if (0 == info.depthBits)
			{
				attachment = GL_STENCIL_ATTACHMENT;
			}
			else if (0 == info.stencilBits)
			{
				attachment = GL_DEPTH_ATTACHMENT;
			}
			else
			{
				attachment = GL_DEPTH_STENCIL_ATTACHMENT;
			}
		}
		else
		{
			attachment = GL_COLOR_ATTACHMENT0;
		}

		glFramebufferTexture2D(GL_FRAMEBUFFER
				, attachment
				, GL_TEXTURE_2D
				, id
				, 0
				);
		err = glGetError();

		if (0 == err)
		{
			err = glCheckFramebufferStatus(GL_FRAMEBUFFER);
		}

		GL_CHECK(glBindFramebuffer(GL_FRAMEBUFFER, 0) );
		GL_CHECK(glDeleteFramebuffers(1, &fbo) );

		GL_CHECK(glDeleteTextures(1, &id) );

		return GL_FRAMEBUFFER_COMPLETE == err;
	}

	static void getFilters(uint32_t _flags, bool _hasMips, GLenum& _magFilter, GLenum& _minFilter)
	{
		const uint32_t mag = (_flags&BGFX_TEXTURE_MAG_MASK)>>BGFX_TEXTURE_MAG_SHIFT;
		const uint32_t min = (_flags&BGFX_TEXTURE_MIN_MASK)>>BGFX_TEXTURE_MIN_SHIFT;
		const uint32_t mip = (_flags&BGFX_TEXTURE_MIP_MASK)>>BGFX_TEXTURE_MIP_SHIFT;
		_magFilter = s_textureFilterMag[mag];
		_minFilter = s_textureFilterMin[min][_hasMips ? mip+1 : 0];
	}

	struct RendererContextGL : public RendererContextI
	{
		RendererContextGL()
			: m_numWindows(1)
			, m_rtMsaa(false)
			, m_fbDiscard(BGFX_CLEAR_NONE)
			, m_capture(NULL)
			, m_captureSize(0)
			, m_maxAnisotropy(0.0f)
			, m_maxAnisotropyDefault(0.0f)
			, m_maxMsaa(0)
			, m_vao(0)
			, m_vaoSupport(false)
			, m_samplerObjectSupport(false)
			, m_shadowSamplersSupport(false)
			, m_programBinarySupport(false)
			, m_textureSwizzleSupport(false)
			, m_depthTextureSupport(false)
			, m_timerQuerySupport(false)
			, m_flip(false)
			, m_hash( (BX_PLATFORM_WINDOWS<<1) | BX_ARCH_64BIT)
			, m_backBufferFbo(0)
			, m_msaaBackBufferFbo(0)
			, m_ovrFbo(0)
		{
			memset(m_msaaBackBufferRbos, 0, sizeof(m_msaaBackBufferRbos) );
		}

		~RendererContextGL()
		{
		}

		void init()
		{
			m_renderdocdll = loadRenderDoc();

			m_fbh.idx = invalidHandle;
			memset(m_uniforms, 0, sizeof(m_uniforms) );
			memset(&m_resolution, 0, sizeof(m_resolution) );

			setRenderContextSize(BGFX_DEFAULT_WIDTH, BGFX_DEFAULT_HEIGHT);

			// Must be after context is initialized?!
			m_ovr.init();

			m_vendor = getGLString(GL_VENDOR);
			m_renderer = getGLString(GL_RENDERER);
			m_version = getGLString(GL_VERSION);
			m_glslVersion = getGLString(GL_SHADING_LANGUAGE_VERSION);

			GLint numCmpFormats = 0;
			GL_CHECK(glGetIntegerv(GL_NUM_COMPRESSED_TEXTURE_FORMATS, &numCmpFormats) );
			BX_TRACE("GL_NUM_COMPRESSED_TEXTURE_FORMATS %d", numCmpFormats);

			GLint* cmpFormat = NULL;

			if (0 < numCmpFormats)
			{
				numCmpFormats = numCmpFormats > 256 ? 256 : numCmpFormats;
				cmpFormat = (GLint*)alloca(sizeof(GLint)*numCmpFormats);
				GL_CHECK(glGetIntegerv(GL_COMPRESSED_TEXTURE_FORMATS, cmpFormat) );

				for (GLint ii = 0; ii < numCmpFormats; ++ii)
				{
					GLint internalFmt = cmpFormat[ii];
					uint32_t fmt = uint32_t(TextureFormat::Unknown);
					for (uint32_t jj = 0; jj < fmt; ++jj)
					{
						if (s_textureFormat[jj].m_internalFmt == (GLenum)internalFmt)
						{
							s_textureFormat[jj].m_supported = true;
							fmt = jj;
						}
					}

					BX_TRACE("  %3d: %8x %s", ii, internalFmt, getName( (TextureFormat::Enum)fmt) );
				}
			}

			if (BX_ENABLED(BGFX_CONFIG_DEBUG) )
			{
#define GL_GET(_pname, _min) BX_TRACE("  " #_pname " %d (min: %d)", glGet(_pname), _min)
				BX_TRACE("Defaults:");
#if BGFX_CONFIG_RENDERER_OPENGL >= 41 || BGFX_CONFIG_RENDERER_OPENGLES
				GL_GET(GL_MAX_FRAGMENT_UNIFORM_VECTORS, 16);
				GL_GET(GL_MAX_VERTEX_UNIFORM_VECTORS, 128);
				GL_GET(GL_MAX_VARYING_VECTORS, 8);
#else
				GL_GET(GL_MAX_FRAGMENT_UNIFORM_COMPONENTS, 16 * 4);
				GL_GET(GL_MAX_VERTEX_UNIFORM_COMPONENTS, 128 * 4);
				GL_GET(GL_MAX_VARYING_FLOATS, 8 * 4);
#endif // BGFX_CONFIG_RENDERER_OPENGL >= 41 || BGFX_CONFIG_RENDERER_OPENGLES
				GL_GET(GL_MAX_VERTEX_ATTRIBS, 8);
				GL_GET(GL_MAX_COMBINED_TEXTURE_IMAGE_UNITS, 8);
				GL_GET(GL_MAX_CUBE_MAP_TEXTURE_SIZE, 16);
				GL_GET(GL_MAX_TEXTURE_IMAGE_UNITS, 8);
				GL_GET(GL_MAX_TEXTURE_SIZE, 64);
				GL_GET(GL_MAX_VERTEX_TEXTURE_IMAGE_UNITS, 0);
				GL_GET(GL_MAX_RENDERBUFFER_SIZE, 1);
				GL_GET(GL_MAX_COLOR_ATTACHMENTS, 1);
				GL_GET(GL_MAX_DRAW_BUFFERS, 1);
#undef GL_GET

				BX_TRACE("      Vendor: %s", m_vendor);
				BX_TRACE("    Renderer: %s", m_renderer);
				BX_TRACE("     Version: %s", m_version);
				BX_TRACE("GLSL version: %s", m_glslVersion);
			}

			// Initial binary shader hash depends on driver version.
			m_hash = ( (BX_PLATFORM_WINDOWS<<1) | BX_ARCH_64BIT)
				^ (uint64_t(getGLStringHash(GL_VENDOR  ) )<<32)
				^ (uint64_t(getGLStringHash(GL_RENDERER) )<<0 )
				^ (uint64_t(getGLStringHash(GL_VERSION ) )<<16)
				;

			if (BX_ENABLED(BGFX_CONFIG_RENDERER_USE_EXTENSIONS) )
			{
				const char* extensions = (const char*)glGetString(GL_EXTENSIONS);
				glGetError(); // ignore error if glGetString returns NULL.
				if (NULL != extensions)
				{
					char name[1024];
					const char* pos = extensions;
					const char* end = extensions + strlen(extensions);
					uint32_t index = 0;
					while (pos < end)
					{
						uint32_t len;
						const char* space = strchr(pos, ' ');
						if (NULL != space)
						{
							len = bx::uint32_min(sizeof(name), (uint32_t)(space - pos) );
						}
						else
						{
							len = bx::uint32_min(sizeof(name), (uint32_t)strlen(pos) );
						}

						strncpy(name, pos, len);
						name[len] = '\0';

						bool supported = false;
						for (uint32_t ii = 0; ii < Extension::Count; ++ii)
						{
							Extension& extension = s_extension[ii];
							if (!extension.m_supported
							&&  extension.m_initialize)
							{
								const char* ext = name;
								if (0 == strncmp(ext, "GL_", 3) ) // skip GL_
								{
									ext += 3;
								}

								if (0 == strcmp(ext, extension.m_name) )
								{
									extension.m_supported = true;
									supported = true;
									break;
								}
							}
						}

						BX_TRACE("GL_EXTENSION %3d%s: %s", index, supported ? " (supported)" : "", name);
						BX_UNUSED(supported);

						pos += len+1;
						++index;
					}

					BX_TRACE("Supported extensions:");
					for (uint32_t ii = 0; ii < Extension::Count; ++ii)
					{
						if (s_extension[ii].m_supported)
						{
							BX_TRACE("\t%2d: %s", ii, s_extension[ii].m_name);
						}
					}
				}
			}

			// Allow all texture filters.
			memset(s_textureFilter, true, BX_COUNTOF(s_textureFilter) );
			for (uint32_t ii = 0; ii < TextureFormat::Count; ++ii)
			{
				s_textureFormat[ii].m_supported = true
					&& TextureFormat::Unknown != ii
					&& TextureFormat::UnknownDepth != ii
					;
			}

			bool bc123Supported = 0
				|| s_extension[Extension::EXT_texture_compression_s3tc        ].m_supported
				|| s_extension[Extension::MOZ_WEBGL_compressed_texture_s3tc   ].m_supported
				|| s_extension[Extension::WEBGL_compressed_texture_s3tc       ].m_supported
				|| s_extension[Extension::WEBKIT_WEBGL_compressed_texture_s3tc].m_supported
				;
			s_textureFormat[TextureFormat::BC1].m_supported |= bc123Supported
				|| s_extension[Extension::ANGLE_texture_compression_dxt1].m_supported
				|| s_extension[Extension::EXT_texture_compression_dxt1  ].m_supported
				;

			if (!s_textureFormat[TextureFormat::BC1].m_supported
			&& ( s_textureFormat[TextureFormat::BC2].m_supported || s_textureFormat[TextureFormat::BC3].m_supported) )
			{
				// If RGBA_S3TC_DXT1 is not supported, maybe RGB_S3TC_DXT1 is?
				for (GLint ii = 0; ii < numCmpFormats; ++ii)
				{
					if (GL_COMPRESSED_RGB_S3TC_DXT1_EXT == cmpFormat[ii])
					{
						setTextureFormat(TextureFormat::BC1, GL_COMPRESSED_RGB_S3TC_DXT1_EXT, GL_COMPRESSED_RGB_S3TC_DXT1_EXT);
						s_textureFormat[TextureFormat::BC1].m_supported   = true;
						break;
					}
				}
			}

			s_textureFormat[TextureFormat::BC2].m_supported |= bc123Supported
				|| s_extension[Extension::ANGLE_texture_compression_dxt3   ].m_supported
				|| s_extension[Extension::CHROMIUM_texture_compression_dxt3].m_supported
				;

			s_textureFormat[TextureFormat::BC3].m_supported |= bc123Supported
				|| s_extension[Extension::ANGLE_texture_compression_dxt5   ].m_supported
				|| s_extension[Extension::CHROMIUM_texture_compression_dxt5].m_supported
				;

			if (s_extension[Extension::EXT_texture_compression_latc].m_supported)
			{
				setTextureFormat(TextureFormat::BC4, GL_COMPRESSED_LUMINANCE_LATC1_EXT,       GL_COMPRESSED_LUMINANCE_LATC1_EXT);
				setTextureFormat(TextureFormat::BC5, GL_COMPRESSED_LUMINANCE_ALPHA_LATC2_EXT, GL_COMPRESSED_LUMINANCE_ALPHA_LATC2_EXT);
			}

			if (s_extension[Extension::ARB_texture_compression_rgtc].m_supported
			||  s_extension[Extension::EXT_texture_compression_rgtc].m_supported)
			{
				setTextureFormat(TextureFormat::BC4, GL_COMPRESSED_RED_RGTC1, GL_COMPRESSED_RED_RGTC1);
				setTextureFormat(TextureFormat::BC5, GL_COMPRESSED_RG_RGTC2,  GL_COMPRESSED_RG_RGTC2);
			}

			bool etc1Supported = 0
				|| s_extension[Extension::OES_compressed_ETC1_RGB8_texture].m_supported
				|| s_extension[Extension::WEBGL_compressed_texture_etc1   ].m_supported
				;
			s_textureFormat[TextureFormat::ETC1].m_supported |= etc1Supported;

			bool etc2Supported = !!(BGFX_CONFIG_RENDERER_OPENGLES >= 30)
				|| s_extension[Extension::ARB_ES3_compatibility].m_supported
				;
			s_textureFormat[TextureFormat::ETC2  ].m_supported |= etc2Supported;
			s_textureFormat[TextureFormat::ETC2A ].m_supported |= etc2Supported;
			s_textureFormat[TextureFormat::ETC2A1].m_supported |= etc2Supported;

			if (!s_textureFormat[TextureFormat::ETC1].m_supported
			&&   s_textureFormat[TextureFormat::ETC2].m_supported)
			{
				// When ETC2 is supported override ETC1 texture format settings.
				s_textureFormat[TextureFormat::ETC1].m_internalFmt = GL_COMPRESSED_RGB8_ETC2;
				s_textureFormat[TextureFormat::ETC1].m_fmt         = GL_COMPRESSED_RGB8_ETC2;
				s_textureFormat[TextureFormat::ETC1].m_supported   = true;
			}

			bool ptc1Supported = 0
				|| s_extension[Extension::IMG_texture_compression_pvrtc ].m_supported
				|| s_extension[Extension::WEBGL_compressed_texture_pvrtc].m_supported
				;
			s_textureFormat[TextureFormat::PTC12 ].m_supported |= ptc1Supported;
			s_textureFormat[TextureFormat::PTC14 ].m_supported |= ptc1Supported;
			s_textureFormat[TextureFormat::PTC12A].m_supported |= ptc1Supported;
			s_textureFormat[TextureFormat::PTC14A].m_supported |= ptc1Supported;

			bool ptc2Supported = s_extension[Extension::IMG_texture_compression_pvrtc2].m_supported;
			s_textureFormat[TextureFormat::PTC22].m_supported |= ptc2Supported;
			s_textureFormat[TextureFormat::PTC24].m_supported |= ptc2Supported;

			if (BX_ENABLED(BGFX_CONFIG_RENDERER_OPENGLES) )
			{
				setTextureFormat(TextureFormat::D32, GL_DEPTH_COMPONENT, GL_DEPTH_COMPONENT, GL_UNSIGNED_INT);

				if (BX_ENABLED(BGFX_CONFIG_RENDERER_OPENGLES < 30) )
				{
					setTextureFormat(TextureFormat::RGBA16F, GL_RGBA, GL_RGBA, GL_HALF_FLOAT);
					// internalFormat and format must match:
					// https://www.khronos.org/opengles/sdk/docs/man/xhtml/glTexImage2D.xml
					setTextureFormat(TextureFormat::RGBA8,  GL_RGBA, GL_RGBA, GL_UNSIGNED_BYTE);
					setTextureFormat(TextureFormat::R5G6B5, GL_RGB,  GL_RGB,  GL_UNSIGNED_SHORT_5_6_5);
					setTextureFormat(TextureFormat::RGBA4,  GL_RGBA, GL_RGBA, GL_UNSIGNED_SHORT_4_4_4_4);
					setTextureFormat(TextureFormat::RGB5A1, GL_RGBA, GL_RGBA, GL_UNSIGNED_SHORT_5_5_5_1);

					if (s_extension[Extension::OES_texture_half_float].m_supported
					||  s_extension[Extension::OES_texture_float     ].m_supported)
					{
						// https://www.khronos.org/registry/gles/extensions/OES/OES_texture_float.txt
						// When half/float is available via extensions texture will be marked as
						// incomplete if it uses anything other than nearest filter.
						const bool linear16F = s_extension[Extension::OES_texture_half_float_linear].m_supported;
						const bool linear32F = s_extension[Extension::OES_texture_float_linear     ].m_supported;

						s_textureFilter[TextureFormat::R16F]    = linear16F;
						s_textureFilter[TextureFormat::RG16F]   = linear16F;
						s_textureFilter[TextureFormat::RGBA16F] = linear16F;
						s_textureFilter[TextureFormat::R32F]    = linear32F;
						s_textureFilter[TextureFormat::RG32F]   = linear32F;
						s_textureFilter[TextureFormat::RGBA32F] = linear32F;
					}

					if (BX_ENABLED(BX_PLATFORM_IOS) )
					{
						setTextureFormat(TextureFormat::D16,   GL_DEPTH_COMPONENT, GL_DEPTH_COMPONENT, GL_UNSIGNED_SHORT);
						setTextureFormat(TextureFormat::D24S8, GL_DEPTH_STENCIL,   GL_DEPTH_STENCIL,   GL_UNSIGNED_INT_24_8);
					}
				}
			}

			if (BX_ENABLED(BGFX_CONFIG_RENDERER_OPENGL)
			||  BX_ENABLED(BGFX_CONFIG_RENDERER_OPENGLES >= 30) )
			{
				setTextureFormat(TextureFormat::R16,    GL_R16UI,    GL_RED_INTEGER,  GL_UNSIGNED_SHORT);
				setTextureFormat(TextureFormat::RG16,   GL_RG16UI,   GL_RG_INTEGER,   GL_UNSIGNED_SHORT);
				setTextureFormat(TextureFormat::RGBA16, GL_RGBA16UI, GL_RGBA_INTEGER, GL_UNSIGNED_SHORT);
				setTextureFormat(TextureFormat::R32,    GL_R32UI,    GL_RED_INTEGER,  GL_UNSIGNED_INT);
				setTextureFormat(TextureFormat::RG32,   GL_RG32UI,   GL_RG_INTEGER,   GL_UNSIGNED_INT);
				setTextureFormat(TextureFormat::RGBA32, GL_RGBA32UI, GL_RGBA_INTEGER, GL_UNSIGNED_INT);
			}

			if (s_extension[Extension::EXT_texture_format_BGRA8888  ].m_supported
			||  s_extension[Extension::EXT_bgra                     ].m_supported
			||  s_extension[Extension::IMG_texture_format_BGRA8888  ].m_supported
			||  s_extension[Extension::APPLE_texture_format_BGRA8888].m_supported)
			{
				if (BX_ENABLED(BGFX_CONFIG_RENDERER_OPENGL) )
				{
					m_readPixelsFmt = GL_BGRA;
				}

				// Mixing GLES and GL extensions here. OpenGL EXT_bgra and
				// APPLE_texture_format_BGRA8888 wants
				// format to be BGRA but internal format to stay RGBA, but
				// EXT_texture_format_BGRA8888 wants both format and internal
				// format to be BGRA.
				//
				// Reference:
				// https://www.khronos.org/registry/gles/extensions/EXT/EXT_texture_format_BGRA8888.txt
				// https://www.opengl.org/registry/specs/EXT/bgra.txt
				// https://www.khronos.org/registry/gles/extensions/APPLE/APPLE_texture_format_BGRA8888.txt
				if (!s_extension[Extension::EXT_bgra                     ].m_supported
				&&  !s_extension[Extension::APPLE_texture_format_BGRA8888].m_supported)
				{
					s_textureFormat[TextureFormat::BGRA8].m_internalFmt = GL_BGRA;
				}

				if (!isTextureFormatValid(TextureFormat::BGRA8) )
				{
					// Revert back to RGBA if texture can't be created.
					setTextureFormat(TextureFormat::BGRA8, GL_RGBA, GL_BGRA, GL_UNSIGNED_BYTE);
				}
			}

			if (BX_ENABLED(BX_PLATFORM_EMSCRIPTEN)
			||  !isTextureFormatValid(TextureFormat::R8) )
			{
				// GL core has to use GL_R8 Issue#208, GLES2 has to use GL_LUMINANCE issue#226
				s_textureFormat[TextureFormat::R8].m_internalFmt = GL_LUMINANCE;
				s_textureFormat[TextureFormat::R8].m_fmt         = GL_LUMINANCE;
			}

			for (uint32_t ii = 0; ii < TextureFormat::Count; ++ii)
			{
				if (TextureFormat::Unknown != ii
				&&  TextureFormat::UnknownDepth != ii)
				{
					s_textureFormat[ii].m_supported = isTextureFormatValid(TextureFormat::Enum(ii) );
				}
			}

			if (BX_ENABLED(0) )
			{
				// Disable all compressed texture formats. For testing only.
				for (uint32_t ii = 0; ii < TextureFormat::Unknown; ++ii)
				{
					s_textureFormat[ii].m_supported = false;
				}
			}

			const bool computeSupport = false
				|| !!(BGFX_CONFIG_RENDERER_OPENGLES >= 31)
				|| s_extension[Extension::ARB_compute_shader].m_supported
				;

			for (uint32_t ii = 0; ii < TextureFormat::Count; ++ii)
			{
				uint8_t supported = 0;
				supported |= s_textureFormat[ii].m_supported
					? BGFX_CAPS_FORMAT_TEXTURE_COLOR
					: BGFX_CAPS_FORMAT_TEXTURE_NONE
					;

				supported |= isTextureFormatValid(TextureFormat::Enum(ii), true)
					? BGFX_CAPS_FORMAT_TEXTURE_COLOR_SRGB
					: BGFX_CAPS_FORMAT_TEXTURE_NONE
					;

				supported |= computeSupport
					&& isImageFormatValid(TextureFormat::Enum(ii) )
					? BGFX_CAPS_FORMAT_TEXTURE_IMAGE
					: BGFX_CAPS_FORMAT_TEXTURE_NONE
					;

				supported |= isFramebufferFormatValid(TextureFormat::Enum(ii) )
					? BGFX_CAPS_FORMAT_TEXTURE_FRAMEBUFFER
					: BGFX_CAPS_FORMAT_TEXTURE_NONE
					;

				g_caps.formats[ii] = supported;
			}

			g_caps.supported |= !!(BGFX_CONFIG_RENDERER_OPENGL || BGFX_CONFIG_RENDERER_OPENGLES >= 30)
				|| s_extension[Extension::OES_texture_3D].m_supported
				? BGFX_CAPS_TEXTURE_3D
				: 0
				;
			g_caps.supported |= !!(BGFX_CONFIG_RENDERER_OPENGL || BGFX_CONFIG_RENDERER_OPENGLES >= 30)
				|| s_extension[Extension::EXT_shadow_samplers].m_supported
				? BGFX_CAPS_TEXTURE_COMPARE_ALL
				: 0
				;
			g_caps.supported |= !!(BGFX_CONFIG_RENDERER_OPENGL || BGFX_CONFIG_RENDERER_OPENGLES >= 30)
				|| s_extension[Extension::OES_vertex_half_float].m_supported
				? BGFX_CAPS_VERTEX_ATTRIB_HALF
				: 0
				;
			g_caps.supported |= false
				|| s_extension[Extension::ARB_vertex_type_2_10_10_10_rev].m_supported
				|| s_extension[Extension::OES_vertex_type_10_10_10_2].m_supported
				? BGFX_CAPS_VERTEX_ATTRIB_UINT10
				: 0
				;
			g_caps.supported |= !!(BGFX_CONFIG_RENDERER_OPENGL || BGFX_CONFIG_RENDERER_OPENGLES >= 30)
				|| s_extension[Extension::EXT_frag_depth].m_supported
				? BGFX_CAPS_FRAGMENT_DEPTH
				: 0
				;
			g_caps.supported |= s_extension[Extension::ARB_draw_buffers_blend].m_supported
				? BGFX_CAPS_BLEND_INDEPENDENT
				: 0
				;
			g_caps.supported |= s_extension[Extension::INTEL_fragment_shader_ordering].m_supported
				? BGFX_CAPS_FRAGMENT_ORDERING
				: 0
				;
			g_caps.supported |= !!(BGFX_CONFIG_RENDERER_OPENGL || BGFX_CONFIG_RENDERER_OPENGLES >= 30)
				|| s_extension[Extension::OES_element_index_uint].m_supported
				? BGFX_CAPS_INDEX32
				: 0
				;

			const bool drawIndirectSupported = false
				|| s_extension[Extension::AMD_multi_draw_indirect].m_supported
				|| s_extension[Extension::ARB_draw_indirect      ].m_supported
				|| s_extension[Extension::ARB_multi_draw_indirect].m_supported
				|| s_extension[Extension::EXT_multi_draw_indirect].m_supported
				;

			if (drawIndirectSupported)
			{
				if (NULL == glMultiDrawArraysIndirect
				||  NULL == glMultiDrawElementsIndirect)
				{
					glMultiDrawArraysIndirect   = stubMultiDrawArraysIndirect;
					glMultiDrawElementsIndirect = stubMultiDrawElementsIndirect;
				}
			}

			g_caps.supported |= drawIndirectSupported
				? BGFX_CAPS_DRAW_INDIRECT
				: 0
				;

			g_caps.maxTextureSize = uint16_t(glGet(GL_MAX_TEXTURE_SIZE) );

			if (BX_ENABLED(BGFX_CONFIG_RENDERER_OPENGL)
			||  BX_ENABLED(BGFX_CONFIG_RENDERER_OPENGLES >= 30)
			||  s_extension[Extension::EXT_draw_buffers  ].m_supported
			||  s_extension[Extension::WEBGL_draw_buffers].m_supported)
			{
				g_caps.maxFBAttachments = uint8_t(bx::uint32_min(glGet(GL_MAX_DRAW_BUFFERS)
						, BGFX_CONFIG_MAX_FRAME_BUFFER_ATTACHMENTS)
						);
			}

			m_vaoSupport = !!(BGFX_CONFIG_RENDERER_OPENGLES >= 30)
				|| s_extension[Extension::ARB_vertex_array_object].m_supported
				|| s_extension[Extension::OES_vertex_array_object].m_supported
				;

			if (BX_ENABLED(BX_PLATFORM_NACL) )
			{
				m_vaoSupport &= true
					&& NULL != glGenVertexArrays
					&& NULL != glDeleteVertexArrays
					&& NULL != glBindVertexArray
					;
			}

			if (m_vaoSupport)
			{
				GL_CHECK(glGenVertexArrays(1, &m_vao) );
			}

			m_samplerObjectSupport = !!(BGFX_CONFIG_RENDERER_OPENGLES >= 30)
				|| s_extension[Extension::ARB_sampler_objects].m_supported
				;

			m_shadowSamplersSupport = !!(BGFX_CONFIG_RENDERER_OPENGL || BGFX_CONFIG_RENDERER_OPENGLES >= 30)
				|| s_extension[Extension::EXT_shadow_samplers].m_supported
				;

			m_programBinarySupport = !!(BGFX_CONFIG_RENDERER_OPENGLES >= 30)
				|| s_extension[Extension::ARB_get_program_binary].m_supported
				|| s_extension[Extension::OES_get_program_binary].m_supported
				|| s_extension[Extension::IMG_shader_binary     ].m_supported
				;

			m_textureSwizzleSupport = false
				|| s_extension[Extension::ARB_texture_swizzle].m_supported
				|| s_extension[Extension::EXT_texture_swizzle].m_supported
				;

			m_depthTextureSupport = !!(BGFX_CONFIG_RENDERER_OPENGL || BGFX_CONFIG_RENDERER_OPENGLES >= 30)
				|| s_extension[Extension::ANGLE_depth_texture       ].m_supported
				|| s_extension[Extension::CHROMIUM_depth_texture    ].m_supported
				|| s_extension[Extension::GOOGLE_depth_texture      ].m_supported
				|| s_extension[Extension::OES_depth_texture         ].m_supported
				|| s_extension[Extension::MOZ_WEBGL_depth_texture   ].m_supported
				|| s_extension[Extension::WEBGL_depth_texture       ].m_supported
				|| s_extension[Extension::WEBKIT_WEBGL_depth_texture].m_supported
				;

			m_timerQuerySupport = false
				|| s_extension[Extension::ANGLE_timer_query       ].m_supported
				|| s_extension[Extension::ARB_timer_query         ].m_supported
				|| s_extension[Extension::EXT_disjoint_timer_query].m_supported
				|| s_extension[Extension::EXT_timer_query         ].m_supported
				;

			m_timerQuerySupport &= true
				&& NULL != glGetQueryObjectiv
				&& NULL != glGetQueryObjectui64v
				;

			g_caps.supported |= m_depthTextureSupport
				? BGFX_CAPS_TEXTURE_COMPARE_LEQUAL
				: 0
				;

			g_caps.supported |= computeSupport
				? BGFX_CAPS_COMPUTE
				: 0
				;

			g_caps.supported |= m_glctx.getCaps();

			if (s_extension[Extension::EXT_texture_filter_anisotropic].m_supported)
			{
				GL_CHECK(glGetFloatv(GL_MAX_TEXTURE_MAX_ANISOTROPY_EXT, &m_maxAnisotropyDefault) );
			}

			if (s_extension[Extension::ARB_texture_multisample].m_supported
			||  s_extension[Extension::ANGLE_framebuffer_multisample].m_supported)
			{
				GL_CHECK(glGetIntegerv(GL_MAX_SAMPLES, &m_maxMsaa) );
			}

			if (s_extension[Extension::OES_read_format].m_supported
			&& (s_extension[Extension::IMG_read_format].m_supported	|| s_extension[Extension::EXT_read_format_bgra].m_supported) )
			{
				m_readPixelsFmt = GL_BGRA;
			}
			else
			{
				m_readPixelsFmt = GL_RGBA;
			}

			if (BX_ENABLED(BGFX_CONFIG_RENDERER_OPENGLES >= 30) )
			{
				g_caps.supported |= BGFX_CAPS_INSTANCING;
			}
			else
			{
				if (!BX_ENABLED(BX_PLATFORM_IOS) )
				{
					if (s_extension[Extension::ARB_instanced_arrays].m_supported
					||  s_extension[Extension::ANGLE_instanced_arrays].m_supported)
					{
						if (NULL != glVertexAttribDivisor
						&&  NULL != glDrawArraysInstanced
						&&  NULL != glDrawElementsInstanced)
						{
							g_caps.supported |= BGFX_CAPS_INSTANCING;
						}
					}
				}

				if (0 == (g_caps.supported & BGFX_CAPS_INSTANCING) )
				{
					glVertexAttribDivisor   = stubVertexAttribDivisor;
					glDrawArraysInstanced   = stubDrawArraysInstanced;
					glDrawElementsInstanced = stubDrawElementsInstanced;
				}
			}

			if (s_extension[Extension::ARB_debug_output].m_supported
			||  s_extension[Extension::KHR_debug].m_supported)
			{
				if (NULL != glDebugMessageControl
				&&  NULL != glDebugMessageInsert
				&&  NULL != glDebugMessageCallback
				&&  NULL != glGetDebugMessageLog)
				{
					GL_CHECK(glDebugMessageCallback(debugProcCb, NULL) );
					GL_CHECK(glDebugMessageControl(GL_DONT_CARE
							, GL_DONT_CARE
							, GL_DEBUG_SEVERITY_MEDIUM
							, 0
							, NULL
							, GL_TRUE
							) );
				}
			}

			if (s_extension[Extension::ARB_seamless_cube_map].m_supported)
			{
				GL_CHECK(glEnable(GL_TEXTURE_CUBE_MAP_SEAMLESS) );
			}

			if (s_extension[Extension::ARB_depth_clamp].m_supported)
			{
				GL_CHECK(glEnable(GL_DEPTH_CLAMP) );
			}

			if (NULL == glFrameTerminatorGREMEDY
			||  !s_extension[Extension::GREMEDY_frame_terminator].m_supported)
			{
				glFrameTerminatorGREMEDY = stubFrameTerminatorGREMEDY;
			}

			if (NULL == glInsertEventMarker
			||  !s_extension[Extension::EXT_debug_marker].m_supported)
			{
				glInsertEventMarker = (NULL != glStringMarkerGREMEDY && s_extension[Extension::GREMEDY_string_marker].m_supported)
					? stubInsertEventMarkerGREMEDY
					: stubInsertEventMarker
					;
			}

			setGraphicsDebuggerPresent(s_extension[Extension::EXT_debug_tool].m_supported);

			if (NULL == glObjectLabel)
			{
				glObjectLabel = stubObjectLabel;
			}

			if (NULL == glInvalidateFramebuffer)
			{
				glInvalidateFramebuffer = stubInvalidateFramebuffer;
			}

			if (BX_ENABLED(BGFX_CONFIG_RENDERER_OPENGL)
			&&  m_timerQuerySupport)
			{
				m_gpuTimer.create();
			}

			// Init reserved part of view name.
			for (uint32_t ii = 0; ii < BGFX_CONFIG_MAX_VIEWS; ++ii)
			{
				bx::snprintf(s_viewName[ii], BGFX_CONFIG_MAX_VIEW_NAME_RESERVED+1, "%3d   ", ii);
			}

			ovrPostReset();
		}

		void shutdown()
		{
			ovrPreReset();
			m_ovr.shutdown();

			if (m_vaoSupport)
			{
				GL_CHECK(glBindVertexArray(0) );
				GL_CHECK(glDeleteVertexArrays(1, &m_vao) );
				m_vao = 0;
			}

			captureFinish();

			invalidateCache();

			if (BX_ENABLED(BGFX_CONFIG_RENDERER_OPENGL)
			&&  m_timerQuerySupport)
			{
				m_gpuTimer.destroy();
			}

			destroyMsaaFbo();
			m_glctx.destroy();

			m_flip = false;

			unloadRenderDoc(m_renderdocdll);
		}

		RendererType::Enum getRendererType() const BX_OVERRIDE
		{
			if (BX_ENABLED(BGFX_CONFIG_RENDERER_OPENGL) )
			{
				return RendererType::OpenGL;
			}

			return RendererType::OpenGLES;
		}

		const char* getRendererName() const BX_OVERRIDE
		{
			return BGFX_RENDERER_OPENGL_NAME;
		}

		void flip(HMD& _hmd)
		{
			if (m_flip)
			{
				for (uint32_t ii = 1, num = m_numWindows; ii < num; ++ii)
				{
					m_glctx.swap(m_frameBuffers[m_windows[ii].idx].m_swapChain);
				}

				if (!m_ovr.swap(_hmd) )
				{
					m_glctx.swap();
				}
			}
		}

		void createIndexBuffer(IndexBufferHandle _handle, Memory* _mem, uint16_t _flags) BX_OVERRIDE
		{
			m_indexBuffers[_handle.idx].create(_mem->size, _mem->data, _flags);
		}

		void destroyIndexBuffer(IndexBufferHandle _handle) BX_OVERRIDE
		{
			m_indexBuffers[_handle.idx].destroy();
		}

		void createVertexDecl(VertexDeclHandle _handle, const VertexDecl& _decl) BX_OVERRIDE
		{
			VertexDecl& decl = m_vertexDecls[_handle.idx];
			memcpy(&decl, &_decl, sizeof(VertexDecl) );
			dump(decl);
		}

		void destroyVertexDecl(VertexDeclHandle /*_handle*/) BX_OVERRIDE
		{
		}

		void createVertexBuffer(VertexBufferHandle _handle, Memory* _mem, VertexDeclHandle _declHandle, uint16_t _flags) BX_OVERRIDE
		{
			m_vertexBuffers[_handle.idx].create(_mem->size, _mem->data, _declHandle, _flags);
		}

		void destroyVertexBuffer(VertexBufferHandle _handle) BX_OVERRIDE
		{
			m_vertexBuffers[_handle.idx].destroy();
		}

		void createDynamicIndexBuffer(IndexBufferHandle _handle, uint32_t _size, uint16_t _flags) BX_OVERRIDE
		{
			m_indexBuffers[_handle.idx].create(_size, NULL, _flags);
		}

		void updateDynamicIndexBuffer(IndexBufferHandle _handle, uint32_t _offset, uint32_t _size, Memory* _mem) BX_OVERRIDE
		{
			m_indexBuffers[_handle.idx].update(_offset, bx::uint32_min(_size, _mem->size), _mem->data);
		}

		void destroyDynamicIndexBuffer(IndexBufferHandle _handle) BX_OVERRIDE
		{
			m_indexBuffers[_handle.idx].destroy();
		}

		void createDynamicVertexBuffer(VertexBufferHandle _handle, uint32_t _size, uint16_t _flags) BX_OVERRIDE
		{
			VertexDeclHandle decl = BGFX_INVALID_HANDLE;
			m_vertexBuffers[_handle.idx].create(_size, NULL, decl, _flags);
		}

		void updateDynamicVertexBuffer(VertexBufferHandle _handle, uint32_t _offset, uint32_t _size, Memory* _mem) BX_OVERRIDE
		{
			m_vertexBuffers[_handle.idx].update(_offset, bx::uint32_min(_size, _mem->size), _mem->data);
		}

		void destroyDynamicVertexBuffer(VertexBufferHandle _handle) BX_OVERRIDE
		{
			m_vertexBuffers[_handle.idx].destroy();
		}

		void createShader(ShaderHandle _handle, Memory* _mem) BX_OVERRIDE
		{
			m_shaders[_handle.idx].create(_mem);
		}

		void destroyShader(ShaderHandle _handle) BX_OVERRIDE
		{
			m_shaders[_handle.idx].destroy();
		}

		void createProgram(ProgramHandle _handle, ShaderHandle _vsh, ShaderHandle _fsh) BX_OVERRIDE
		{
			ShaderGL dummyFragmentShader;
			m_program[_handle.idx].create(m_shaders[_vsh.idx], isValid(_fsh) ? m_shaders[_fsh.idx] : dummyFragmentShader);
		}

		void destroyProgram(ProgramHandle _handle) BX_OVERRIDE
		{
			m_program[_handle.idx].destroy();
		}

		void createTexture(TextureHandle _handle, Memory* _mem, uint32_t _flags, uint8_t _skip) BX_OVERRIDE
		{
			m_textures[_handle.idx].create(_mem, _flags, _skip);
		}

		void updateTextureBegin(TextureHandle /*_handle*/, uint8_t /*_side*/, uint8_t /*_mip*/) BX_OVERRIDE
		{
		}

		void updateTexture(TextureHandle _handle, uint8_t _side, uint8_t _mip, const Rect& _rect, uint16_t _z, uint16_t _depth, uint16_t _pitch, const Memory* _mem) BX_OVERRIDE
		{
			m_textures[_handle.idx].update(_side, _mip, _rect, _z, _depth, _pitch, _mem);
		}

		void updateTextureEnd() BX_OVERRIDE
		{
		}

		void resizeTexture(TextureHandle _handle, uint16_t _width, uint16_t _height) BX_OVERRIDE
		{
			TextureGL& texture = m_textures[_handle.idx];

			uint32_t size = sizeof(uint32_t) + sizeof(TextureCreate);
			const Memory* mem = alloc(size);

			bx::StaticMemoryBlockWriter writer(mem->data, mem->size);
			uint32_t magic = BGFX_CHUNK_MAGIC_TEX;
			bx::write(&writer, magic);

			TextureCreate tc;
			tc.m_flags   = texture.m_flags;
			tc.m_width   = _width;
			tc.m_height  = _height;
			tc.m_sides   = 0;
			tc.m_depth   = 0;
			tc.m_numMips = 1;
			tc.m_format  = texture.m_requestedFormat;
			tc.m_cubeMap = false;
			tc.m_mem     = NULL;
			bx::write(&writer, tc);

			texture.destroy();
			texture.create(mem, tc.m_flags, 0);

			release(mem);
		}

		void destroyTexture(TextureHandle _handle) BX_OVERRIDE
		{
			m_textures[_handle.idx].destroy();
		}

		void createFrameBuffer(FrameBufferHandle _handle, uint8_t _num, const TextureHandle* _textureHandles) BX_OVERRIDE
		{
			m_frameBuffers[_handle.idx].create(_num, _textureHandles);
		}

		void createFrameBuffer(FrameBufferHandle _handle, void* _nwh, uint32_t _width, uint32_t _height, TextureFormat::Enum _depthFormat) BX_OVERRIDE
		{
			uint16_t denseIdx = m_numWindows++;
			m_windows[denseIdx] = _handle;
			m_frameBuffers[_handle.idx].create(denseIdx, _nwh, _width, _height, _depthFormat);
		}

		void destroyFrameBuffer(FrameBufferHandle _handle) BX_OVERRIDE
		{
			uint16_t denseIdx = m_frameBuffers[_handle.idx].destroy();
			if (UINT16_MAX != denseIdx)
			{
				--m_numWindows;
				if (m_numWindows > 1)
				{
					FrameBufferHandle handle = m_windows[m_numWindows];
					m_windows[denseIdx] = handle;
					m_frameBuffers[handle.idx].m_denseIdx = denseIdx;
				}
			}
		}

		void createUniform(UniformHandle _handle, UniformType::Enum _type, uint16_t _num, const char* _name) BX_OVERRIDE
		{
			if (NULL != m_uniforms[_handle.idx])
			{
				BX_FREE(g_allocator, m_uniforms[_handle.idx]);
			}

			uint32_t size = g_uniformTypeSize[_type]*_num;
			void* data = BX_ALLOC(g_allocator, size);
			memset(data, 0, size);
			m_uniforms[_handle.idx] = data;
			m_uniformReg.add(_handle, _name, m_uniforms[_handle.idx]);
		}

		void destroyUniform(UniformHandle _handle) BX_OVERRIDE
		{
			BX_FREE(g_allocator, m_uniforms[_handle.idx]);
			m_uniforms[_handle.idx] = NULL;
		}

		void saveScreenShot(const char* _filePath) BX_OVERRIDE
		{
			uint32_t length = m_resolution.m_width*m_resolution.m_height*4;
			uint8_t* data = (uint8_t*)BX_ALLOC(g_allocator, length);

			uint32_t width  = m_resolution.m_width;
			uint32_t height = m_resolution.m_height;

			GL_CHECK(glReadPixels(0
				, 0
				, width
				, height
				, m_readPixelsFmt
				, GL_UNSIGNED_BYTE
				, data
				) );

			if (GL_RGBA == m_readPixelsFmt)
			{
				imageSwizzleBgra8(width, height, width*4, data, data);
			}

			g_callback->screenShot(_filePath
				, width
				, height
				, width*4
				, data
				, length
				, true
				);
			BX_FREE(g_allocator, data);
		}

		void updateViewName(uint8_t _id, const char* _name) BX_OVERRIDE
		{
			if (BX_ENABLED(BGFX_CONFIG_DEBUG_PIX) )
			{
				bx::strlcpy(&s_viewName[_id][BGFX_CONFIG_MAX_VIEW_NAME_RESERVED]
					, _name
					, BX_COUNTOF(s_viewName[0])-BGFX_CONFIG_MAX_VIEW_NAME_RESERVED
					);
			}
		}

		void updateUniform(uint16_t _loc, const void* _data, uint32_t _size) BX_OVERRIDE
		{
			memcpy(m_uniforms[_loc], _data, _size);
		}

		void setMarker(const char* _marker, uint32_t _size) BX_OVERRIDE
		{
			GL_CHECK(glInsertEventMarker(_size, _marker) );
		}

		void submit(Frame* _render, ClearQuad& _clearQuad, TextVideoMemBlitter& _textVideoMemBlitter) BX_OVERRIDE;

		void blitSetup(TextVideoMemBlitter& _blitter) BX_OVERRIDE
		{
			if (0 != m_vao)
			{
				GL_CHECK(glBindVertexArray(m_vao) );
			}

			uint32_t width  = m_resolution.m_width;
			uint32_t height = m_resolution.m_height;
			if (m_ovr.isEnabled() )
			{
				m_ovr.getSize(width, height);
			}

			GL_CHECK(glBindFramebuffer(GL_FRAMEBUFFER, m_backBufferFbo) );
			GL_CHECK(glViewport(0, 0, width, height) );

			GL_CHECK(glDisable(GL_SCISSOR_TEST) );
			GL_CHECK(glDisable(GL_STENCIL_TEST) );
			GL_CHECK(glDisable(GL_DEPTH_TEST) );
			GL_CHECK(glDepthFunc(GL_ALWAYS) );
			GL_CHECK(glDisable(GL_CULL_FACE) );
			GL_CHECK(glDisable(GL_BLEND) );
			GL_CHECK(glColorMask(GL_TRUE, GL_TRUE, GL_TRUE, GL_TRUE) );

			ProgramGL& program = m_program[_blitter.m_program.idx];
			GL_CHECK(glUseProgram(program.m_id) );
			GL_CHECK(glUniform1i(program.m_sampler[0], 0) );

			float proj[16];
			bx::mtxOrtho(proj, 0.0f, (float)width, (float)height, 0.0f, 0.0f, 1000.0f);

			GL_CHECK(glUniformMatrix4fv(program.m_predefined[0].m_loc
				, 1
				, GL_FALSE
				, proj
				) );

			GL_CHECK(glActiveTexture(GL_TEXTURE0) );
			GL_CHECK(glBindTexture(GL_TEXTURE_2D, m_textures[_blitter.m_texture.idx].m_id) );
		}

		void blitRender(TextVideoMemBlitter& _blitter, uint32_t _numIndices) BX_OVERRIDE
		{
			const uint32_t numVertices = _numIndices*4/6;
			if (0 < numVertices)
			{
				m_indexBuffers[_blitter.m_ib->handle.idx].update(0, _numIndices*2, _blitter.m_ib->data);
				m_vertexBuffers[_blitter.m_vb->handle.idx].update(0, numVertices*_blitter.m_decl.m_stride, _blitter.m_vb->data);

				VertexBufferGL& vb = m_vertexBuffers[_blitter.m_vb->handle.idx];
				GL_CHECK(glBindBuffer(GL_ARRAY_BUFFER, vb.m_id) );

				IndexBufferGL& ib = m_indexBuffers[_blitter.m_ib->handle.idx];
				GL_CHECK(glBindBuffer(GL_ELEMENT_ARRAY_BUFFER, ib.m_id) );

				ProgramGL& program = m_program[_blitter.m_program.idx];
				program.bindAttributes(_blitter.m_decl, 0);

				GL_CHECK(glDrawElements(GL_TRIANGLES
					, _numIndices
					, GL_UNSIGNED_SHORT
					, (void*)0
					) );
			}
		}

		void updateResolution(const Resolution& _resolution)
		{
			bool recenter   = !!(_resolution.m_flags & BGFX_RESET_HMD_RECENTER);
			m_maxAnisotropy = !!(_resolution.m_flags & BGFX_RESET_MAXANISOTROPY)
				? m_maxAnisotropyDefault
				: 0.0f
				;
			uint32_t flags = _resolution.m_flags & ~(BGFX_RESET_HMD_RECENTER | BGFX_RESET_MAXANISOTROPY);

			if (m_resolution.m_width  != _resolution.m_width
			||  m_resolution.m_height != _resolution.m_height
			||  m_resolution.m_flags  != flags)
			{
				m_textVideoMem.resize(false, _resolution.m_width, _resolution.m_height);
				m_textVideoMem.clear();

				m_resolution = _resolution;
				m_resolution.m_flags = flags;

				if ( (flags & BGFX_RESET_HMD)
				&&  m_ovr.isInitialized() )
				{
					flags &= ~BGFX_RESET_MSAA_MASK;
				}

				setRenderContextSize(m_resolution.m_width
						, m_resolution.m_height
						, flags
						);
				updateCapture();

				for (uint32_t ii = 0; ii < BX_COUNTOF(m_frameBuffers); ++ii)
				{
					m_frameBuffers[ii].postReset();
				}

				ovrPreReset();
				ovrPostReset();
			}

			if (recenter)
			{
				m_ovr.recenter();
			}
		}

		void setShaderUniform4f(uint8_t /*_flags*/, uint32_t _regIndex, const void* _val, uint32_t _numRegs)
		{
			GL_CHECK(glUniform4fv(_regIndex
				, _numRegs
				, (const GLfloat*)_val
				) );
		}

		void setShaderUniform4x4f(uint8_t /*_flags*/, uint32_t _regIndex, const void* _val, uint32_t _numRegs)
		{
			GL_CHECK(glUniformMatrix4fv(_regIndex
				, _numRegs
				, GL_FALSE
				, (const GLfloat*)_val
				) );
		}

		uint32_t setFrameBuffer(FrameBufferHandle _fbh, uint32_t _height, uint16_t _discard = BGFX_CLEAR_NONE, bool _msaa = true)
		{
			if (isValid(m_fbh)
			&&  m_fbh.idx != _fbh.idx
			&& (BGFX_CLEAR_NONE != m_fbDiscard || m_rtMsaa) )
			{
				FrameBufferGL& frameBuffer = m_frameBuffers[m_fbh.idx];
				if (m_rtMsaa)
				{
					frameBuffer.resolve();
				}

				if (BGFX_CLEAR_NONE != m_fbDiscard)
				{
					frameBuffer.discard(m_fbDiscard);
				}

				m_fbDiscard = BGFX_CLEAR_NONE;
			}

			m_glctx.makeCurrent(NULL);

			if (!isValid(_fbh) )
			{
				GL_CHECK(glBindFramebuffer(GL_FRAMEBUFFER, m_msaaBackBufferFbo) );
			}
			else
			{
				FrameBufferGL& frameBuffer = m_frameBuffers[_fbh.idx];
				_height = frameBuffer.m_height;
				if (UINT16_MAX != frameBuffer.m_denseIdx)
				{
					m_glctx.makeCurrent(frameBuffer.m_swapChain);
					GL_CHECK(glBindFramebuffer(GL_FRAMEBUFFER, 0) );
				}
				else
				{
					m_glctx.makeCurrent(NULL);
					GL_CHECK(glBindFramebuffer(GL_FRAMEBUFFER, frameBuffer.m_fbo[0]) );
				}
			}

			m_fbh       = _fbh;
			m_fbDiscard = _discard;
			m_rtMsaa    = _msaa;

			return _height;
		}

		uint32_t getNumRt() const
		{
			if (isValid(m_fbh) )
			{
				const FrameBufferGL& frameBuffer = m_frameBuffers[m_fbh.idx];
				return frameBuffer.m_num;
			}

			return 1;
		}

		void createMsaaFbo(uint32_t _width, uint32_t _height, uint32_t _msaa)
		{
			if (0 == m_msaaBackBufferFbo // iOS
			&&  1 < _msaa)
			{
				GL_CHECK(glGenFramebuffers(1, &m_msaaBackBufferFbo) );
				GL_CHECK(glBindFramebuffer(GL_FRAMEBUFFER, m_msaaBackBufferFbo) );
				GL_CHECK(glGenRenderbuffers(BX_COUNTOF(m_msaaBackBufferRbos), m_msaaBackBufferRbos) );
				GL_CHECK(glBindRenderbuffer(GL_RENDERBUFFER, m_msaaBackBufferRbos[0]) );
				GL_CHECK(glRenderbufferStorageMultisample(GL_RENDERBUFFER, _msaa, GL_RGBA8, _width, _height) );
				GL_CHECK(glBindRenderbuffer(GL_RENDERBUFFER, m_msaaBackBufferRbos[1]) );
				GL_CHECK(glRenderbufferStorageMultisample(GL_RENDERBUFFER, _msaa, GL_DEPTH24_STENCIL8, _width, _height) );
				GL_CHECK(glFramebufferRenderbuffer(GL_FRAMEBUFFER, GL_COLOR_ATTACHMENT0, GL_RENDERBUFFER, m_msaaBackBufferRbos[0]) );

				GLenum attachment = BX_ENABLED(BGFX_CONFIG_RENDERER_OPENGL) || BX_ENABLED(BGFX_CONFIG_RENDERER_OPENGLES >= 30)
					? GL_DEPTH_STENCIL_ATTACHMENT
					: GL_DEPTH_ATTACHMENT
					;
				GL_CHECK(glFramebufferRenderbuffer(GL_FRAMEBUFFER, attachment, GL_RENDERBUFFER, m_msaaBackBufferRbos[1]) );

				BX_CHECK(GL_FRAMEBUFFER_COMPLETE ==  glCheckFramebufferStatus(GL_FRAMEBUFFER)
					, "glCheckFramebufferStatus failed 0x%08x"
					, glCheckFramebufferStatus(GL_FRAMEBUFFER)
					);

				GL_CHECK(glBindFramebuffer(GL_FRAMEBUFFER, m_msaaBackBufferFbo) );
			}
		}

		void destroyMsaaFbo()
		{
			if (m_backBufferFbo != m_msaaBackBufferFbo // iOS
			&&  0 != m_msaaBackBufferFbo)
			{
				GL_CHECK(glDeleteFramebuffers(1, &m_msaaBackBufferFbo) );
				m_msaaBackBufferFbo = 0;

				if (0 != m_msaaBackBufferRbos[0])
				{
					GL_CHECK(glDeleteRenderbuffers(BX_COUNTOF(m_msaaBackBufferRbos), m_msaaBackBufferRbos) );
					m_msaaBackBufferRbos[0] = 0;
					m_msaaBackBufferRbos[1] = 0;
				}
			}
		}

		void blitMsaaFbo()
		{
			if (m_backBufferFbo != m_msaaBackBufferFbo // iOS
			&&  0 != m_msaaBackBufferFbo)
			{
				GL_CHECK(glDisable(GL_SCISSOR_TEST) );
				GL_CHECK(glBindFramebuffer(GL_FRAMEBUFFER, m_backBufferFbo) );
				GL_CHECK(glBindFramebuffer(GL_READ_FRAMEBUFFER, m_msaaBackBufferFbo) );
				GL_CHECK(glBindFramebuffer(GL_DRAW_FRAMEBUFFER, 0) );
				uint32_t width  = m_resolution.m_width;
				uint32_t height = m_resolution.m_height;
				GLenum filter = BX_ENABLED(BGFX_CONFIG_RENDERER_OPENGL) || BX_ENABLED(BGFX_CONFIG_RENDERER_OPENGLES < 30)
					? GL_NEAREST
					: GL_LINEAR
					;
				GL_CHECK(glBlitFramebuffer(0
					, 0
					, width
					, height
					, 0
					, 0
					, width
					, height
					, GL_COLOR_BUFFER_BIT
					, filter
					) );
				GL_CHECK(glBindFramebuffer(GL_FRAMEBUFFER, m_backBufferFbo) );
			}
		}

		void setRenderContextSize(uint32_t _width, uint32_t _height, uint32_t _flags = 0)
		{
			if (_width  != 0
			||  _height != 0)
			{
				if (!m_glctx.isValid() )
				{
					m_glctx.create(_width, _height);

#if BX_PLATFORM_IOS
					// iOS: need to figure out how to deal with FBO created by context.
					m_backBufferFbo = m_msaaBackBufferFbo = m_glctx.getFbo();
#endif // BX_PLATFORM_IOS
				}
				else
				{
					destroyMsaaFbo();

					m_glctx.resize(_width, _height, _flags);

					uint32_t msaa = (_flags&BGFX_RESET_MSAA_MASK)>>BGFX_RESET_MSAA_SHIFT;
					msaa = bx::uint32_min(m_maxMsaa, msaa == 0 ? 0 : 1<<msaa);

					createMsaaFbo(_width, _height, msaa);
				}
			}

			m_flip = true;
		}

		void invalidateCache()
		{
			if (m_vaoSupport)
			{
				m_vaoStateCache.invalidate();
			}

			if ( (BX_ENABLED(BGFX_CONFIG_RENDERER_OPENGL) ||  BX_ENABLED(BGFX_CONFIG_RENDERER_OPENGLES >= 30) )
			&&  m_samplerObjectSupport)
			{
				m_samplerStateCache.invalidate();
			}
		}

		void setSamplerState(uint32_t _stage, uint32_t _numMips, uint32_t _flags)
		{
			if (BX_ENABLED(BGFX_CONFIG_RENDERER_OPENGL)
			||  BX_ENABLED(BGFX_CONFIG_RENDERER_OPENGLES >= 30) )
			{
				if (0 == (BGFX_SAMPLER_DEFAULT_FLAGS & _flags) )
				{
					_flags &= ~BGFX_TEXTURE_RESERVED_MASK;
					_flags &= BGFX_TEXTURE_SAMPLER_BITS_MASK;
					_flags |= _numMips<<BGFX_TEXTURE_RESERVED_SHIFT;
					GLuint sampler = m_samplerStateCache.find(_flags);

					if (UINT32_MAX == sampler)
					{
						sampler = m_samplerStateCache.add(_flags);

						GL_CHECK(glSamplerParameteri(sampler
							, GL_TEXTURE_WRAP_S
							, s_textureAddress[(_flags&BGFX_TEXTURE_U_MASK)>>BGFX_TEXTURE_U_SHIFT]
							) );
						GL_CHECK(glSamplerParameteri(sampler
							, GL_TEXTURE_WRAP_T
							, s_textureAddress[(_flags&BGFX_TEXTURE_V_MASK)>>BGFX_TEXTURE_V_SHIFT]
							) );
						GL_CHECK(glSamplerParameteri(sampler
							, GL_TEXTURE_WRAP_R
							, s_textureAddress[(_flags&BGFX_TEXTURE_W_MASK)>>BGFX_TEXTURE_W_SHIFT]
							) );

						GLenum minFilter;
						GLenum magFilter;
						getFilters(_flags, 1 < _numMips, magFilter, minFilter);
						GL_CHECK(glSamplerParameteri(sampler, GL_TEXTURE_MAG_FILTER, magFilter) );
						GL_CHECK(glSamplerParameteri(sampler, GL_TEXTURE_MIN_FILTER, minFilter) );

						if (0 != (_flags & (BGFX_TEXTURE_MIN_ANISOTROPIC|BGFX_TEXTURE_MAG_ANISOTROPIC) )
						&&  0.0f < m_maxAnisotropy)
						{
							GL_CHECK(glSamplerParameterf(sampler, GL_TEXTURE_MAX_ANISOTROPY_EXT, m_maxAnisotropy) );
						}

						if (BX_ENABLED(BGFX_CONFIG_RENDERER_OPENGLES >= 30)
						||  m_shadowSamplersSupport)
						{
							const uint32_t cmpFunc = (_flags&BGFX_TEXTURE_COMPARE_MASK)>>BGFX_TEXTURE_COMPARE_SHIFT;
							if (0 == cmpFunc)
							{
								GL_CHECK(glSamplerParameteri(sampler, GL_TEXTURE_COMPARE_MODE, GL_NONE) );
							}
							else
							{
								GL_CHECK(glSamplerParameteri(sampler, GL_TEXTURE_COMPARE_MODE, GL_COMPARE_REF_TO_TEXTURE) );
								GL_CHECK(glSamplerParameteri(sampler, GL_TEXTURE_COMPARE_FUNC, s_cmpFunc[cmpFunc]) );
							}
						}
					}

					GL_CHECK(glBindSampler(_stage, sampler) );
				}
				else
				{
					GL_CHECK(glBindSampler(_stage, 0) );
				}
			}
		}

		void ovrPostReset()
		{
#if BGFX_CONFIG_USE_OVR
			if (m_resolution.m_flags & (BGFX_RESET_HMD|BGFX_RESET_HMD_DEBUG) )
			{
				ovrGLConfig config;
				config.OGL.Header.API = ovrRenderAPI_OpenGL;
#	if OVR_VERSION > OVR_VERSION_043
				config.OGL.Header.BackBufferSize.w = m_resolution.m_width;
				config.OGL.Header.BackBufferSize.h = m_resolution.m_height;
#	else
				config.OGL.Header.RTSize.w = m_resolution.m_width;
				config.OGL.Header.RTSize.h = m_resolution.m_height;
#	endif // OVR_VERSION > OVR_VERSION_043
				config.OGL.Header.Multisample = 0;
				config.OGL.Window = (HWND)g_platformData.nwh;
				config.OGL.DC = GetDC(config.OGL.Window);
				if (m_ovr.postReset(g_platformData.nwh, &config.Config, !!(m_resolution.m_flags & BGFX_RESET_HMD_DEBUG) ) )
				{
					uint32_t size = sizeof(uint32_t) + sizeof(TextureCreate);
					const Memory* mem = alloc(size);

					bx::StaticMemoryBlockWriter writer(mem->data, mem->size);
					uint32_t magic = BGFX_CHUNK_MAGIC_TEX;
					bx::write(&writer, magic);

					TextureCreate tc;
					tc.m_flags   = BGFX_TEXTURE_RT|( ((m_resolution.m_flags & BGFX_RESET_MSAA_MASK) >> BGFX_RESET_MSAA_SHIFT) << BGFX_TEXTURE_RT_MSAA_SHIFT);;
					tc.m_width   = m_ovr.m_rtSize.w;
					tc.m_height  = m_ovr.m_rtSize.h;
					tc.m_sides   = 0;
					tc.m_depth   = 0;
					tc.m_numMips = 1;
					tc.m_format  = uint8_t(bgfx::TextureFormat::BGRA8);
					tc.m_cubeMap = false;
					tc.m_mem = NULL;
					bx::write(&writer, tc);

					m_ovrRT.create(mem, tc.m_flags, 0);
					release(mem);

					m_ovrFbo = m_msaaBackBufferFbo;

					GL_CHECK(glGenFramebuffers(1, &m_msaaBackBufferFbo) );
					GL_CHECK(glBindFramebuffer(GL_FRAMEBUFFER, m_msaaBackBufferFbo) );

					GL_CHECK(glFramebufferTexture2D(GL_FRAMEBUFFER
						, GL_COLOR_ATTACHMENT0
						, GL_TEXTURE_2D
						, m_ovrRT.m_id
						, 0
						) );

					GL_CHECK(glBindFramebuffer(GL_FRAMEBUFFER, m_ovrFbo) );

					ovrGLTexture texture;
					texture.OGL.Header.API         = ovrRenderAPI_OpenGL;
					texture.OGL.Header.TextureSize = m_ovr.m_rtSize;
					texture.OGL.TexId              = m_ovrRT.m_id;
					m_ovr.postReset(texture.Texture);
				}
			}
#endif // BGFX_CONFIG_USE_OVR
		}

		void ovrPreReset()
		{
#if BGFX_CONFIG_USE_OVR
			m_ovr.preReset();
			if (m_ovr.isEnabled() )
			{
				GL_CHECK(glBindFramebuffer(GL_FRAMEBUFFER, 0) );
				GL_CHECK(glDeleteFramebuffers(1, &m_msaaBackBufferFbo) );
				m_msaaBackBufferFbo = m_ovrFbo;
				m_ovrFbo = 0;
				m_ovrRT.destroy();
			}
#endif // BGFX_CONFIG_USE_OVR
		}

		void updateCapture()
		{
			if (m_resolution.m_flags&BGFX_RESET_CAPTURE)
			{
				m_captureSize = m_resolution.m_width*m_resolution.m_height*4;
				m_capture = BX_REALLOC(g_allocator, m_capture, m_captureSize);
				g_callback->captureBegin(m_resolution.m_width, m_resolution.m_height, m_resolution.m_width*4, TextureFormat::BGRA8, true);
			}
			else
			{
				captureFinish();
			}
		}

		void capture()
		{
			if (NULL != m_capture)
			{
				GL_CHECK(glReadPixels(0
					, 0
					, m_resolution.m_width
					, m_resolution.m_height
					, m_readPixelsFmt
					, GL_UNSIGNED_BYTE
					, m_capture
					) );

				g_callback->captureFrame(m_capture, m_captureSize);
			}
		}

		void captureFinish()
		{
			if (NULL != m_capture)
			{
				g_callback->captureEnd();
				BX_FREE(g_allocator, m_capture);
				m_capture = NULL;
				m_captureSize = 0;
			}
		}

		bool programFetchFromCache(GLuint programId, uint64_t _id)
		{
			_id ^= m_hash;

			bool cached = false;

			if (m_programBinarySupport)
			{
				uint32_t length = g_callback->cacheReadSize(_id);
				cached = length > 0;

				if (cached)
				{
					void* data = BX_ALLOC(g_allocator, length);
					if (g_callback->cacheRead(_id, data, length) )
					{
						bx::MemoryReader reader(data, length);

						GLenum format;
						bx::read(&reader, format);

						GL_CHECK(glProgramBinary(programId, format, reader.getDataPtr(), (GLsizei)reader.remaining() ) );
					}

					BX_FREE(g_allocator, data);
				}

#if BGFX_CONFIG_RENDERER_OPENGL
				GL_CHECK(glProgramParameteri(programId, GL_PROGRAM_BINARY_RETRIEVABLE_HINT, GL_TRUE) );
#endif // BGFX_CONFIG_RENDERER_OPENGL
			}

			return cached;
		}

		void programCache(GLuint programId, uint64_t _id)
		{
			_id ^= m_hash;

			if (m_programBinarySupport)
			{
				GLint programLength;
				GLenum format;
				GL_CHECK(glGetProgramiv(programId, GL_PROGRAM_BINARY_LENGTH, &programLength) );

				if (0 < programLength)
				{
					uint32_t length = programLength + 4;
					uint8_t* data = (uint8_t*)BX_ALLOC(g_allocator, length);
					GL_CHECK(glGetProgramBinary(programId, programLength, NULL, &format, &data[4]) );
					*(uint32_t*)data = format;

					g_callback->cacheWrite(_id, data, length);

					BX_FREE(g_allocator, data);
				}
			}
		}

		void commit(ConstantBuffer& _constantBuffer)
		{
			_constantBuffer.reset();

			for (;;)
			{
				uint32_t opcode = _constantBuffer.read();

				if (UniformType::End == opcode)
				{
					break;
				}

				UniformType::Enum type;
				uint16_t ignore;
				uint16_t num;
				uint16_t copy;
				ConstantBuffer::decodeOpcode(opcode, type, ignore, num, copy);

				const char* data;
				if (copy)
				{
					data = _constantBuffer.read(g_uniformTypeSize[type]*num);
				}
				else
				{
					UniformHandle handle;
					memcpy(&handle, _constantBuffer.read(sizeof(UniformHandle) ), sizeof(UniformHandle) );
					data = (const char*)m_uniforms[handle.idx];
				}

				uint32_t loc = _constantBuffer.read();

#define CASE_IMPLEMENT_UNIFORM(_uniform, _glsuffix, _dxsuffix, _type) \
		case UniformType::_uniform: \
				{ \
					_type* value = (_type*)data; \
					GL_CHECK(glUniform##_glsuffix(loc, num, value) ); \
				} \
				break;

#define CASE_IMPLEMENT_UNIFORM_T(_uniform, _glsuffix, _dxsuffix, _type) \
		case UniformType::_uniform: \
				{ \
					_type* value = (_type*)data; \
					GL_CHECK(glUniform##_glsuffix(loc, num, GL_FALSE, value) ); \
				} \
				break;

				switch (type)
				{
//				case ConstantType::Int1:
//					{
//						int* value = (int*)data;
//						BX_TRACE("Int1 sampler %d, loc %d (num %d, copy %d)", *value, loc, num, copy);
//						GL_CHECK(glUniform1iv(loc, num, value) );
//					}
//					break;

				CASE_IMPLEMENT_UNIFORM(Int1, 1iv, I, int);
				CASE_IMPLEMENT_UNIFORM(Vec4, 4fv, F, float);
				CASE_IMPLEMENT_UNIFORM_T(Mat3, Matrix3fv, F, float);
				CASE_IMPLEMENT_UNIFORM_T(Mat4, Matrix4fv, F, float);

				case UniformType::End:
					break;

				default:
					BX_TRACE("%4d: INVALID 0x%08x, t %d, l %d, n %d, c %d", _constantBuffer.getPos(), opcode, type, loc, num, copy);
					break;
				}

#undef CASE_IMPLEMENT_UNIFORM
#undef CASE_IMPLEMENT_UNIFORM_T

			}
		}

		void clearQuad(ClearQuad& _clearQuad, const Rect& _rect, const Clear& _clear, uint32_t _height, const float _palette[][4])
		{
			uint32_t numMrt = 1;
			FrameBufferHandle fbh = m_fbh;
			if (isValid(fbh) )
			{
				const FrameBufferGL& fb = m_frameBuffers[fbh.idx];
				numMrt = bx::uint32_max(1, fb.m_num);
			}

			if (1 == numMrt)
			{
				GLuint flags = 0;
				if (BGFX_CLEAR_COLOR & _clear.m_flags)
				{
					if (BGFX_CLEAR_COLOR_USE_PALETTE & _clear.m_flags)
					{
						uint8_t index = (uint8_t)bx::uint32_min(BGFX_CONFIG_MAX_CLEAR_COLOR_PALETTE-1, _clear.m_index[0]);
						const float* rgba = _palette[index];
						const float rr = rgba[0];
						const float gg = rgba[1];
						const float bb = rgba[2];
						const float aa = rgba[3];
						GL_CHECK(glClearColor(rr, gg, bb, aa) );
					}
					else
					{
						float rr = _clear.m_index[0]*1.0f/255.0f;
						float gg = _clear.m_index[1]*1.0f/255.0f;
						float bb = _clear.m_index[2]*1.0f/255.0f;
						float aa = _clear.m_index[3]*1.0f/255.0f;
						GL_CHECK(glClearColor(rr, gg, bb, aa) );
					}

					flags |= GL_COLOR_BUFFER_BIT;
					GL_CHECK(glColorMask(GL_TRUE, GL_TRUE, GL_TRUE, GL_TRUE) );
				}

				if (BGFX_CLEAR_DEPTH & _clear.m_flags)
				{
					flags |= GL_DEPTH_BUFFER_BIT;
					GL_CHECK(glClearDepth(_clear.m_depth) );
					GL_CHECK(glDepthMask(GL_TRUE) );
				}

				if (BGFX_CLEAR_STENCIL & _clear.m_flags)
				{
					flags |= GL_STENCIL_BUFFER_BIT;
					GL_CHECK(glClearStencil(_clear.m_stencil) );
				}

				if (0 != flags)
				{
					GL_CHECK(glEnable(GL_SCISSOR_TEST) );
					GL_CHECK(glScissor(_rect.m_x, _height-_rect.m_height-_rect.m_y, _rect.m_width, _rect.m_height) );
					GL_CHECK(glClear(flags) );
					GL_CHECK(glDisable(GL_SCISSOR_TEST) );
				}
			}
			else
			{
				const GLuint defaultVao = m_vao;
				if (0 != defaultVao)
				{
					GL_CHECK(glBindVertexArray(defaultVao) );
				}

				GL_CHECK(glDisable(GL_SCISSOR_TEST) );
				GL_CHECK(glDisable(GL_CULL_FACE) );
				GL_CHECK(glDisable(GL_BLEND) );

				GLboolean colorMask = !!(BGFX_CLEAR_COLOR & _clear.m_flags);
				GL_CHECK(glColorMask(colorMask, colorMask, colorMask, colorMask) );

				if (BGFX_CLEAR_DEPTH & _clear.m_flags)
				{
					GL_CHECK(glEnable(GL_DEPTH_TEST) );
					GL_CHECK(glDepthFunc(GL_ALWAYS) );
					GL_CHECK(glDepthMask(GL_TRUE) );
				}
				else
				{
					GL_CHECK(glDisable(GL_DEPTH_TEST) );
				}

				if (BGFX_CLEAR_STENCIL & _clear.m_flags)
				{
					GL_CHECK(glEnable(GL_STENCIL_TEST) );
					GL_CHECK(glStencilFuncSeparate(GL_FRONT_AND_BACK, GL_ALWAYS, _clear.m_stencil,  0xff) );
					GL_CHECK(glStencilOpSeparate(GL_FRONT_AND_BACK, GL_REPLACE, GL_REPLACE, GL_REPLACE) );
				}
				else
				{
					GL_CHECK(glDisable(GL_STENCIL_TEST) );
				}

				VertexBufferGL& vb = m_vertexBuffers[_clearQuad.m_vb->handle.idx];
				VertexDecl& vertexDecl = m_vertexDecls[_clearQuad.m_vb->decl.idx];

				{
					struct Vertex
					{
						float m_x;
						float m_y;
						float m_z;
					};

					Vertex* vertex = (Vertex*)_clearQuad.m_vb->data;
					BX_CHECK(vertexDecl.m_stride == sizeof(Vertex), "Stride/Vertex mismatch (stride %d, sizeof(Vertex) %d)", vertexDecl.m_stride, sizeof(Vertex) );

					const float depth = _clear.m_depth;

					vertex->m_x = -1.0f;
					vertex->m_y = -1.0f;
					vertex->m_z = depth;
					vertex++;
					vertex->m_x =  1.0f;
					vertex->m_y = -1.0f;
					vertex->m_z = depth;
					vertex++;
					vertex->m_x = -1.0f;
					vertex->m_y =  1.0f;
					vertex->m_z = depth;
					vertex++;
					vertex->m_x =  1.0f;
					vertex->m_y =  1.0f;
					vertex->m_z = depth;
				}

				vb.update(0, 4*_clearQuad.m_decl.m_stride, _clearQuad.m_vb->data);

				GL_CHECK(glBindBuffer(GL_ARRAY_BUFFER, vb.m_id) );

				ProgramGL& program = m_program[_clearQuad.m_program[numMrt-1].idx];
				GL_CHECK(glUseProgram(program.m_id) );
				program.bindAttributes(vertexDecl, 0);

				if (BGFX_CLEAR_COLOR_USE_PALETTE & _clear.m_flags)
				{
					float mrtClear[BGFX_CONFIG_MAX_FRAME_BUFFER_ATTACHMENTS][4];
					for (uint32_t ii = 0; ii < numMrt; ++ii)
					{
						uint8_t index = (uint8_t)bx::uint32_min(BGFX_CONFIG_MAX_CLEAR_COLOR_PALETTE-1, _clear.m_index[ii]);
						memcpy(mrtClear[ii], _palette[index], 16);
					}

					GL_CHECK(glUniform4fv(0, numMrt, mrtClear[0]) );
				}
				else
				{
					float rgba[4] =
					{
						_clear.m_index[0]*1.0f/255.0f,
						_clear.m_index[1]*1.0f/255.0f,
						_clear.m_index[2]*1.0f/255.0f,
						_clear.m_index[3]*1.0f/255.0f,
					};
					GL_CHECK(glUniform4fv(0, 1, rgba) );
				}

				GL_CHECK(glDrawArrays(GL_TRIANGLE_STRIP
					, 0
					, 4
					) );
			}
		}

		void* m_renderdocdll;

		uint16_t m_numWindows;
		FrameBufferHandle m_windows[BGFX_CONFIG_MAX_FRAME_BUFFERS];

		IndexBufferGL m_indexBuffers[BGFX_CONFIG_MAX_INDEX_BUFFERS];
		VertexBufferGL m_vertexBuffers[BGFX_CONFIG_MAX_VERTEX_BUFFERS];
		ShaderGL m_shaders[BGFX_CONFIG_MAX_SHADERS];
		ProgramGL m_program[BGFX_CONFIG_MAX_PROGRAMS];
		TextureGL m_textures[BGFX_CONFIG_MAX_TEXTURES];
		VertexDecl m_vertexDecls[BGFX_CONFIG_MAX_VERTEX_DECLS];
		FrameBufferGL m_frameBuffers[BGFX_CONFIG_MAX_FRAME_BUFFERS];
		UniformRegistry m_uniformReg;
		void* m_uniforms[BGFX_CONFIG_MAX_UNIFORMS];
		TimerQueryGL m_gpuTimer;

		VaoStateCache m_vaoStateCache;
		SamplerStateCache m_samplerStateCache;

		TextVideoMem m_textVideoMem;
		bool m_rtMsaa;

		FrameBufferHandle m_fbh;
		uint16_t m_fbDiscard;

		Resolution m_resolution;
		void* m_capture;
		uint32_t m_captureSize;
		float m_maxAnisotropy;
		float m_maxAnisotropyDefault;
		int32_t m_maxMsaa;
		GLuint m_vao;
		bool m_vaoSupport;
		bool m_samplerObjectSupport;
		bool m_shadowSamplersSupport;
		bool m_programBinarySupport;
		bool m_textureSwizzleSupport;
		bool m_depthTextureSupport;
		bool m_timerQuerySupport;
		bool m_flip;

		uint64_t m_hash;

		GLenum m_readPixelsFmt;
		GLuint m_backBufferFbo;
		GLuint m_msaaBackBufferFbo;
		GLuint m_msaaBackBufferRbos[2];
		GlContext m_glctx;

		const char* m_vendor;
		const char* m_renderer;
		const char* m_version;
		const char* m_glslVersion;

		OVR m_ovr;
		TextureGL m_ovrRT;
		GLint m_ovrFbo;
	};

	RendererContextGL* s_renderGL;

	RendererContextI* rendererCreate()
	{
		s_renderGL = BX_NEW(g_allocator, RendererContextGL);
		s_renderGL->init();
		return s_renderGL;
	}

	void rendererDestroy()
	{
		s_renderGL->shutdown();
		BX_DELETE(g_allocator, s_renderGL);
		s_renderGL = NULL;
	}

	const char* glslTypeName(GLuint _type)
	{
#define GLSL_TYPE(_ty) case _ty: return #_ty

		switch (_type)
		{
			GLSL_TYPE(GL_INT);
			GLSL_TYPE(GL_INT_VEC2);
			GLSL_TYPE(GL_INT_VEC3);
			GLSL_TYPE(GL_INT_VEC4);
			GLSL_TYPE(GL_UNSIGNED_INT);
			GLSL_TYPE(GL_UNSIGNED_INT_VEC2);
			GLSL_TYPE(GL_UNSIGNED_INT_VEC3);
			GLSL_TYPE(GL_UNSIGNED_INT_VEC4);
			GLSL_TYPE(GL_FLOAT);
			GLSL_TYPE(GL_FLOAT_VEC2);
			GLSL_TYPE(GL_FLOAT_VEC3);
			GLSL_TYPE(GL_FLOAT_VEC4);
			GLSL_TYPE(GL_FLOAT_MAT2);
			GLSL_TYPE(GL_FLOAT_MAT3);
			GLSL_TYPE(GL_FLOAT_MAT4);

			GLSL_TYPE(GL_SAMPLER_2D);
			GLSL_TYPE(GL_INT_SAMPLER_2D);
			GLSL_TYPE(GL_UNSIGNED_INT_SAMPLER_2D);

			GLSL_TYPE(GL_SAMPLER_3D);
			GLSL_TYPE(GL_INT_SAMPLER_3D);
			GLSL_TYPE(GL_UNSIGNED_INT_SAMPLER_3D);

			GLSL_TYPE(GL_SAMPLER_CUBE);
			GLSL_TYPE(GL_INT_SAMPLER_CUBE);
			GLSL_TYPE(GL_UNSIGNED_INT_SAMPLER_CUBE);

			GLSL_TYPE(GL_SAMPLER_2D_SHADOW);

			GLSL_TYPE(GL_IMAGE_1D);
			GLSL_TYPE(GL_INT_IMAGE_1D);
			GLSL_TYPE(GL_UNSIGNED_INT_IMAGE_1D);

			GLSL_TYPE(GL_IMAGE_2D);
			GLSL_TYPE(GL_INT_IMAGE_2D);
			GLSL_TYPE(GL_UNSIGNED_INT_IMAGE_2D);

			GLSL_TYPE(GL_IMAGE_3D);
			GLSL_TYPE(GL_INT_IMAGE_3D);
			GLSL_TYPE(GL_UNSIGNED_INT_IMAGE_3D);

			GLSL_TYPE(GL_IMAGE_CUBE);
			GLSL_TYPE(GL_INT_IMAGE_CUBE);
			GLSL_TYPE(GL_UNSIGNED_INT_IMAGE_CUBE);
		}

#undef GLSL_TYPE

		BX_CHECK(false, "Unknown GLSL type? %x", _type);
		return "UNKNOWN GLSL TYPE!";
	}

	const char* glEnumName(GLenum _enum)
	{
#define GLENUM(_ty) case _ty: return #_ty

		switch (_enum)
		{
			GLENUM(GL_TEXTURE);
			GLENUM(GL_RENDERBUFFER);

			GLENUM(GL_INVALID_ENUM);
			GLENUM(GL_INVALID_FRAMEBUFFER_OPERATION);
			GLENUM(GL_INVALID_VALUE);
			GLENUM(GL_INVALID_OPERATION);
			GLENUM(GL_OUT_OF_MEMORY);

			GLENUM(GL_FRAMEBUFFER_INCOMPLETE_ATTACHMENT);
			GLENUM(GL_FRAMEBUFFER_INCOMPLETE_MISSING_ATTACHMENT);
//			GLENUM(GL_FRAMEBUFFER_INCOMPLETE_DRAW_BUFFER);
//			GLENUM(GL_FRAMEBUFFER_INCOMPLETE_READ_BUFFER);
			GLENUM(GL_FRAMEBUFFER_UNSUPPORTED);
		}

#undef GLENUM

		BX_WARN(false, "Unknown enum? %x", _enum);
		return "<GLenum?>";
	}

	UniformType::Enum convertGlType(GLenum _type)
	{
		switch (_type)
		{
		case GL_INT:
		case GL_UNSIGNED_INT:
			return UniformType::Int1;

		case GL_FLOAT:
		case GL_FLOAT_VEC2:
		case GL_FLOAT_VEC3:
		case GL_FLOAT_VEC4:
			return UniformType::Vec4;

		case GL_FLOAT_MAT2:
			break;

		case GL_FLOAT_MAT3:
			return UniformType::Mat3;

		case GL_FLOAT_MAT4:
			return UniformType::Mat4;

		case GL_SAMPLER_2D:
		case GL_INT_SAMPLER_2D:
		case GL_UNSIGNED_INT_SAMPLER_2D:

		case GL_SAMPLER_3D:
		case GL_INT_SAMPLER_3D:
		case GL_UNSIGNED_INT_SAMPLER_3D:

		case GL_SAMPLER_CUBE:
		case GL_INT_SAMPLER_CUBE:
		case GL_UNSIGNED_INT_SAMPLER_CUBE:

		case GL_SAMPLER_2D_SHADOW:

		case GL_IMAGE_1D:
		case GL_INT_IMAGE_1D:
		case GL_UNSIGNED_INT_IMAGE_1D:

		case GL_IMAGE_2D:
		case GL_INT_IMAGE_2D:
		case GL_UNSIGNED_INT_IMAGE_2D:

		case GL_IMAGE_3D:
		case GL_INT_IMAGE_3D:
		case GL_UNSIGNED_INT_IMAGE_3D:

		case GL_IMAGE_CUBE:
		case GL_INT_IMAGE_CUBE:
		case GL_UNSIGNED_INT_IMAGE_CUBE:
			return UniformType::Int1;
		};

		BX_CHECK(false, "Unrecognized GL type 0x%04x.", _type);
		return UniformType::End;
	}

	void ProgramGL::create(const ShaderGL& _vsh, const ShaderGL& _fsh)
	{
		m_id = glCreateProgram();
		BX_TRACE("Program create: GL%d: GL%d, GL%d", m_id, _vsh.m_id, _fsh.m_id);

		const uint64_t id = (uint64_t(_vsh.m_hash)<<32) | _fsh.m_hash;
		const bool cached = s_renderGL->programFetchFromCache(m_id, id);

		if (!cached)
		{
			GLint linked = 0;
			if (0 != _vsh.m_id)
			{
				GL_CHECK(glAttachShader(m_id, _vsh.m_id) );

				if (0 != _fsh.m_id)
				{
					GL_CHECK(glAttachShader(m_id, _fsh.m_id) );
				}

				GL_CHECK(glLinkProgram(m_id) );
				GL_CHECK(glGetProgramiv(m_id, GL_LINK_STATUS, &linked) );

				if (0 == linked)
				{
					char log[1024];
					GL_CHECK(glGetProgramInfoLog(m_id, sizeof(log), NULL, log) );
					BX_TRACE("%d: %s", linked, log);
				}
			}

			if (0 == linked)
			{
				BX_WARN(0 != _vsh.m_id, "Invalid vertex/compute shader.");
				GL_CHECK(glDeleteProgram(m_id) );
				m_used[0] = Attrib::Count;
				m_id = 0;
				return;
			}

			s_renderGL->programCache(m_id, id);
		}

		init();

		if (!cached)
		{
			// Must be after init, otherwise init might fail to lookup shader
			// info (NVIDIA Tegra 3 OpenGL ES 2.0 14.01003).
			GL_CHECK(glDetachShader(m_id, _vsh.m_id) );

			if (0 != _fsh.m_id)
			{
				GL_CHECK(glDetachShader(m_id, _fsh.m_id) );
			}
		}
	}

	void ProgramGL::destroy()
	{
		if (NULL != m_constantBuffer)
		{
			ConstantBuffer::destroy(m_constantBuffer);
			m_constantBuffer = NULL;
		}
		m_numPredefined = 0;

		if (0 != m_id)
		{
			GL_CHECK(glUseProgram(0) );
			GL_CHECK(glDeleteProgram(m_id) );
			m_id = 0;
		}

		m_vcref.invalidate(s_renderGL->m_vaoStateCache);
	}

	void ProgramGL::init()
	{
		GLint activeAttribs  = 0;
		GLint activeUniforms = 0;
		GLint activeBuffers  = 0;

#if BGFX_CONFIG_RENDERER_OPENGL >= 31
		GL_CHECK(glBindFragDataLocation(m_id, 0, "bgfx_FragColor") );
#endif // BGFX_CONFIG_RENDERER_OPENGL >= 31

		bool piqSupported = BX_ENABLED(BGFX_CONFIG_RENDERER_OPENGLES >= 31) || (true
			&& s_extension[Extension::ARB_program_interface_query].m_supported
			&& s_extension[Extension::ARB_shader_storage_buffer_object].m_supported
			);

		if (piqSupported)
		{
			GL_CHECK(glGetProgramInterfaceiv(m_id, GL_PROGRAM_INPUT,   GL_ACTIVE_RESOURCES, &activeAttribs ) );
			GL_CHECK(glGetProgramInterfaceiv(m_id, GL_UNIFORM,         GL_ACTIVE_RESOURCES, &activeUniforms) );
			GL_CHECK(glGetProgramInterfaceiv(m_id, GL_BUFFER_VARIABLE, GL_ACTIVE_RESOURCES, &activeBuffers ) );
		}
		else
		{
			GL_CHECK(glGetProgramiv(m_id, GL_ACTIVE_ATTRIBUTES, &activeAttribs ) );
			GL_CHECK(glGetProgramiv(m_id, GL_ACTIVE_UNIFORMS,   &activeUniforms) );
		}

		GLint max0, max1;
		GL_CHECK(glGetProgramiv(m_id, GL_ACTIVE_ATTRIBUTE_MAX_LENGTH, &max0) );
		GL_CHECK(glGetProgramiv(m_id, GL_ACTIVE_UNIFORM_MAX_LENGTH,   &max1) );
		uint32_t maxLength = bx::uint32_max(max0, max1);
		char* name = (char*)alloca(maxLength + 1);

		BX_TRACE("Program %d", m_id);
		BX_TRACE("Attributes (%d):", activeAttribs);
		for (int32_t ii = 0; ii < activeAttribs; ++ii)
		{
			GLint size;
			GLenum type;

			GL_CHECK(glGetActiveAttrib(m_id, ii, maxLength + 1, NULL, &size, &type, name) );

			BX_TRACE("\t%s %s is at location %d"
				, glslTypeName(type)
				, name
				, glGetAttribLocation(m_id, name)
				);
		}

		m_numPredefined = 0;
 		m_numSamplers = 0;

		BX_TRACE("Uniforms (%d):", activeUniforms);
		for (int32_t ii = 0; ii < activeUniforms; ++ii)
		{
			struct VariableInfo
			{
				GLenum type;
				GLint  loc;
				GLint  num;
			};
			VariableInfo vi;
			GLenum props[] ={ GL_TYPE, GL_LOCATION, GL_ARRAY_SIZE };

			GLenum gltype;
			GLint num;
			GLint loc;

			if (piqSupported)
			{
				GL_CHECK(glGetProgramResourceiv(m_id
					, GL_UNIFORM
					, ii
					, BX_COUNTOF(props)
					, props
					, BX_COUNTOF(props)
					, NULL
					, (GLint*)&vi
					) );

				GL_CHECK(glGetProgramResourceName(m_id
					, GL_UNIFORM
					, ii
					, maxLength + 1
					, NULL
					, name
					) );

				gltype = vi.type;
				loc    = vi.loc;
				num    = vi.num;
			}
			else
			{
				GL_CHECK(glGetActiveUniform(m_id, ii, maxLength + 1, NULL, &num, &gltype, name) );
				loc = glGetUniformLocation(m_id, name);
			}

			num = bx::uint32_max(num, 1);

			int offset = 0;
			char* array = strchr(name, '[');
			if (NULL != array)
			{
				BX_TRACE("--- %s", name);
				*array = '\0';
				array++;
				char* end = strchr(array, ']');
				if (NULL != end)
<<<<<<< HEAD
				{
=======
				{ // Some devices (Amazon Fire) might not return terminating brace.
>>>>>>> 0a22fc3e
					*end = '\0';
					offset = atoi(array);
				}
			}

			switch (gltype)
			{
			case GL_SAMPLER_2D:
			case GL_INT_SAMPLER_2D:
			case GL_UNSIGNED_INT_SAMPLER_2D:

			case GL_SAMPLER_3D:
			case GL_INT_SAMPLER_3D:
			case GL_UNSIGNED_INT_SAMPLER_3D:

			case GL_SAMPLER_CUBE:
			case GL_INT_SAMPLER_CUBE:
			case GL_UNSIGNED_INT_SAMPLER_CUBE:

			case GL_SAMPLER_2D_SHADOW:

			case GL_IMAGE_1D:
			case GL_INT_IMAGE_1D:
			case GL_UNSIGNED_INT_IMAGE_1D:

			case GL_IMAGE_2D:
			case GL_INT_IMAGE_2D:
			case GL_UNSIGNED_INT_IMAGE_2D:

			case GL_IMAGE_3D:
			case GL_INT_IMAGE_3D:
			case GL_UNSIGNED_INT_IMAGE_3D:

			case GL_IMAGE_CUBE:
			case GL_INT_IMAGE_CUBE:
			case GL_UNSIGNED_INT_IMAGE_CUBE:
				BX_TRACE("Sampler #%d at location %d.", m_numSamplers, loc);
				m_sampler[m_numSamplers] = loc;
				m_numSamplers++;
				break;

			default:
				break;
			}

			PredefinedUniform::Enum predefined = nameToPredefinedUniformEnum(name);
			if (PredefinedUniform::Count != predefined)
			{
				m_predefined[m_numPredefined].m_loc   = loc;
				m_predefined[m_numPredefined].m_count = uint16_t(num);
				m_predefined[m_numPredefined].m_type  = uint8_t(predefined);
				m_numPredefined++;
			}
			else
			{
				const UniformInfo* info = s_renderGL->m_uniformReg.find(name);
				if (NULL != info)
				{
					if (NULL == m_constantBuffer)
					{
						m_constantBuffer = ConstantBuffer::create(1024);
					}

					UniformType::Enum type = convertGlType(gltype);
					m_constantBuffer->writeUniformHandle(type, 0, info->m_handle, uint16_t(num) );
					m_constantBuffer->write(loc);
					BX_TRACE("store %s %d", name, info->m_handle);
				}
			}

			BX_TRACE("\tuniform %s %s%s is at location %d, size %d, offset %d"
				, glslTypeName(gltype)
				, name
				, PredefinedUniform::Count != predefined ? "*" : ""
				, loc
				, num
				, offset
				);
			BX_UNUSED(offset);
		}

		if (NULL != m_constantBuffer)
		{
			m_constantBuffer->finish();
		}

		if (piqSupported)
		{
			struct VariableInfo
			{
				GLenum type;
			};
			VariableInfo vi;
			GLenum props[] = { GL_TYPE };

			BX_TRACE("Buffers (%d):", activeBuffers);
			for (int32_t ii = 0; ii < activeBuffers; ++ii)
			{
				GL_CHECK(glGetProgramResourceiv(m_id
					, GL_BUFFER_VARIABLE
					, ii
					, BX_COUNTOF(props)
					, props
					, BX_COUNTOF(props)
					, NULL
					, (GLint*)&vi
					) );

				GL_CHECK(glGetProgramResourceName(m_id
					, GL_BUFFER_VARIABLE
					, ii
					, maxLength + 1
					, NULL
					, name
					) );

				BX_TRACE("\t%s %s at %d"
					, glslTypeName(vi.type)
					, name
					, 0 //vi.loc
					);
			}
		}

		memset(m_attributes, 0xff, sizeof(m_attributes) );
		uint32_t used = 0;
		for (uint8_t ii = 0; ii < Attrib::Count; ++ii)
		{
			GLint loc = glGetAttribLocation(m_id, s_attribName[ii]);
			if (-1 != loc)
			{
				BX_TRACE("attr %s: %d", s_attribName[ii], loc);
				m_attributes[ii] = loc;
				m_used[used++] = ii;
			}
		}
		BX_CHECK(used < BX_COUNTOF(m_used), "Out of bounds %d > array size %d."
				, used
				, BX_COUNTOF(m_used)
				);
		m_used[used] = Attrib::Count;

		used = 0;
		for (uint32_t ii = 0; ii < BX_COUNTOF(s_instanceDataName); ++ii)
		{
			GLuint loc = glGetAttribLocation(m_id, s_instanceDataName[ii]);
			if (GLuint(-1) != loc )
			{
				BX_TRACE("instance data %s: %d", s_instanceDataName[ii], loc);
				m_instanceData[used++] = loc;
			}
		}
		BX_CHECK(used < BX_COUNTOF(m_instanceData), "Out of bounds %d > array size %d."
				, used
				, BX_COUNTOF(m_instanceData)
				);
		m_instanceData[used] = 0xffff;
	}

	void ProgramGL::bindAttributes(const VertexDecl& _vertexDecl, uint32_t _baseVertex) const
	{
		for (uint32_t ii = 0; Attrib::Count != m_used[ii]; ++ii)
		{
			Attrib::Enum attr = Attrib::Enum(m_used[ii]);
			GLint loc = m_attributes[attr];

			uint8_t num;
			AttribType::Enum type;
			bool normalized;
			bool asInt;
			_vertexDecl.decode(attr, num, type, normalized, asInt);

			if (-1 != loc)
			{
				if (UINT16_MAX != _vertexDecl.m_attributes[attr])
				{
					GL_CHECK(glEnableVertexAttribArray(loc) );
					GL_CHECK(glVertexAttribDivisor(loc, 0) );

					uint32_t baseVertex = _baseVertex*_vertexDecl.m_stride + _vertexDecl.m_offset[attr];
					GL_CHECK(glVertexAttribPointer(loc, num, s_attribType[type], normalized, _vertexDecl.m_stride, (void*)(uintptr_t)baseVertex) );
				}
				else
				{
					GL_CHECK(glDisableVertexAttribArray(loc) );
				}
			}
		}
	}

	void ProgramGL::bindInstanceData(uint32_t _stride, uint32_t _baseVertex) const
	{
		uint32_t baseVertex = _baseVertex;
		for (uint32_t ii = 0; 0xffff != m_instanceData[ii]; ++ii)
		{
			GLint loc = m_instanceData[ii];
			GL_CHECK(glEnableVertexAttribArray(loc) );
			GL_CHECK(glVertexAttribPointer(loc, 4, GL_FLOAT, GL_FALSE, _stride, (void*)(uintptr_t)baseVertex) );
			GL_CHECK(glVertexAttribDivisor(loc, 1) );
			baseVertex += 16;
		}
	}

	void IndexBufferGL::destroy()
	{
		GL_CHECK(glBindBuffer(GL_ELEMENT_ARRAY_BUFFER, 0) );
		GL_CHECK(glDeleteBuffers(1, &m_id) );

		m_vcref.invalidate(s_renderGL->m_vaoStateCache);
	}

	void VertexBufferGL::destroy()
	{
		GL_CHECK(glBindBuffer(GL_ARRAY_BUFFER, 0) );
		GL_CHECK(glDeleteBuffers(1, &m_id) );

		m_vcref.invalidate(s_renderGL->m_vaoStateCache);
	}

	static void texImage(GLenum _target, GLint _level, GLint _internalFormat, GLsizei _width, GLsizei _height, GLsizei _depth, GLint _border, GLenum _format, GLenum _type, const GLvoid* _data)
	{
		if (_target == GL_TEXTURE_3D)
		{
			GL_CHECK(glTexImage3D(_target, _level, _internalFormat, _width, _height, _depth, _border, _format, _type, _data) );
		}
		else
		{
			BX_UNUSED(_depth);
			GL_CHECK(glTexImage2D(_target, _level, _internalFormat, _width, _height, _border, _format, _type, _data) );
		}
	}

	static void texSubImage(GLenum _target, GLint _level, GLint _xoffset, GLint _yoffset, GLint _zoffset, GLsizei _width, GLsizei _height, GLsizei _depth, GLenum _format, GLenum _type, const GLvoid* _data)
	{
		if (_target == GL_TEXTURE_3D)
		{
			GL_CHECK(glTexSubImage3D(_target, _level, _xoffset, _yoffset, _zoffset, _width, _height, _depth, _format, _type, _data) );
		}
		else
		{
			BX_UNUSED(_zoffset, _depth);
			GL_CHECK(glTexSubImage2D(_target, _level, _xoffset, _yoffset, _width, _height, _format, _type, _data) );
		}
	}

	static void compressedTexImage(GLenum _target, GLint _level, GLenum _internalformat, GLsizei _width, GLsizei _height, GLsizei _depth, GLint _border, GLsizei _imageSize, const GLvoid* _data)
	{
		if (_target == GL_TEXTURE_3D)
		{
			GL_CHECK(glCompressedTexImage3D(_target, _level, _internalformat, _width, _height, _depth, _border, _imageSize, _data) );
		}
		else
		{
			BX_UNUSED(_depth);
			GL_CHECK(glCompressedTexImage2D(_target, _level, _internalformat, _width, _height, _border, _imageSize, _data) );
		}
	}

	static void compressedTexSubImage(GLenum _target, GLint _level, GLint _xoffset, GLint _yoffset, GLint _zoffset, GLsizei _width, GLsizei _height, GLsizei _depth, GLenum _format, GLsizei _imageSize, const GLvoid* _data)
	{
		if (_target == GL_TEXTURE_3D)
		{
			GL_CHECK(glCompressedTexSubImage3D(_target, _level, _xoffset, _yoffset, _zoffset, _width, _height, _depth, _format, _imageSize, _data) );
		}
		else
		{
			BX_UNUSED(_zoffset, _depth);
			GL_CHECK(glCompressedTexSubImage2D(_target, _level, _xoffset, _yoffset, _width, _height, _format, _imageSize, _data) );
		}
	}

	bool TextureGL::init(GLenum _target, uint32_t _width, uint32_t _height, uint32_t _depth, uint8_t _format, uint8_t _numMips, uint32_t _flags)
	{
		m_target  = _target;
		m_numMips = _numMips;
		m_flags   = _flags;
		m_width   = _width;
		m_height  = _height;
		m_depth   = _depth;
		m_currentFlags    = UINT32_MAX;
		m_requestedFormat = _format;
		m_textureFormat   = _format;

		const bool bufferOnly   = 0 != (m_flags&BGFX_TEXTURE_RT_BUFFER_ONLY);
		const bool computeWrite = 0 != (m_flags&BGFX_TEXTURE_COMPUTE_WRITE );

		if (!bufferOnly)
		{
			GL_CHECK(glGenTextures(1, &m_id) );
			BX_CHECK(0 != m_id, "Failed to generate texture id.");
			GL_CHECK(glBindTexture(_target, m_id) );

			const TextureFormatInfo& tfi = s_textureFormat[_format];
			m_fmt  = tfi.m_fmt;
			m_type = tfi.m_type;

			const bool swizzle = true
				&& TextureFormat::BGRA8 == m_requestedFormat
				&& !s_textureFormat[m_requestedFormat].m_supported
				&& !s_renderGL->m_textureSwizzleSupport
				;
			const bool compressed = isCompressed(TextureFormat::Enum(m_requestedFormat) );
			const bool convert    = false
				|| (compressed && m_textureFormat != m_requestedFormat)
				|| swizzle
				|| !s_textureFormat[m_requestedFormat].m_supported
				;

			if (convert)
			{
				m_textureFormat = (uint8_t)TextureFormat::RGBA8;
				const TextureFormatInfo& tfiRgba8 = s_textureFormat[TextureFormat::RGBA8];
				m_fmt  = tfiRgba8.m_fmt;
				m_type = tfiRgba8.m_type;
			}

			if (computeWrite)
			{
				if (_target == GL_TEXTURE_3D)
				{
					GL_CHECK(glTexStorage3D(_target
							, _numMips
							, s_textureFormat[m_textureFormat].m_internalFmt
							, m_width
							, m_height
							, _depth
							) );
				}
				else
				{
					GL_CHECK(glTexStorage2D(_target
							, _numMips
							, s_textureFormat[m_textureFormat].m_internalFmt
							, m_width
							, m_height
							) );
				}
			}

			setSamplerState(_flags);

			if (BX_ENABLED(BGFX_CONFIG_RENDERER_OPENGL)
			&&  TextureFormat::BGRA8 == m_requestedFormat
			&&  !s_textureFormat[m_requestedFormat].m_supported
			&&  s_renderGL->m_textureSwizzleSupport)
			{
				GLint swizzleMask[] = { GL_BLUE, GL_GREEN, GL_RED, GL_ALPHA };
				GL_CHECK(glTexParameteriv(GL_TEXTURE_2D, GL_TEXTURE_SWIZZLE_RGBA, swizzleMask) );
			}
		}

		const bool renderTarget = 0 != (m_flags&BGFX_TEXTURE_RT_MASK);

		if (renderTarget)
		{
			uint32_t msaaQuality = ( (m_flags&BGFX_TEXTURE_RT_MSAA_MASK)>>BGFX_TEXTURE_RT_MSAA_SHIFT);
			msaaQuality = bx::uint32_satsub(msaaQuality, 1);
			msaaQuality = bx::uint32_min(s_renderGL->m_maxMsaa, msaaQuality == 0 ? 0 : 1<<msaaQuality);

			if (0 != msaaQuality
			||  bufferOnly)
			{
				GL_CHECK(glGenRenderbuffers(1, &m_rbo) );
				BX_CHECK(0 != m_rbo, "Failed to generate renderbuffer id.");
				GL_CHECK(glBindRenderbuffer(GL_RENDERBUFFER, m_rbo) );

				if (0 == msaaQuality)
				{
					GL_CHECK(glRenderbufferStorage(GL_RENDERBUFFER
						, s_rboFormat[m_textureFormat]
						, _width
						, _height
						) );
				}
				else if (BX_ENABLED(BGFX_CONFIG_RENDERER_OPENGL || BGFX_CONFIG_RENDERER_OPENGLES >= 30) )
				{
					GL_CHECK(glRenderbufferStorageMultisample(GL_RENDERBUFFER
						, msaaQuality
						, s_rboFormat[m_textureFormat]
						, _width
						, _height
						) );
				}

				GL_CHECK(glBindRenderbuffer(GL_RENDERBUFFER, 0) );

				if (bufferOnly)
				{
					// This is render buffer, there is no sampling, no need
					// to create texture.
					return false;
				}
			}
		}

		return true;
	}

	void TextureGL::create(const Memory* _mem, uint32_t _flags, uint8_t _skip)
	{
		ImageContainer imageContainer;

		if (imageParse(imageContainer, _mem->data, _mem->size) )
		{
			uint8_t numMips = imageContainer.m_numMips;
			const uint8_t startLod = uint8_t(bx::uint32_min(_skip, numMips-1) );
			numMips -= startLod;
			uint32_t textureWidth;
			uint32_t textureHeight;
			uint32_t textureDepth;
			{
				const ImageBlockInfo& ibi = getBlockInfo(TextureFormat::Enum(imageContainer.m_format) );
				textureWidth  = bx::uint32_max(ibi.blockWidth,  imageContainer.m_width >>startLod);
				textureHeight = bx::uint32_max(ibi.blockHeight, imageContainer.m_height>>startLod);
				textureDepth  = imageContainer.m_depth;
			}

			GLenum target = GL_TEXTURE_2D;
			if (imageContainer.m_cubeMap)
			{
				target = GL_TEXTURE_CUBE_MAP;
			}
			else if (imageContainer.m_depth > 1)
			{
				target = GL_TEXTURE_3D;
			}

			if (!init(target
					, textureWidth
					, textureHeight
					, textureDepth
					, imageContainer.m_format
					, numMips
					, _flags
					) )
			{
				return;
			}

			const bool computeWrite = 0 != (m_flags&BGFX_TEXTURE_COMPUTE_WRITE);
			const bool srgb         = 0 != (m_flags&BGFX_TEXTURE_SRGB);

			target = GL_TEXTURE_CUBE_MAP == m_target ? GL_TEXTURE_CUBE_MAP_POSITIVE_X : m_target;

			const GLenum internalFmt = srgb
				? s_textureFormat[m_textureFormat].m_internalFmtSrgb
				: s_textureFormat[m_textureFormat].m_internalFmt
				;

			const bool swizzle = true
				&& TextureFormat::BGRA8 == m_requestedFormat
				&& !s_textureFormat[m_requestedFormat].m_supported
				&& !s_renderGL->m_textureSwizzleSupport
				;
			const bool compressed = isCompressed(TextureFormat::Enum(m_requestedFormat) );
			const bool convert    = false
				|| m_textureFormat != m_requestedFormat
				|| swizzle
				;

			BX_TRACE("Texture%-4s %3d: %s (requested: %s), %dx%dx%d%s."
				, imageContainer.m_cubeMap ? "Cube" : (1 < imageContainer.m_depth ? "3D" : "2D")
				, this - s_renderGL->m_textures
				, getName( (TextureFormat::Enum)m_textureFormat)
				, getName( (TextureFormat::Enum)m_requestedFormat)
				, textureWidth
				, textureHeight
				, imageContainer.m_cubeMap ? 6 : (1 < imageContainer.m_depth ? imageContainer.m_depth : 0)
				, 0 != (m_flags&BGFX_TEXTURE_RT_MASK) ? " (render target)" : ""
				);

			BX_WARN(!convert, "Texture %s%s%s from %s to %s."
					, swizzle ? "swizzle" : ""
					, swizzle&&convert ? " and " : ""
					, convert ? "convert" : ""
					, getName( (TextureFormat::Enum)m_requestedFormat)
					, getName( (TextureFormat::Enum)m_textureFormat)
					);

			uint8_t* temp = NULL;
			if (convert)
			{
				temp = (uint8_t*)BX_ALLOC(g_allocator, textureWidth*textureHeight*4);
			}

			for (uint8_t side = 0, numSides = imageContainer.m_cubeMap ? 6 : 1; side < numSides; ++side)
			{
				uint32_t width  = textureWidth;
				uint32_t height = textureHeight;
				uint32_t depth  = imageContainer.m_depth;

				for (uint8_t lod = 0, num = numMips; lod < num; ++lod)
				{
					width  = bx::uint32_max(1, width);
					height = bx::uint32_max(1, height);
					depth  = bx::uint32_max(1, depth);

					ImageMip mip;
					if (imageGetRawData(imageContainer, side, lod+startLod, _mem->data, _mem->size, mip) )
					{
						if (compressed
						&& !convert)
						{
							compressedTexImage(target+side
								, lod
								, internalFmt
								, width
								, height
								, depth
								, 0
								, mip.m_size
								, mip.m_data
								);
						}
						else
						{
							const uint8_t* data = mip.m_data;

							if (convert)
							{
								imageDecodeToRgba8(temp
										, mip.m_data
										, mip.m_width
										, mip.m_height
										, mip.m_width*4
										, mip.m_format
										);
								data = temp;
							}

							texImage(target+side
								, lod
								, internalFmt
								, width
								, height
								, depth
								, 0
								, m_fmt
								, m_type
								, data
								);
						}
					}
					else if (!computeWrite)
					{
						if (compressed)
						{
							uint32_t size = bx::uint32_max(1, (width  + 3)>>2)
										  * bx::uint32_max(1, (height + 3)>>2)
										  * 4*4*getBitsPerPixel(TextureFormat::Enum(m_textureFormat) )/8
										  ;

							compressedTexImage(target+side
								, lod
								, internalFmt
								, width
								, height
								, depth
								, 0
								, size
								, NULL
								);
						}
						else
						{
							texImage(target+side
								, lod
								, internalFmt
								, width
								, height
								, depth
								, 0
								, m_fmt
								, m_type
								, NULL
								);
						}
					}

					width  >>= 1;
					height >>= 1;
					depth  >>= 1;
				}
			}

			if (NULL != temp)
			{
				BX_FREE(g_allocator, temp);
			}
		}

		GL_CHECK(glBindTexture(m_target, 0) );
	}

	void TextureGL::destroy()
	{
		if (0 != m_id)
		{
			GL_CHECK(glBindTexture(m_target, 0) );
			GL_CHECK(glDeleteTextures(1, &m_id) );
			m_id = 0;
		}

		if (0 != m_rbo)
		{
			GL_CHECK(glDeleteRenderbuffers(1, &m_rbo) );
			m_rbo = 0;
		}
	}

	void TextureGL::update(uint8_t _side, uint8_t _mip, const Rect& _rect, uint16_t _z, uint16_t _depth, uint16_t _pitch, const Memory* _mem)
	{
		BX_UNUSED(_z, _depth);

		const uint32_t bpp = getBitsPerPixel(TextureFormat::Enum(m_textureFormat) );
		const uint32_t rectpitch = _rect.m_width*bpp/8;
		uint32_t srcpitch  = UINT16_MAX == _pitch ? rectpitch : _pitch;

		GL_CHECK(glBindTexture(m_target, m_id) );
		GL_CHECK(glPixelStorei(GL_UNPACK_ALIGNMENT, 1) );

		GLenum target = GL_TEXTURE_CUBE_MAP == m_target ? GL_TEXTURE_CUBE_MAP_POSITIVE_X : m_target;

		const bool swizzle = true
			&& TextureFormat::BGRA8 == m_requestedFormat
			&& !s_textureFormat[m_requestedFormat].m_supported
			&& !s_renderGL->m_textureSwizzleSupport
			;
		const bool unpackRowLength = BX_IGNORE_C4127(!!BGFX_CONFIG_RENDERER_OPENGL || s_extension[Extension::EXT_unpack_subimage].m_supported);
		const bool compressed      = isCompressed(TextureFormat::Enum(m_requestedFormat) );
		const bool convert         = false
			|| (compressed && m_textureFormat != m_requestedFormat)
			|| swizzle
			;

		const uint32_t width  = _rect.m_width;
		const uint32_t height = _rect.m_height;

		uint8_t* temp = NULL;
		if (convert
		||  !unpackRowLength)
		{
			temp = (uint8_t*)BX_ALLOC(g_allocator, rectpitch*height);
		}
		else if (unpackRowLength)
		{
			GL_CHECK(glPixelStorei(GL_UNPACK_ROW_LENGTH, srcpitch*8/bpp) );
		}

		if (compressed)
		{
			const uint8_t* data = _mem->data;

			if (!unpackRowLength)
			{
				imageCopy(width, height, bpp, srcpitch, data, temp);
				data = temp;
			}

			GL_CHECK(compressedTexSubImage(target+_side
				, _mip
				, _rect.m_x
				, _rect.m_y
				, _z
				, _rect.m_width
				, _rect.m_height
				, _depth
				, m_fmt
				, _mem->size
				, data
				) );
		}
		else
		{
			const uint8_t* data = _mem->data;

			if (convert)
			{
				imageDecodeToRgba8(temp, data, width, height, srcpitch, m_requestedFormat);
				data = temp;
				srcpitch = rectpitch;
			}

			if (!unpackRowLength
			&&  !convert)
			{
				imageCopy(width, height, bpp, srcpitch, data, temp);
				data = temp;
			}

			GL_CHECK(texSubImage(target+_side
				, _mip
				, _rect.m_x
				, _rect.m_y
				, _z
				, _rect.m_width
				, _rect.m_height
				, _depth
				, m_fmt
				, m_type
				, data
				) );
		}

		if (!convert
		&&  unpackRowLength)
		{
			GL_CHECK(glPixelStorei(GL_UNPACK_ROW_LENGTH, 0) );
		}

		if (NULL != temp)
		{
			BX_FREE(g_allocator, temp);
		}
	}

	void TextureGL::setSamplerState(uint32_t _flags)
	{
		if (BX_ENABLED(BGFX_CONFIG_RENDERER_OPENGLES < 30)
		&&  !s_textureFilter[m_textureFormat])
		{
			// Force point sampling when texture format doesn't support linear sampling.
			_flags &= 0
				| BGFX_TEXTURE_MIN_MASK
				| BGFX_TEXTURE_MAG_MASK
				| BGFX_TEXTURE_MIP_MASK
				;
			_flags |= 0
				| BGFX_TEXTURE_MIN_POINT
				| BGFX_TEXTURE_MAG_POINT
				| BGFX_TEXTURE_MIP_POINT
				;
		}

		const uint32_t flags = (0 != (BGFX_SAMPLER_DEFAULT_FLAGS & _flags) ? m_flags : _flags) & BGFX_TEXTURE_SAMPLER_BITS_MASK;
		if (flags != m_currentFlags)
		{
			const GLenum target = m_target;
			const uint8_t numMips = m_numMips;

			GL_CHECK(glTexParameteri(target, GL_TEXTURE_WRAP_S, s_textureAddress[(flags&BGFX_TEXTURE_U_MASK)>>BGFX_TEXTURE_U_SHIFT]) );
			GL_CHECK(glTexParameteri(target, GL_TEXTURE_WRAP_T, s_textureAddress[(flags&BGFX_TEXTURE_V_MASK)>>BGFX_TEXTURE_V_SHIFT]) );

			if (BX_ENABLED(BGFX_CONFIG_RENDERER_OPENGL || BGFX_CONFIG_RENDERER_OPENGLES >= 30)
			||  s_extension[Extension::APPLE_texture_max_level].m_supported)
			{
				GL_CHECK(glTexParameteri(target, GL_TEXTURE_MAX_LEVEL, numMips-1) );
			}

			if (target == GL_TEXTURE_3D)
			{
				GL_CHECK(glTexParameteri(target, GL_TEXTURE_WRAP_R, s_textureAddress[(flags&BGFX_TEXTURE_W_MASK)>>BGFX_TEXTURE_W_SHIFT]) );
			}

			GLenum magFilter;
			GLenum minFilter;
			getFilters(flags, 1 < numMips, magFilter, minFilter);
			GL_CHECK(glTexParameteri(target, GL_TEXTURE_MAG_FILTER, magFilter) );
			GL_CHECK(glTexParameteri(target, GL_TEXTURE_MIN_FILTER, minFilter) );
			if (0 != (flags & (BGFX_TEXTURE_MIN_ANISOTROPIC|BGFX_TEXTURE_MAG_ANISOTROPIC) )
			&&  0.0f < s_renderGL->m_maxAnisotropy)
			{
				GL_CHECK(glTexParameterf(target, GL_TEXTURE_MAX_ANISOTROPY_EXT, s_renderGL->m_maxAnisotropy) );
			}

			if (BX_ENABLED(BGFX_CONFIG_RENDERER_OPENGLES >= 30)
			||  s_renderGL->m_shadowSamplersSupport)
			{
				const uint32_t cmpFunc = (flags&BGFX_TEXTURE_COMPARE_MASK)>>BGFX_TEXTURE_COMPARE_SHIFT;
				if (0 == cmpFunc)
				{
					GL_CHECK(glTexParameteri(m_target, GL_TEXTURE_COMPARE_MODE, GL_NONE) );
				}
				else
				{
					GL_CHECK(glTexParameteri(m_target, GL_TEXTURE_COMPARE_MODE, GL_COMPARE_REF_TO_TEXTURE) );
					GL_CHECK(glTexParameteri(m_target, GL_TEXTURE_COMPARE_FUNC, s_cmpFunc[cmpFunc]) );
				}
			}

			m_currentFlags = flags;
		}
	}

	void TextureGL::commit(uint32_t _stage, uint32_t _flags)
	{
		GL_CHECK(glActiveTexture(GL_TEXTURE0+_stage) );
		GL_CHECK(glBindTexture(m_target, m_id) );

		if (BX_ENABLED(BGFX_CONFIG_RENDERER_OPENGLES)
		&&  BX_ENABLED(BGFX_CONFIG_RENDERER_OPENGLES < 30) )
		{
			// GLES2 doesn't have support for sampler object.
			setSamplerState(_flags);
		}
		else if (BX_ENABLED(BGFX_CONFIG_RENDERER_OPENGL)
			 &&  BX_ENABLED(BGFX_CONFIG_RENDERER_OPENGL < 31) )
		{
			// In case that GL 2.1 sampler object is supported via extension.
			if (s_renderGL->m_samplerObjectSupport)
			{
				s_renderGL->setSamplerState(_stage, m_numMips, _flags);
			}
			else
			{
				setSamplerState(_flags);
			}
		}
		else
		{
			// Everything else has sampler object.
			s_renderGL->setSamplerState(_stage, m_numMips, _flags);
		}
	}

	void writeString(bx::WriterI* _writer, const char* _str)
	{
		bx::write(_writer, _str, (int32_t)strlen(_str) );
	}

	void writeStringf(bx::WriterI* _writer, const char* _format, ...)
	{
		char temp[512];

		va_list argList;
		va_start(argList, _format);
		int len = bx::vsnprintf(temp, BX_COUNTOF(temp), _format, argList);
		va_end(argList);

		bx::write(_writer, temp, len);
	}

	void strins(char* _str, const char* _insert)
	{
		size_t len = strlen(_insert);
		memmove(&_str[len], _str, strlen(_str)+1);
		memcpy(_str, _insert, len);
	}

	void ShaderGL::create(Memory* _mem)
	{
		bx::MemoryReader reader(_mem->data, _mem->size);
		m_hash = bx::hashMurmur2A(_mem->data, _mem->size);

		uint32_t magic;
		bx::read(&reader, magic);

		switch (magic)
		{
		case BGFX_CHUNK_MAGIC_CSH: m_type = GL_COMPUTE_SHADER;  break;
		case BGFX_CHUNK_MAGIC_FSH: m_type = GL_FRAGMENT_SHADER;	break;
		case BGFX_CHUNK_MAGIC_VSH: m_type = GL_VERTEX_SHADER;   break;

		default:
			BGFX_FATAL(false, Fatal::InvalidShader, "Unknown shader format %x.", magic);
			break;
		}

		uint32_t iohash;
		bx::read(&reader, iohash);

		uint16_t count;
		bx::read(&reader, count);

		BX_TRACE("%s Shader consts %d"
			, BGFX_CHUNK_MAGIC_FSH == magic ? "Fragment" : BGFX_CHUNK_MAGIC_VSH == magic ? "Vertex" : "Compute"
			, count
			);

		for (uint32_t ii = 0; ii < count; ++ii)
		{
			uint8_t nameSize;
			bx::read(&reader, nameSize);

			char name[256];
			bx::read(&reader, &name, nameSize);
			name[nameSize] = '\0';

			uint8_t type;
			bx::read(&reader, type);

			uint8_t num;
			bx::read(&reader, num);

			uint16_t regIndex;
			bx::read(&reader, regIndex);

			uint16_t regCount;
			bx::read(&reader, regCount);
		}

		uint32_t shaderSize;
		bx::read(&reader, shaderSize);

		m_id = glCreateShader(m_type);
		BX_WARN(0 != m_id, "Failed to create %s shader."
				, BGFX_CHUNK_MAGIC_FSH == magic ? "fragment" : BGFX_CHUNK_MAGIC_VSH == magic ? "vertex" : "compute"
				);

		const char* code = (const char*)reader.getDataPtr();

		if (0 != m_id)
		{
			if (GL_COMPUTE_SHADER != m_type)
			{
				int32_t codeLen = (int32_t)strlen(code);
				int32_t tempLen = codeLen + (4<<10);
				char* temp = (char*)alloca(tempLen);
				bx::StaticMemoryBlockWriter writer(temp, tempLen);

				if (BX_ENABLED(BGFX_CONFIG_RENDERER_OPENGLES)
				&&  BX_ENABLED(BGFX_CONFIG_RENDERER_OPENGLES < 30) )
				{
					writeString(&writer
						, "#define flat\n"
						  "#define smooth\n"
						  "#define noperspective\n"
						);

					bool usesDerivatives = s_extension[Extension::OES_standard_derivatives].m_supported
						&& bx::findIdentifierMatch(code, s_OES_standard_derivatives)
						;

					bool usesFragData  = !!bx::findIdentifierMatch(code, "gl_FragData");

					bool usesFragDepth = !!bx::findIdentifierMatch(code, "gl_FragDepth");

					bool usesShadowSamplers = !!bx::findIdentifierMatch(code, s_EXT_shadow_samplers);

					bool usesTexture3D = s_extension[Extension::OES_texture_3D].m_supported
						&& bx::findIdentifierMatch(code, s_OES_texture_3D)
						;

					bool usesTextureLod = !!bx::findIdentifierMatch(code, s_EXT_shader_texture_lod);

					bool usesFragmentOrdering = !!bx::findIdentifierMatch(code, "beginFragmentShaderOrdering");

					if (usesDerivatives)
					{
						writeString(&writer, "#extension GL_OES_standard_derivatives : enable\n");
					}

					if (usesFragData)
					{
						BX_WARN(s_extension[Extension::EXT_draw_buffers  ].m_supported
							||  s_extension[Extension::WEBGL_draw_buffers].m_supported
							, "EXT_draw_buffers is used but not supported by GLES2 driver."
							);
						writeString(&writer
							, "#extension GL_EXT_draw_buffers : enable\n"
							);
					}

					bool insertFragDepth = false;
					if (usesFragDepth)
					{
						BX_WARN(s_extension[Extension::EXT_frag_depth].m_supported, "EXT_frag_depth is used but not supported by GLES2 driver.");
						if (s_extension[Extension::EXT_frag_depth].m_supported)
						{
							writeString(&writer
								, "#extension GL_EXT_frag_depth : enable\n"
								  "#define bgfx_FragDepth gl_FragDepthEXT\n"
								);

							char str[128];
							bx::snprintf(str, BX_COUNTOF(str), "%s float gl_FragDepthEXT;\n"
								, s_extension[Extension::OES_fragment_precision_high].m_supported ? "highp" : "mediump"
								);
							writeString(&writer, str);
						}
						else
						{
							insertFragDepth = true;
						}
					}

					if (usesShadowSamplers)
					{
						if (s_renderGL->m_shadowSamplersSupport)
						{
							writeString(&writer
								, "#extension GL_EXT_shadow_samplers : enable\n"
								  "#define shadow2D shadow2DEXT\n"
								  "#define shadow2DProj shadow2DProjEXT\n"
								);
						}
						else
						{
							writeString(&writer
								, "#define sampler2DShadow sampler2D\n"
								  "#define shadow2D(_sampler, _coord) step(_coord.z, texture2D(_sampler, _coord.xy).x)\n"
								  "#define shadow2DProj(_sampler, _coord) step(_coord.z/_coord.w, texture2DProj(_sampler, _coord).x)\n"
								);
						}
					}

					if (usesTexture3D)
					{
						writeString(&writer, "#extension GL_OES_texture_3D : enable\n");
					}

					if (usesTextureLod)
					{
						BX_WARN(s_extension[Extension::EXT_shader_texture_lod].m_supported, "EXT_shader_texture_lod is used but not supported by GLES2 driver.");
						if (s_extension[Extension::EXT_shader_texture_lod].m_supported
						/*&&  GL_VERTEX_SHADER == m_type*/)
						{
							writeString(&writer
								, "#extension GL_EXT_shader_texture_lod : enable\n"
								  "#define texture2DLod texture2DLodEXT\n"
								  "#define texture2DProjLod texture2DProjLodEXT\n"
								  "#define textureCubeLod textureCubeLodEXT\n"
								);
						}
						else
						{
							writeString(&writer
								, "#define texture2DLod(_sampler, _coord, _level) texture2D(_sampler, _coord)\n"
								  "#define texture2DProjLod(_sampler, _coord, _level) texture2DProj(_sampler, _coord)\n"
								  "#define textureCubeLod(_sampler, _coord, _level) textureCube(_sampler, _coord)\n"
								);
						}
					}

					if (usesFragmentOrdering)
					{
						if (s_extension[Extension::INTEL_fragment_shader_ordering].m_supported)
						{
							writeString(&writer, "#extension GL_INTEL_fragment_shader_ordering : enable\n");
						}
						else
						{
							writeString(&writer, "#define beginFragmentShaderOrdering()\n");
						}
					}

					writeStringf(&writer, "precision %s float;\n"
							, m_type == GL_FRAGMENT_SHADER ? "mediump" : "highp"
							);

					bx::write(&writer, code, codeLen);
					bx::write(&writer, '\0');

					if (insertFragDepth)
					{
						char* entry = strstr(temp, "void main ()");
						if (NULL != entry)
						{
							char* brace = strstr(entry, "{");
							if (NULL != brace)
							{
								const char* end = bx::strmb(brace, '{', '}');
								if (NULL != end)
								{
									strins(brace+1, "\n  float bgfx_FragDepth = 0.0;\n");
								}
							}
						}
					}

					// Replace all instances of gl_FragDepth with bgfx_FragDepth.
					for (const char* fragDepth = bx::findIdentifierMatch(temp, "gl_FragDepth"); NULL != fragDepth; fragDepth = bx::findIdentifierMatch(fragDepth, "gl_FragDepth") )
					{
						char* insert = const_cast<char*>(fragDepth);
						strins(insert, "bg");
						memcpy(insert + 2, "fx", 2);
					}
				}
				else if (BX_ENABLED(BGFX_CONFIG_RENDERER_OPENGL)
					 &&  BX_ENABLED(BGFX_CONFIG_RENDERER_OPENGL <= 21) )
				{
					bool usesTextureLod = true
						&& s_extension[Extension::ARB_shader_texture_lod].m_supported
						&& bx::findIdentifierMatch(code, s_ARB_shader_texture_lod)
						;

					bool usesIUsamplers = !!bx::findIdentifierMatch(code, s_uisamplers);

					uint32_t version = usesIUsamplers
						? 130
						: (usesTextureLod ? 120 : 0)
						;

					if (0 != version)
					{
						writeStringf(&writer, "#version %d\n", version);
					}

					if (usesTextureLod)
					{
						if (m_type == GL_FRAGMENT_SHADER)
						{
							writeString(&writer, "#extension GL_ARB_shader_texture_lod : enable\n");
						}
					}

					if (130 <= version)
					{
						if (m_type == GL_FRAGMENT_SHADER)
						{
							writeString(&writer, "#define varying in\n");
						}
						else
						{
							writeString(&writer, "#define attribute in\n");
							writeString(&writer, "#define varying out\n");
						}

						uint32_t fragData = 0;

						if (!!bx::findIdentifierMatch(code, "gl_FragData") )
						{
							for (uint32_t ii = 0, num = g_caps.maxFBAttachments; ii < num; ++ii)
							{
								char tmpFragData[16];
								bx::snprintf(tmpFragData, BX_COUNTOF(tmpFragData), "gl_FragData[%d]", ii);
								fragData = bx::uint32_max(fragData, NULL == strstr(code, tmpFragData) ? 0 : ii+1);
							}

							BGFX_FATAL(0 != fragData, Fatal::InvalidShader, "Unable to find and patch gl_FragData!");
						}

						if (0 != fragData)
						{
							writeStringf(&writer, "out vec4 bgfx_FragData[%d];\n", fragData);
							writeString(&writer, "#define gl_FragData bgfx_FragData\n");
						}
						else
						{
							writeString(&writer, "out vec4 bgfx_FragColor;\n");
							writeString(&writer, "#define gl_FragColor bgfx_FragColor\n");
						}
					}

					writeString(&writer
							, "#define lowp\n"
							  "#define mediump\n"
							  "#define highp\n"
							  "#define flat\n"
							  "#define smooth\n"
							  "#define noperspective\n"
							);

					bx::write(&writer, code, codeLen);
					bx::write(&writer, '\0');
				}
				else if (BX_ENABLED(BGFX_CONFIG_RENDERER_OPENGL   >= 31)
					 ||  BX_ENABLED(BGFX_CONFIG_RENDERER_OPENGLES >= 30) )
				{
					if (BX_ENABLED(BGFX_CONFIG_RENDERER_OPENGLES >= 30) )
					{
						writeString(&writer
							, "#version 300 es\n"
							  "precision mediump float;\n"
							);
					}
					else
					{
						writeString(&writer, "#version 140\n");
					}

					writeString(&writer, "#define texture2DLod textureLod\n");
					writeString(&writer, "#define texture3DLod textureLod\n");
					writeString(&writer, "#define textureCubeLod textureLod\n");

					if (m_type == GL_FRAGMENT_SHADER)
					{
						writeString(&writer, "#define varying in\n");
						writeString(&writer, "#define texture2D texture\n");
						writeString(&writer, "#define texture2DProj textureProj\n");

						if (BX_ENABLED(BGFX_CONFIG_RENDERER_OPENGL) )
						{
							writeString(&writer, "#define shadow2D(_sampler, _coord) vec2(textureProj(_sampler, vec4(_coord, 1.0) ) )\n");
							writeString(&writer, "#define shadow2DProj(_sampler, _coord) vec2(textureProj(_sampler, _coord) ) )\n");
						}
						else
						{
							writeString(&writer, "#define shadow2D(_sampler, _coord) (textureProj(_sampler, vec4(_coord, 1.0) ) )\n");
							writeString(&writer, "#define shadow2DProj(_sampler, _coord) (textureProj(_sampler, _coord) ) )\n");
						}

						writeString(&writer, "#define texture3D texture\n");
						writeString(&writer, "#define textureCube texture\n");

						uint32_t fragData = 0;

						if (!!bx::findIdentifierMatch(code, "gl_FragData") )
						{
							for (uint32_t ii = 0, num = g_caps.maxFBAttachments; ii < num; ++ii)
							{
								char tmpFragData[16];
								bx::snprintf(tmpFragData, BX_COUNTOF(tmpFragData), "gl_FragData[%d]", ii);
								fragData = bx::uint32_max(fragData, NULL == strstr(code, tmpFragData) ? 0 : ii+1);
							}

							BGFX_FATAL(0 != fragData, Fatal::InvalidShader, "Unable to find and patch gl_FragData!");
						}

						if (!!bx::findIdentifierMatch(code, "beginFragmentShaderOrdering") )
						{
							if (s_extension[Extension::INTEL_fragment_shader_ordering].m_supported)
							{
								writeString(&writer, "#extension GL_INTEL_fragment_shader_ordering : enable\n");
							}
							else
							{
								writeString(&writer, "#define beginFragmentShaderOrdering()\n");
							}
						}

						if (0 != fragData)
						{
							writeStringf(&writer, "out vec4 bgfx_FragData[%d];\n", fragData);
							writeString(&writer, "#define gl_FragData bgfx_FragData\n");
						}
						else
						{
							writeString(&writer, "out vec4 bgfx_FragColor;\n");
							writeString(&writer, "#define gl_FragColor bgfx_FragColor\n");
						}
					}
					else
					{
						writeString(&writer, "#define attribute in\n");
						writeString(&writer, "#define varying out\n");
					}

					if (!BX_ENABLED(BGFX_CONFIG_RENDERER_OPENGLES >= 30) )
					{
						writeString(&writer
								, "#define lowp\n"
								  "#define mediump\n"
								  "#define highp\n"
								);
					}

					bx::write(&writer, code, codeLen);
					bx::write(&writer, '\0');
				}

				code = temp;
			}

			GL_CHECK(glShaderSource(m_id, 1, (const GLchar**)&code, NULL) );
			GL_CHECK(glCompileShader(m_id) );

			GLint compiled = 0;
			GL_CHECK(glGetShaderiv(m_id, GL_COMPILE_STATUS, &compiled) );

			if (0 == compiled)
			{
				BX_TRACE("\n####\n%s\n####", code);

				GLsizei len;
				char log[1024];
				GL_CHECK(glGetShaderInfoLog(m_id, sizeof(log), &len, log) );
				BX_TRACE("Failed to compile shader. %d: %s", compiled, log);

				GL_CHECK(glDeleteShader(m_id) );
				m_id = 0;
				BGFX_FATAL(false, bgfx::Fatal::InvalidShader, "Failed to compile shader.");
			}
			else if (BX_ENABLED(BGFX_CONFIG_DEBUG)
				 &&  s_extension[Extension::ANGLE_translated_shader_source].m_supported
				 &&  NULL != glGetTranslatedShaderSourceANGLE)
			{
				GLsizei len;
				GL_CHECK(glGetShaderiv(m_id, GL_TRANSLATED_SHADER_SOURCE_LENGTH_ANGLE, &len) );

				char* source = (char*)alloca(len);
				GL_CHECK(glGetTranslatedShaderSourceANGLE(m_id, len, &len, source) );

				BX_TRACE("ANGLE source (len: %d):\n%s\n####", len, source);
			}
		}
	}

	void ShaderGL::destroy()
	{
		if (0 != m_id)
		{
			GL_CHECK(glDeleteShader(m_id) );
			m_id = 0;
		}
	}

	static void frameBufferValidate()
	{
		GLenum complete = glCheckFramebufferStatus(GL_FRAMEBUFFER);
		BX_CHECK(GL_FRAMEBUFFER_COMPLETE == complete
			, "glCheckFramebufferStatus failed 0x%08x: %s"
			, complete
			, glEnumName(complete)
		);
		BX_UNUSED(complete);
	}

	void FrameBufferGL::create(uint8_t _num, const TextureHandle* _handles)
	{
		GL_CHECK(glGenFramebuffers(1, &m_fbo[0]) );

		m_numTh = _num;
		memcpy(m_th, _handles, _num*sizeof(TextureHandle) );

		postReset();
	}

	void FrameBufferGL::postReset()
	{
		if (0 != m_fbo[0])
		{
			GL_CHECK(glBindFramebuffer(GL_FRAMEBUFFER, m_fbo[0]) );

			bool needResolve = false;

			GLenum buffers[BGFX_CONFIG_MAX_FRAME_BUFFER_ATTACHMENTS];

			uint32_t colorIdx = 0;
			for (uint32_t ii = 0; ii < m_numTh; ++ii)
			{
				TextureHandle handle = m_th[ii];
				if (isValid(handle) )
				{
					const TextureGL& texture = s_renderGL->m_textures[handle.idx];

					if (0 == colorIdx)
					{
						m_width  = texture.m_width;
						m_height = texture.m_height;
					}

					GLenum attachment = GL_COLOR_ATTACHMENT0 + colorIdx;
					TextureFormat::Enum format = (TextureFormat::Enum)texture.m_textureFormat;
					if (isDepth(format) )
					{
						const ImageBlockInfo& info = getBlockInfo(format);
						if (0 < info.stencilBits)
						{
							attachment = GL_DEPTH_STENCIL_ATTACHMENT;
						}
						else if (0 == info.depthBits)
						{
							attachment = GL_STENCIL_ATTACHMENT;
						}
						else
						{
							attachment = GL_DEPTH_ATTACHMENT;
						}
					}
					else
					{
						buffers[colorIdx] = attachment;
						++colorIdx;
					}

					if (0 != texture.m_rbo)
					{
						GL_CHECK(glFramebufferRenderbuffer(GL_FRAMEBUFFER
							, attachment
							, GL_RENDERBUFFER
							, texture.m_rbo
							) );
					}
					else
					{
						GL_CHECK(glFramebufferTexture2D(GL_FRAMEBUFFER
							, attachment
							, texture.m_target
							, texture.m_id
							, 0
							) );
					}

					needResolve |= (0 != texture.m_rbo) && (0 != texture.m_id);
				}
			}

			m_num = uint8_t(colorIdx);

			if (BX_ENABLED(BGFX_CONFIG_RENDERER_OPENGL) )
			{
				if (0 == colorIdx)
				{
					// When only depth is attached disable draw buffer to avoid
					// GL_FRAMEBUFFER_INCOMPLETE_DRAW_BUFFER.
					GL_CHECK(glDrawBuffer(GL_NONE) );
				}
				else
				{
					GL_CHECK(glDrawBuffers(colorIdx, buffers) );
				}

				// Disable read buffer to avoid GL_FRAMEBUFFER_INCOMPLETE_READ_BUFFER.
				GL_CHECK(glReadBuffer(GL_NONE) );
			}

			frameBufferValidate();

			if (needResolve)
			{
				GL_CHECK(glGenFramebuffers(1, &m_fbo[1]) );
				GL_CHECK(glBindFramebuffer(GL_FRAMEBUFFER, m_fbo[1]) );

				colorIdx = 0;
				for (uint32_t ii = 0; ii < m_numTh; ++ii)
				{
					TextureHandle handle = m_th[ii];
					if (isValid(handle) )
					{
						const TextureGL& texture = s_renderGL->m_textures[handle.idx];

						if (0 != texture.m_id)
						{
							GLenum attachment = GL_COLOR_ATTACHMENT0 + colorIdx;
							if (!isDepth( (TextureFormat::Enum)texture.m_textureFormat) )
							{
								++colorIdx;
								GL_CHECK(glFramebufferTexture2D(GL_FRAMEBUFFER
									, attachment
									, texture.m_target
									, texture.m_id
									, 0
									) );
							}
						}
					}
				}

				frameBufferValidate();
			}

			GL_CHECK(glBindFramebuffer(GL_FRAMEBUFFER, s_renderGL->m_msaaBackBufferFbo) );
		}
	}

	void FrameBufferGL::create(uint16_t _denseIdx, void* _nwh, uint32_t _width, uint32_t _height, TextureFormat::Enum _depthFormat)
	{
		BX_UNUSED(_depthFormat);
		m_swapChain = s_renderGL->m_glctx.createSwapChain(_nwh);
		m_width     = _width;
		m_height    = _height;
		m_denseIdx  = _denseIdx;
	}

	uint16_t FrameBufferGL::destroy()
	{
		if (0 != m_num)
		{
			GL_CHECK(glDeleteFramebuffers(0 == m_fbo[1] ? 1 : 2, m_fbo) );
			m_num = 0;
		}

		if (NULL != m_swapChain)
		{
			s_renderGL->m_glctx.destroySwapChain(m_swapChain);
			m_swapChain = NULL;
		}

		memset(m_fbo, 0, sizeof(m_fbo) );
		uint16_t denseIdx = m_denseIdx;
		m_denseIdx = UINT16_MAX;

		return denseIdx;
	}

	void FrameBufferGL::resolve()
	{
		if (0 != m_fbo[1])
		{
			GL_CHECK(glBindFramebuffer(GL_READ_FRAMEBUFFER, m_fbo[0]) );
			GL_CHECK(glReadBuffer(GL_COLOR_ATTACHMENT0) );
			GL_CHECK(glBindFramebuffer(GL_DRAW_FRAMEBUFFER, m_fbo[1]) );
			GL_CHECK(glBlitFramebuffer(0
				, 0
				, m_width
				, m_height
				, 0
				, 0
				, m_width
				, m_height
				, GL_COLOR_BUFFER_BIT
				, GL_LINEAR
				) );
			GL_CHECK(glBindFramebuffer(GL_READ_FRAMEBUFFER, m_fbo[0]) );
			GL_CHECK(glReadBuffer(GL_NONE) );
			GL_CHECK(glBindFramebuffer(GL_FRAMEBUFFER, s_renderGL->m_msaaBackBufferFbo) );
		}
	}

	void FrameBufferGL::discard(uint16_t _flags)
	{
		GLenum buffers[BGFX_CONFIG_MAX_FRAME_BUFFER_ATTACHMENTS+2];
		uint32_t idx = 0;

		if (BGFX_CLEAR_NONE != (_flags & BGFX_CLEAR_DISCARD_COLOR_MASK) )
		{
			for (uint32_t ii = 0, num = m_num; ii < num; ++ii)
			{
				if (BGFX_CLEAR_NONE != (_flags & (BGFX_CLEAR_DISCARD_COLOR_0<<ii) ) )
				{
					buffers[idx++] = GL_COLOR_ATTACHMENT0 + ii;
				}
			}
		}

		uint32_t dsFlags = _flags & (BGFX_CLEAR_DISCARD_DEPTH|BGFX_CLEAR_DISCARD_STENCIL);
		if (BGFX_CLEAR_NONE != dsFlags)
		{
			if ( (BGFX_CLEAR_DISCARD_DEPTH|BGFX_CLEAR_DISCARD_STENCIL) == dsFlags)
			{
				buffers[idx++] = GL_DEPTH_STENCIL_ATTACHMENT;
			}
			else if (BGFX_CLEAR_DISCARD_DEPTH == dsFlags)
			{
				buffers[idx++] = GL_DEPTH_ATTACHMENT;
			}
			else if (BGFX_CLEAR_DISCARD_STENCIL == dsFlags)
			{
				buffers[idx++] = GL_STENCIL_ATTACHMENT;
			}
		}

		GL_CHECK(glInvalidateFramebuffer(GL_FRAMEBUFFER, idx, buffers) );
	}

	void RendererContextGL::submit(Frame* _render, ClearQuad& _clearQuad, TextVideoMemBlitter& _textVideoMemBlitter)
	{
		if (1 < m_numWindows
		&&  m_vaoSupport)
		{
			m_vaoSupport = false;
			GL_CHECK(glBindVertexArray(0) );
			GL_CHECK(glDeleteVertexArrays(1, &m_vao) );
			m_vao = 0;
			m_vaoStateCache.invalidate();
		}

		m_glctx.makeCurrent(NULL);

		const GLuint defaultVao = m_vao;
		if (0 != defaultVao)
		{
			GL_CHECK(glBindVertexArray(defaultVao) );
		}

		GL_CHECK(glBindFramebuffer(GL_FRAMEBUFFER, m_backBufferFbo) );

		updateResolution(_render->m_resolution);

		int64_t elapsed = -bx::getHPCounter();
		int64_t captureElapsed = 0;

		if (m_timerQuerySupport)
		{
			m_gpuTimer.begin();
		}

		if (0 < _render->m_iboffset)
		{
			TransientIndexBuffer* ib = _render->m_transientIb;
			m_indexBuffers[ib->handle.idx].update(0, _render->m_iboffset, ib->data);
		}

		if (0 < _render->m_vboffset)
		{
			TransientVertexBuffer* vb = _render->m_transientVb;
			m_vertexBuffers[vb->handle.idx].update(0, _render->m_vboffset, vb->data);
		}

		_render->sort();

		RenderDraw currentState;
		currentState.clear();
		currentState.m_flags = BGFX_STATE_NONE;
		currentState.m_stencil = packStencil(BGFX_STENCIL_NONE, BGFX_STENCIL_NONE);

		_render->m_hmdInitialized = m_ovr.isInitialized();

		const bool hmdEnabled = m_ovr.isEnabled() || m_ovr.isDebug();
		ViewState viewState(_render, hmdEnabled);

		uint16_t programIdx = invalidHandle;
		SortKey key;
		uint8_t view = 0xff;
		FrameBufferHandle fbh = BGFX_INVALID_HANDLE;
		int32_t height = hmdEnabled
					? _render->m_hmd.height
					: _render->m_resolution.m_height
					;
		uint32_t blendFactor = 0;

		uint8_t primIndex;
		{
			const uint64_t pt = _render->m_debug&BGFX_DEBUG_WIREFRAME ? BGFX_STATE_PT_LINES : 0;
			primIndex = uint8_t(pt>>BGFX_STATE_PT_SHIFT);
		}
		PrimInfo prim = s_primInfo[primIndex];

		uint32_t baseVertex = 0;
		GLuint currentVao = 0;
		bool wasCompute = false;
		bool viewHasScissor = false;
		Rect viewScissorRect;
		viewScissorRect.clear();
		uint16_t discardFlags = BGFX_CLEAR_NONE;

		const bool blendIndependentSupported = s_extension[Extension::ARB_draw_buffers_blend].m_supported;
		const bool computeSupported = (BX_ENABLED(BGFX_CONFIG_RENDERER_OPENGL) && s_extension[Extension::ARB_compute_shader].m_supported)
									|| BX_ENABLED(BGFX_CONFIG_RENDERER_OPENGLES >= 31)
									;

		uint32_t statsNumPrimsSubmitted[BX_COUNTOF(s_primInfo)] = {};
		uint32_t statsNumPrimsRendered[BX_COUNTOF(s_primInfo)] = {};
		uint32_t statsNumInstances[BX_COUNTOF(s_primInfo)] = {};
		uint32_t statsNumIndices = 0;
		uint32_t statsKeyType[2] = {};

		if (0 == (_render->m_debug&BGFX_DEBUG_IFH) )
		{
			GL_CHECK(glBindFramebuffer(GL_FRAMEBUFFER, m_msaaBackBufferFbo) );

			bool viewRestart = false;
			uint8_t eye = 0;
			uint8_t restartState = 0;
			viewState.m_rect = _render->m_rect[0];

			int32_t numItems = _render->m_num;
			for (int32_t item = 0, restartItem = numItems; item < numItems || restartItem < numItems;)
			{
				const bool isCompute   = key.decode(_render->m_sortKeys[item], _render->m_viewRemap);
				statsKeyType[isCompute]++;

				const bool viewChanged = 0
					|| key.m_view != view
					|| item == numItems
					;

				const RenderItem& renderItem = _render->m_renderItem[_render->m_sortValues[item] ];
				++item;

				if (viewChanged)
				{
					if (1 == restartState)
					{
						restartState = 2;
						item = restartItem;
						restartItem = numItems;
						view = 0xff;
						continue;
					}

					view = key.m_view;
					programIdx = invalidHandle;

					if (_render->m_fb[view].idx != fbh.idx)
					{
						fbh = _render->m_fb[view];
						height = hmdEnabled
							? _render->m_hmd.height
							: _render->m_resolution.m_height
							;
						height = setFrameBuffer(fbh, height, discardFlags);
					}

					viewRestart = ( (BGFX_VIEW_STEREO == (_render->m_viewFlags[view] & BGFX_VIEW_STEREO) ) );
					viewRestart &= hmdEnabled;
					if (viewRestart)
					{
						if (0 == restartState)
						{
							restartState = 1;
							restartItem  = item - 1;
						}

						eye = (restartState - 1) & 1;
						restartState &= 1;
					}
					else
					{
						eye = 0;
					}

					viewState.m_rect = _render->m_rect[view];
					if (viewRestart)
					{
						if (BX_ENABLED(BGFX_CONFIG_DEBUG_PIX) )
						{
							char* viewName = s_viewName[view];
							viewName[3] = ' ';
							viewName[4] = eye ? 'R' : 'L';
							GL_CHECK(glInsertEventMarker(0, viewName) );
						}

						if (m_ovr.isEnabled() )
						{
							m_ovr.getViewport(eye, &viewState.m_rect);
						}
						else
						{
							viewState.m_rect.m_x = eye * (viewState.m_rect.m_width+1)/2;
							viewState.m_rect.m_width /= 2;
						}
					}
					else
					{
						if (BX_ENABLED(BGFX_CONFIG_DEBUG_PIX) )
						{
							char* viewName = s_viewName[view];
							viewName[3] = ' ';
							viewName[4] = ' ';
							GL_CHECK(glInsertEventMarker(0, viewName) );
						}
					}

					const Rect& scissorRect = _render->m_scissor[view];
					viewHasScissor = !scissorRect.isZero();
					viewScissorRect = viewHasScissor ? scissorRect : viewState.m_rect;

					GL_CHECK(glViewport(viewState.m_rect.m_x
						, height-viewState.m_rect.m_height-viewState.m_rect.m_y
						, viewState.m_rect.m_width
						, viewState.m_rect.m_height
						) );

					Clear& clear = _render->m_clear[view];
					discardFlags = clear.m_flags & BGFX_CLEAR_DISCARD_MASK;

					if (BGFX_CLEAR_NONE != (clear.m_flags & BGFX_CLEAR_MASK) )
					{
						clearQuad(_clearQuad, viewState.m_rect, clear, height, _render->m_clearColor);
					}

					GL_CHECK(glDisable(GL_STENCIL_TEST) );
					GL_CHECK(glEnable(GL_DEPTH_TEST) );
					GL_CHECK(glDepthFunc(GL_LESS) );
					GL_CHECK(glEnable(GL_CULL_FACE) );
					GL_CHECK(glDisable(GL_BLEND) );
				}

				if (isCompute)
				{
					if (!wasCompute)
					{
						wasCompute = true;

						if (BX_ENABLED(BGFX_CONFIG_DEBUG_PIX) )
						{
							char* viewName = s_viewName[view];
							viewName[3] = 'C';
							GL_CHECK(glInsertEventMarker(0, viewName) );
						}
					}

					if (computeSupported)
					{
						const RenderCompute& compute = renderItem.compute;

						ProgramGL& program = m_program[key.m_program];
 						GL_CHECK(glUseProgram(program.m_id) );

						GLbitfield barrier = 0;
						for (uint32_t ii = 0; ii < BGFX_MAX_COMPUTE_BINDINGS; ++ii)
						{
							const Binding& bind = compute.m_bind[ii];
							if (invalidHandle != bind.m_idx)
							{
								switch (bind.m_type)
								{
								case Binding::Image:
									{
										const TextureGL& texture = m_textures[bind.m_idx];
										GL_CHECK(glBindImageTexture(ii
											, texture.m_id
											, bind.m_un.m_compute.m_mip
											, GL_FALSE
											, 0
											, s_access[bind.m_un.m_compute.m_access]
											, s_imageFormat[bind.m_un.m_compute.m_format])
											);
										barrier |= GL_SHADER_IMAGE_ACCESS_BARRIER_BIT;
									}
									break;

								case Binding::IndexBuffer:
									{
										const IndexBufferGL& buffer = m_indexBuffers[bind.m_idx];
										GL_CHECK(glBindBufferBase(GL_SHADER_STORAGE_BUFFER, ii, buffer.m_id) );
										barrier |= GL_SHADER_STORAGE_BARRIER_BIT;
									}
									break;

								case Binding::VertexBuffer:
									{
										const VertexBufferGL& buffer = m_vertexBuffers[bind.m_idx];
										GL_CHECK(glBindBufferBase(GL_SHADER_STORAGE_BUFFER, ii, buffer.m_id) );
										barrier |= GL_SHADER_STORAGE_BARRIER_BIT;
									}
									break;
								}
							}
						}

						if (0 != barrier)
						{
							bool constantsChanged = compute.m_constBegin < compute.m_constEnd;
							rendererUpdateUniforms(this, _render->m_constantBuffer, compute.m_constBegin, compute.m_constEnd);

							if (constantsChanged
							&&  NULL != program.m_constantBuffer)
							{
								commit(*program.m_constantBuffer);
							}

							viewState.setPredefined<1>(this, view, eye, program, _render, compute);

							if (isValid(compute.m_indirectBuffer) )
							{
								const VertexBufferGL& vb = m_vertexBuffers[compute.m_indirectBuffer.idx];
								if (currentState.m_indirectBuffer.idx != compute.m_indirectBuffer.idx)
								{
									currentState.m_indirectBuffer = compute.m_indirectBuffer;
									GL_CHECK(glBindBuffer(GL_DISPATCH_INDIRECT_BUFFER, vb.m_id) );
								}

								uint32_t numDrawIndirect = UINT16_MAX == compute.m_numIndirect
									? vb.m_size/BGFX_CONFIG_DRAW_INDIRECT_STRIDE
									: compute.m_numIndirect
									;

								uintptr_t args = compute.m_startIndirect * BGFX_CONFIG_DRAW_INDIRECT_STRIDE;
								for (uint32_t ii = 0; ii < numDrawIndirect; ++ii)
								{
									GL_CHECK(glDispatchComputeIndirect(args) );
									args += BGFX_CONFIG_DRAW_INDIRECT_STRIDE;
								}
							}
							else
							{
								if (isValid(currentState.m_indirectBuffer) )
								{
									currentState.m_indirectBuffer.idx = invalidHandle;
									GL_CHECK(glBindBuffer(GL_DISPATCH_INDIRECT_BUFFER, 0) );
								}

								GL_CHECK(glDispatchCompute(compute.m_numX, compute.m_numY, compute.m_numZ) );
							}

							GL_CHECK(glMemoryBarrier(barrier) );
						}
					}

					continue;
				}

				bool resetState = viewChanged || wasCompute;

				if (wasCompute)
				{
					wasCompute = false;

					if (BX_ENABLED(BGFX_CONFIG_DEBUG_PIX) )
					{
						char* viewName = s_viewName[view];
						viewName[3] = ' ';
						GL_CHECK(glInsertEventMarker(0, viewName) );
					}
				}

				const RenderDraw& draw = renderItem.draw;

				const uint64_t newFlags = draw.m_flags;
				uint64_t changedFlags = currentState.m_flags ^ draw.m_flags;
				currentState.m_flags = newFlags;

				const uint64_t newStencil = draw.m_stencil;
				uint64_t changedStencil = currentState.m_stencil ^ draw.m_stencil;
				currentState.m_stencil = newStencil;

				if (resetState)
				{
					currentState.clear();
					currentState.m_scissor = !draw.m_scissor;
					changedFlags = BGFX_STATE_MASK;
					changedStencil = packStencil(BGFX_STENCIL_MASK, BGFX_STENCIL_MASK);
					currentState.m_flags = newFlags;
					currentState.m_stencil = newStencil;
				}

				uint16_t scissor = draw.m_scissor;
				if (currentState.m_scissor != scissor)
				{
					currentState.m_scissor = scissor;

					if (UINT16_MAX == scissor)
					{
						if (viewHasScissor)
						{
							GL_CHECK(glEnable(GL_SCISSOR_TEST) );
							GL_CHECK(glScissor(viewScissorRect.m_x
								, height-viewScissorRect.m_height-viewScissorRect.m_y
								, viewScissorRect.m_width
								, viewScissorRect.m_height
								) );
						}
						else
						{
							GL_CHECK(glDisable(GL_SCISSOR_TEST) );
						}
					}
					else
					{
						Rect scissorRect;
						scissorRect.intersect(viewScissorRect, _render->m_rectCache.m_cache[scissor]);
						GL_CHECK(glEnable(GL_SCISSOR_TEST) );
						GL_CHECK(glScissor(scissorRect.m_x
							, height-scissorRect.m_height-scissorRect.m_y
							, scissorRect.m_width
							, scissorRect.m_height
							) );
					}
				}

				if (0 != changedStencil)
				{
					if (0 != newStencil)
					{
						GL_CHECK(glEnable(GL_STENCIL_TEST) );

						uint32_t bstencil = unpackStencil(1, newStencil);
						uint8_t frontAndBack = bstencil != BGFX_STENCIL_NONE && bstencil != unpackStencil(0, newStencil);

// 						uint32_t bchanged = unpackStencil(1, changedStencil);
// 						if (BGFX_STENCIL_FUNC_RMASK_MASK & bchanged)
// 						{
// 							uint32_t wmask = (bstencil&BGFX_STENCIL_FUNC_RMASK_MASK)>>BGFX_STENCIL_FUNC_RMASK_SHIFT;
// 							GL_CHECK(glStencilMask(wmask) );
// 						}

						for (uint8_t ii = 0, num = frontAndBack+1; ii < num; ++ii)
						{
							uint32_t stencil = unpackStencil(ii, newStencil);
							uint32_t changed = unpackStencil(ii, changedStencil);
							GLenum face = s_stencilFace[frontAndBack+ii];

							if ( (BGFX_STENCIL_TEST_MASK|BGFX_STENCIL_FUNC_REF_MASK|BGFX_STENCIL_FUNC_RMASK_MASK) & changed)
							{
								GLint ref = (stencil&BGFX_STENCIL_FUNC_REF_MASK)>>BGFX_STENCIL_FUNC_REF_SHIFT;
								GLint mask = (stencil&BGFX_STENCIL_FUNC_RMASK_MASK)>>BGFX_STENCIL_FUNC_RMASK_SHIFT;
								uint32_t func = (stencil&BGFX_STENCIL_TEST_MASK)>>BGFX_STENCIL_TEST_SHIFT;
								GL_CHECK(glStencilFuncSeparate(face, s_cmpFunc[func], ref, mask) );
							}

							if ( (BGFX_STENCIL_OP_FAIL_S_MASK|BGFX_STENCIL_OP_FAIL_Z_MASK|BGFX_STENCIL_OP_PASS_Z_MASK) & changed)
							{
								uint32_t sfail = (stencil&BGFX_STENCIL_OP_FAIL_S_MASK)>>BGFX_STENCIL_OP_FAIL_S_SHIFT;
								uint32_t zfail = (stencil&BGFX_STENCIL_OP_FAIL_Z_MASK)>>BGFX_STENCIL_OP_FAIL_Z_SHIFT;
								uint32_t zpass = (stencil&BGFX_STENCIL_OP_PASS_Z_MASK)>>BGFX_STENCIL_OP_PASS_Z_SHIFT;
								GL_CHECK(glStencilOpSeparate(face, s_stencilOp[sfail], s_stencilOp[zfail], s_stencilOp[zpass]) );
							}
						}
					}
					else
					{
						GL_CHECK(glDisable(GL_STENCIL_TEST) );
					}
				}

				if ( (0
					 | BGFX_STATE_CULL_MASK
					 | BGFX_STATE_DEPTH_WRITE
					 | BGFX_STATE_DEPTH_TEST_MASK
					 | BGFX_STATE_RGB_WRITE
					 | BGFX_STATE_ALPHA_WRITE
					 | BGFX_STATE_BLEND_MASK
					 | BGFX_STATE_BLEND_EQUATION_MASK
					 | BGFX_STATE_ALPHA_REF_MASK
					 | BGFX_STATE_PT_MASK
					 | BGFX_STATE_POINT_SIZE_MASK
					 | BGFX_STATE_MSAA
					 ) & changedFlags)
				{
					if (BGFX_STATE_CULL_MASK & changedFlags)
					{
						if (BGFX_STATE_CULL_CW & newFlags)
						{
							GL_CHECK(glEnable(GL_CULL_FACE) );
							GL_CHECK(glCullFace(GL_BACK) );
						}
						else if (BGFX_STATE_CULL_CCW & newFlags)
						{
							GL_CHECK(glEnable(GL_CULL_FACE) );
							GL_CHECK(glCullFace(GL_FRONT) );
						}
						else
						{
							GL_CHECK(glDisable(GL_CULL_FACE) );
						}
					}

					if (BGFX_STATE_DEPTH_WRITE & changedFlags)
					{
						GL_CHECK(glDepthMask(!!(BGFX_STATE_DEPTH_WRITE & newFlags) ) );
					}

					if (BGFX_STATE_DEPTH_TEST_MASK & changedFlags)
					{
						uint32_t func = (newFlags&BGFX_STATE_DEPTH_TEST_MASK)>>BGFX_STATE_DEPTH_TEST_SHIFT;

						if (0 != func)
						{
							GL_CHECK(glEnable(GL_DEPTH_TEST) );
							GL_CHECK(glDepthFunc(s_cmpFunc[func]) );
						}
						else
						{
							GL_CHECK(glDisable(GL_DEPTH_TEST) );
						}
					}

					if (BGFX_STATE_ALPHA_REF_MASK & changedFlags)
					{
						uint32_t ref = (newFlags&BGFX_STATE_ALPHA_REF_MASK)>>BGFX_STATE_ALPHA_REF_SHIFT;
						viewState.m_alphaRef = ref/255.0f;
					}

#if BGFX_CONFIG_RENDERER_OPENGL
					if ( (BGFX_STATE_PT_POINTS|BGFX_STATE_POINT_SIZE_MASK) & changedFlags)
					{
						float pointSize = (float)(bx::uint32_max(1, (newFlags&BGFX_STATE_POINT_SIZE_MASK)>>BGFX_STATE_POINT_SIZE_SHIFT) );
						GL_CHECK(glPointSize(pointSize) );
					}

					if (BGFX_STATE_MSAA & changedFlags)
					{
						if (BGFX_STATE_MSAA & newFlags)
						{
							GL_CHECK(glEnable(GL_MULTISAMPLE) );
						}
						else
						{
							GL_CHECK(glDisable(GL_MULTISAMPLE) );
						}
					}
#endif // BGFX_CONFIG_RENDERER_OPENGL

					if ( (BGFX_STATE_ALPHA_WRITE|BGFX_STATE_RGB_WRITE) & changedFlags)
					{
						GLboolean alpha = !!(newFlags&BGFX_STATE_ALPHA_WRITE);
						GLboolean rgb = !!(newFlags&BGFX_STATE_RGB_WRITE);
						GL_CHECK(glColorMask(rgb, rgb, rgb, alpha) );
					}

					if ( (BGFX_STATE_BLEND_MASK|BGFX_STATE_BLEND_EQUATION_MASK|BGFX_STATE_BLEND_INDEPENDENT) & changedFlags
					||  blendFactor != draw.m_rgba)
					{
						if ( (BGFX_STATE_BLEND_MASK|BGFX_STATE_BLEND_EQUATION_MASK|BGFX_STATE_BLEND_INDEPENDENT) & newFlags
						||  blendFactor != draw.m_rgba)
						{
							const bool enabled = !!(BGFX_STATE_BLEND_MASK & newFlags);
							const bool independent = !!(BGFX_STATE_BLEND_INDEPENDENT & newFlags)
								&& blendIndependentSupported
								;

							const uint32_t blend  = uint32_t( (newFlags&BGFX_STATE_BLEND_MASK)>>BGFX_STATE_BLEND_SHIFT);
							const uint32_t srcRGB = (blend    )&0xf;
							const uint32_t dstRGB = (blend>> 4)&0xf;
							const uint32_t srcA   = (blend>> 8)&0xf;
							const uint32_t dstA   = (blend>>12)&0xf;

							const uint32_t equ    = uint32_t( (newFlags&BGFX_STATE_BLEND_EQUATION_MASK)>>BGFX_STATE_BLEND_EQUATION_SHIFT);
							const uint32_t equRGB = (equ   )&0x7;
							const uint32_t equA   = (equ>>3)&0x7;

							const uint32_t numRt = getNumRt();

							if (!BX_ENABLED(BGFX_CONFIG_RENDERER_OPENGL)
							||  1 >= numRt
							||  !independent)
							{
								if (enabled)
								{
									GL_CHECK(glEnable(GL_BLEND) );
									GL_CHECK(glBlendFuncSeparate(s_blendFactor[srcRGB].m_src
										, s_blendFactor[dstRGB].m_dst
										, s_blendFactor[srcA].m_src
										, s_blendFactor[dstA].m_dst
										) );
									GL_CHECK(glBlendEquationSeparate(s_blendEquation[equRGB], s_blendEquation[equA]) );

									if ( (s_blendFactor[srcRGB].m_factor || s_blendFactor[dstRGB].m_factor)
									&&  blendFactor != draw.m_rgba)
									{
										const uint32_t rgba = draw.m_rgba;
										GLclampf rr = ( (rgba>>24)     )/255.0f;
										GLclampf gg = ( (rgba>>16)&0xff)/255.0f;
										GLclampf bb = ( (rgba>> 8)&0xff)/255.0f;
										GLclampf aa = ( (rgba    )&0xff)/255.0f;

										GL_CHECK(glBlendColor(rr, gg, bb, aa) );
									}
								}
								else
								{
									GL_CHECK(glDisable(GL_BLEND) );
								}
							}
							else
							{
								if (enabled)
								{
									GL_CHECK(glEnablei(GL_BLEND, 0) );
									GL_CHECK(glBlendFuncSeparatei(0
										, s_blendFactor[srcRGB].m_src
										, s_blendFactor[dstRGB].m_dst
										, s_blendFactor[srcA].m_src
										, s_blendFactor[dstA].m_dst
										) );
									GL_CHECK(glBlendEquationSeparatei(0
										, s_blendEquation[equRGB]
										, s_blendEquation[equA]
										) );
								}
								else
								{
									GL_CHECK(glDisablei(GL_BLEND, 0) );
								}

								for (uint32_t ii = 1, rgba = draw.m_rgba; ii < numRt; ++ii, rgba >>= 11)
								{
									if (0 != (rgba&0x7ff) )
									{
										const uint32_t src      = (rgba   )&0xf;
										const uint32_t dst      = (rgba>>4)&0xf;
										const uint32_t equation = (rgba>>8)&0x7;
										GL_CHECK(glEnablei(GL_BLEND, ii) );
										GL_CHECK(glBlendFunci(ii, s_blendFactor[src].m_src, s_blendFactor[dst].m_dst) );
										GL_CHECK(glBlendEquationi(ii, s_blendEquation[equation]) );
									}
									else
									{
										GL_CHECK(glDisablei(GL_BLEND, ii) );
									}
								}
							}
						}
						else
						{
							GL_CHECK(glDisable(GL_BLEND) );
						}

						blendFactor = draw.m_rgba;
					}

					const uint64_t pt = _render->m_debug&BGFX_DEBUG_WIREFRAME ? BGFX_STATE_PT_LINES : newFlags&BGFX_STATE_PT_MASK;
					primIndex = uint8_t(pt>>BGFX_STATE_PT_SHIFT);
					prim = s_primInfo[primIndex];
				}

				bool programChanged = false;
				bool constantsChanged = draw.m_constBegin < draw.m_constEnd;
				bool bindAttribs = false;
				rendererUpdateUniforms(this, _render->m_constantBuffer, draw.m_constBegin, draw.m_constEnd);

				if (key.m_program != programIdx)
				{
					programIdx = key.m_program;
					GLuint id = invalidHandle == programIdx ? 0 : m_program[programIdx].m_id;

					// Skip rendering if program index is valid, but program is invalid.
					programIdx = 0 == id ? invalidHandle : programIdx;

					GL_CHECK(glUseProgram(id) );
					programChanged =
						constantsChanged =
						bindAttribs = true;
				}

				if (invalidHandle != programIdx)
				{
					ProgramGL& program = m_program[programIdx];

					if (constantsChanged
					&&  NULL != program.m_constantBuffer)
					{
						commit(*program.m_constantBuffer);
					}

					viewState.setPredefined<1>(this, view, eye, program, _render, draw);

					{
						for (uint32_t stage = 0; stage < BGFX_CONFIG_MAX_TEXTURE_SAMPLERS; ++stage)
						{
							const Binding& sampler = draw.m_bind[stage];
							Binding& current = currentState.m_bind[stage];
							if (current.m_idx != sampler.m_idx
							||  current.m_un.m_draw.m_flags != sampler.m_un.m_draw.m_flags
							||  programChanged)
							{
								if (invalidHandle != sampler.m_idx)
								{
									TextureGL& texture = m_textures[sampler.m_idx];
									texture.commit(stage, sampler.m_un.m_draw.m_flags);
								}
							}

							current = sampler;
						}
					}

					if (0 != defaultVao
					&&  0 == draw.m_startVertex
					&&  0 == draw.m_instanceDataOffset)
					{
						if (programChanged
						||  baseVertex                        != draw.m_startVertex
						||  currentState.m_vertexBuffer.idx   != draw.m_vertexBuffer.idx
						||  currentState.m_indexBuffer.idx    != draw.m_indexBuffer.idx
						||  currentState.m_instanceDataOffset != draw.m_instanceDataOffset
						||  currentState.m_instanceDataStride != draw.m_instanceDataStride
						||  currentState.m_instanceDataBuffer.idx != draw.m_instanceDataBuffer.idx)
						{
							bx::HashMurmur2A murmur;
							murmur.begin();
							murmur.add(draw.m_vertexBuffer.idx);

							if (isValid(draw.m_vertexBuffer) )
							{
								const VertexBufferGL& vb = m_vertexBuffers[draw.m_vertexBuffer.idx];
								uint16_t decl = !isValid(vb.m_decl) ? draw.m_vertexDecl.idx : vb.m_decl.idx;
								murmur.add(decl);
							}

							murmur.add(draw.m_indexBuffer.idx);
							murmur.add(draw.m_instanceDataBuffer.idx);
							murmur.add(draw.m_instanceDataOffset);
							murmur.add(draw.m_instanceDataStride);
							murmur.add(programIdx);
							uint32_t hash = murmur.end();

							currentState.m_vertexBuffer = draw.m_vertexBuffer;
							currentState.m_indexBuffer = draw.m_indexBuffer;
							currentState.m_instanceDataOffset = draw.m_instanceDataOffset;
							currentState.m_instanceDataStride = draw.m_instanceDataStride;
							baseVertex = draw.m_startVertex;

							GLuint id = m_vaoStateCache.find(hash);
							if (UINT32_MAX != id)
							{
								currentVao = id;
								GL_CHECK(glBindVertexArray(id) );
							}
							else
							{
								id = m_vaoStateCache.add(hash);
								currentVao = id;
								GL_CHECK(glBindVertexArray(id) );

								program.add(hash);

								if (isValid(draw.m_vertexBuffer) )
								{
									VertexBufferGL& vb = m_vertexBuffers[draw.m_vertexBuffer.idx];
									vb.add(hash);
									GL_CHECK(glBindBuffer(GL_ARRAY_BUFFER, vb.m_id) );

									uint16_t decl = !isValid(vb.m_decl) ? draw.m_vertexDecl.idx : vb.m_decl.idx;
									program.bindAttributes(m_vertexDecls[decl], draw.m_startVertex);

									if (isValid(draw.m_instanceDataBuffer) )
									{
										VertexBufferGL& instanceVb = m_vertexBuffers[draw.m_instanceDataBuffer.idx];
										instanceVb.add(hash);
										GL_CHECK(glBindBuffer(GL_ARRAY_BUFFER, instanceVb.m_id) );
										program.bindInstanceData(draw.m_instanceDataStride, draw.m_instanceDataOffset);
									}
								}
								else
								{
									GL_CHECK(glBindBuffer(GL_ARRAY_BUFFER, 0) );
								}

								if (isValid(draw.m_indexBuffer) )
								{
									IndexBufferGL& ib = m_indexBuffers[draw.m_indexBuffer.idx];
									ib.add(hash);
									GL_CHECK(glBindBuffer(GL_ELEMENT_ARRAY_BUFFER, ib.m_id) );
								}
								else
								{
									GL_CHECK(glBindBuffer(GL_ELEMENT_ARRAY_BUFFER, 0) );
								}
							}
						}
					}
					else
					{
						if (0 != defaultVao
						&&  0 != currentVao)
						{
							GL_CHECK(glBindVertexArray(defaultVao) );
							currentState.m_vertexBuffer.idx = invalidHandle;
							currentState.m_indexBuffer.idx = invalidHandle;
							bindAttribs = true;
							currentVao = 0;
						}

						if (programChanged
						||  currentState.m_vertexBuffer.idx != draw.m_vertexBuffer.idx
						||  currentState.m_instanceDataBuffer.idx != draw.m_instanceDataBuffer.idx
						||  currentState.m_instanceDataOffset != draw.m_instanceDataOffset
						||  currentState.m_instanceDataStride != draw.m_instanceDataStride)
						{
							currentState.m_vertexBuffer = draw.m_vertexBuffer;
							currentState.m_instanceDataBuffer.idx = draw.m_instanceDataBuffer.idx;
							currentState.m_instanceDataOffset = draw.m_instanceDataOffset;
							currentState.m_instanceDataStride = draw.m_instanceDataStride;

							uint16_t handle = draw.m_vertexBuffer.idx;
							if (invalidHandle != handle)
							{
								VertexBufferGL& vb = m_vertexBuffers[handle];
								GL_CHECK(glBindBuffer(GL_ARRAY_BUFFER, vb.m_id) );
								bindAttribs = true;
							}
							else
							{
								GL_CHECK(glBindBuffer(GL_ARRAY_BUFFER, 0) );
							}
						}

						if (currentState.m_indexBuffer.idx != draw.m_indexBuffer.idx)
						{
							currentState.m_indexBuffer = draw.m_indexBuffer;

							uint16_t handle = draw.m_indexBuffer.idx;
							if (invalidHandle != handle)
							{
								IndexBufferGL& ib = m_indexBuffers[handle];
								GL_CHECK(glBindBuffer(GL_ELEMENT_ARRAY_BUFFER, ib.m_id) );
							}
							else
							{
								GL_CHECK(glBindBuffer(GL_ELEMENT_ARRAY_BUFFER, 0) );
							}
						}

						if (isValid(currentState.m_vertexBuffer) )
						{
							if (baseVertex != draw.m_startVertex
							||  bindAttribs)
							{
								baseVertex = draw.m_startVertex;
								const VertexBufferGL& vb = m_vertexBuffers[draw.m_vertexBuffer.idx];
								uint16_t decl = !isValid(vb.m_decl) ? draw.m_vertexDecl.idx : vb.m_decl.idx;
								program.bindAttributes(m_vertexDecls[decl], draw.m_startVertex);

								if (isValid(draw.m_instanceDataBuffer) )
								{
									GL_CHECK(glBindBuffer(GL_ARRAY_BUFFER, m_vertexBuffers[draw.m_instanceDataBuffer.idx].m_id) );
									program.bindInstanceData(draw.m_instanceDataStride, draw.m_instanceDataOffset);
								}
							}
						}
					}

					if (isValid(currentState.m_vertexBuffer) )
					{
						uint32_t numVertices = draw.m_numVertices;
						if (UINT32_MAX == numVertices)
						{
							const VertexBufferGL& vb = m_vertexBuffers[currentState.m_vertexBuffer.idx];
							uint16_t decl = !isValid(vb.m_decl) ? draw.m_vertexDecl.idx : vb.m_decl.idx;
							const VertexDecl& vertexDecl = m_vertexDecls[decl];
							numVertices = vb.m_size/vertexDecl.m_stride;
						}

						uint32_t numIndices        = 0;
						uint32_t numPrimsSubmitted = 0;
						uint32_t numInstances      = 0;
						uint32_t numPrimsRendered  = 0;
						uint32_t numDrawIndirect   = 0;

						if (isValid(draw.m_indirectBuffer) )
						{
							const VertexBufferGL& vb = m_vertexBuffers[draw.m_indirectBuffer.idx];
							if (currentState.m_indirectBuffer.idx != draw.m_indirectBuffer.idx)
							{
								currentState.m_indirectBuffer = draw.m_indirectBuffer;
								GL_CHECK(glBindBuffer(GL_DRAW_INDIRECT_BUFFER, vb.m_id) );
							}

							if (isValid(draw.m_indexBuffer) )
							{
								const IndexBufferGL& ib = m_indexBuffers[draw.m_indexBuffer.idx];
								const bool hasIndex16 = 0 == (ib.m_flags & BGFX_BUFFER_INDEX32);
								const GLenum indexFormat = hasIndex16
									? GL_UNSIGNED_SHORT
									: GL_UNSIGNED_INT
									;

								numDrawIndirect = UINT16_MAX == draw.m_numIndirect
									? vb.m_size/BGFX_CONFIG_DRAW_INDIRECT_STRIDE
									: draw.m_numIndirect
									;

								uintptr_t args = draw.m_startIndirect * BGFX_CONFIG_DRAW_INDIRECT_STRIDE;
								GL_CHECK(glMultiDrawElementsIndirect(prim.m_type, indexFormat
									, (void*)args
									, numDrawIndirect
									, BGFX_CONFIG_DRAW_INDIRECT_STRIDE
									) );
							}
							else
							{
								numDrawIndirect = UINT16_MAX == draw.m_numIndirect
									? vb.m_size/BGFX_CONFIG_DRAW_INDIRECT_STRIDE
									: draw.m_numIndirect
									;

								uintptr_t args = draw.m_startIndirect * BGFX_CONFIG_DRAW_INDIRECT_STRIDE;
								GL_CHECK(glMultiDrawArraysIndirect(prim.m_type
									, (void*)args
									, numDrawIndirect
									, BGFX_CONFIG_DRAW_INDIRECT_STRIDE
									) );
							}
						}
						else
						{
							if (isValid(currentState.m_indirectBuffer) )
							{
								currentState.m_indirectBuffer.idx = invalidHandle;
								GL_CHECK(glBindBuffer(GL_DRAW_INDIRECT_BUFFER, 0) );
							}

							if (isValid(draw.m_indexBuffer) )
							{
								const IndexBufferGL& ib = m_indexBuffers[draw.m_indexBuffer.idx];
								const bool hasIndex16 = 0 == (ib.m_flags & BGFX_BUFFER_INDEX32);
								const uint32_t indexSize = hasIndex16 ? 2 : 4;
								const GLenum indexFormat = hasIndex16
									? GL_UNSIGNED_SHORT
									: GL_UNSIGNED_INT
									;

								if (UINT32_MAX == draw.m_numIndices)
								{
									numIndices        = ib.m_size/indexSize;
									numPrimsSubmitted = numIndices/prim.m_div - prim.m_sub;
									numInstances      = draw.m_numInstances;
									numPrimsRendered  = numPrimsSubmitted*draw.m_numInstances;

									GL_CHECK(glDrawElementsInstanced(prim.m_type
										, numIndices
										, indexFormat
										, (void*)0
										, draw.m_numInstances
										) );
								}
								else if (prim.m_min <= draw.m_numIndices)
								{
									numIndices = draw.m_numIndices;
									numPrimsSubmitted = numIndices/prim.m_div - prim.m_sub;
									numInstances = draw.m_numInstances;
									numPrimsRendered = numPrimsSubmitted*draw.m_numInstances;

									GL_CHECK(glDrawElementsInstanced(prim.m_type
										, numIndices
										, indexFormat
										, (void*)(uintptr_t)(draw.m_startIndex*indexSize)
										, draw.m_numInstances
										) );
								}
							}
							else
							{
								numPrimsSubmitted = numVertices/prim.m_div - prim.m_sub;
								numInstances = draw.m_numInstances;
								numPrimsRendered = numPrimsSubmitted*draw.m_numInstances;

								GL_CHECK(glDrawArraysInstanced(prim.m_type
									, 0
									, numVertices
									, draw.m_numInstances
									) );
							}
						}

						statsNumPrimsSubmitted[primIndex] += numPrimsSubmitted;
						statsNumPrimsRendered[primIndex]  += numPrimsRendered;
						statsNumInstances[primIndex]      += numInstances;
						statsNumIndices += numIndices;
					}
				}
			}

			blitMsaaFbo();

			if (0 < _render->m_num)
			{
				if (0 != (m_resolution.m_flags & BGFX_RESET_FLUSH_AFTER_RENDER) )
				{
					GL_CHECK(glFlush() );
				}

				captureElapsed = -bx::getHPCounter();
				capture();
				captureElapsed += bx::getHPCounter();
			}
		}

		m_glctx.makeCurrent(NULL);
		int64_t now = bx::getHPCounter();
		elapsed += now;

		static int64_t last = now;
		int64_t frameTime = now - last;
		last = now;

		static int64_t min = frameTime;
		static int64_t max = frameTime;
		min = min > frameTime ? frameTime : min;
		max = max < frameTime ? frameTime : max;

		static uint32_t maxGpuLatency = 0;
		static double   maxGpuElapsed = 0.0f;
		double elapsedGpuMs = 0.0;
		uint64_t elapsedGl  = 0;

		if (m_timerQuerySupport)
		{
			m_gpuTimer.end();
			while (m_gpuTimer.get() )
			{
				elapsedGl     = m_gpuTimer.m_elapsed;
				elapsedGpuMs  = double(elapsedGl)/1e6;
				maxGpuElapsed = elapsedGpuMs > maxGpuElapsed ? elapsedGpuMs : maxGpuElapsed;
			}
			maxGpuLatency = bx::uint32_imax(maxGpuLatency, m_gpuTimer.m_control.available()-1);
		}

		const int64_t timerFreq = bx::getHPFrequency();

		Stats& perfStats   = _render->m_perfStats;
		perfStats.cpuTime      = frameTime;
		perfStats.cpuTimerFreq = timerFreq;
		perfStats.gpuTime      = elapsedGl;
		perfStats.gpuTimerFreq = 100000000;

		if (_render->m_debug & (BGFX_DEBUG_IFH|BGFX_DEBUG_STATS) )
		{
			TextVideoMem& tvm = m_textVideoMem;

			static int64_t next = now;

			if (now >= next)
			{
				next = now + timerFreq;
				double freq = double(timerFreq);
				double toMs = 1000.0/freq;

				tvm.clear();
				uint16_t pos = 0;
				tvm.printf(0, pos++, BGFX_CONFIG_DEBUG ? 0x89 : 0x8f, " %s / " BX_COMPILER_NAME " / " BX_CPU_NAME " / " BX_ARCH_NAME " / " BX_PLATFORM_NAME " "
					, getRendererName()
					);
				tvm.printf(0, pos++, 0x8f, "       Vendor: %s ", m_vendor);
				tvm.printf(0, pos++, 0x8f, "     Renderer: %s ", m_renderer);
				tvm.printf(0, pos++, 0x8f, "      Version: %s ", m_version);
				tvm.printf(0, pos++, 0x8f, " GLSL version: %s ", m_glslVersion);

				pos = 10;
				tvm.printf(10, pos++, 0x8e, "      Frame CPU: %7.3f, % 7.3f \x1f, % 7.3f \x1e [ms] / % 6.2f FPS "
					, double(frameTime)*toMs
					, double(min)*toMs
					, double(max)*toMs
					, freq/frameTime
					);

				char hmd[16];
				bx::snprintf(hmd, BX_COUNTOF(hmd), ", [%c] HMD ", hmdEnabled ? '\xfe' : ' ');

				const uint32_t msaa = (m_resolution.m_flags&BGFX_RESET_MSAA_MASK)>>BGFX_RESET_MSAA_SHIFT;
				tvm.printf(10, pos++, 0x8e, "    Reset flags: [%c] vsync, [%c] MSAAx%d%s, [%c] MaxAnisotropy "
					, !!(m_resolution.m_flags&BGFX_RESET_VSYNC) ? '\xfe' : ' '
					, 0 != msaa ? '\xfe' : ' '
					, 1<<msaa
					, m_ovr.isInitialized() ? hmd : ", no-HMD "
					, !!(m_resolution.m_flags&BGFX_RESET_MAXANISOTROPY) ? '\xfe' : ' '
					);

				double elapsedCpuMs = double(elapsed)*toMs;
				tvm.printf(10, pos++, 0x8e, "   Submitted: %5d (draw %5d, compute %4d) / CPU %7.4f [ms] %c GPU %7.4f [ms] (latency %d) "
					, _render->m_num
					, statsKeyType[0]
					, statsKeyType[1]
					, elapsedCpuMs
					, elapsedCpuMs > elapsedGpuMs ? '>' : '<'
					, maxGpuElapsed
					, maxGpuLatency
					);
				maxGpuLatency = 0;
				maxGpuElapsed = 0.0;

				for (uint32_t ii = 0; ii < BX_COUNTOF(s_primInfo); ++ii)
				{
					tvm.printf(10, pos++, 0x8e, "   %9s: %7d (#inst: %5d), submitted: %7d "
						, s_primName[ii]
						, statsNumPrimsRendered[ii]
						, statsNumInstances[ii]
						, statsNumPrimsSubmitted[ii]
						);
				}

				if (NULL != m_renderdocdll)
				{
					tvm.printf(tvm.m_width-27, 0, 0x1f, " [F11 - RenderDoc capture] ");
				}

				tvm.printf(10, pos++, 0x8e, "     Indices: %7d ", statsNumIndices);
				tvm.printf(10, pos++, 0x8e, "    DVB size: %7d ", _render->m_vboffset);
				tvm.printf(10, pos++, 0x8e, "    DIB size: %7d ", _render->m_iboffset);

				pos++;
				tvm.printf(10, pos++, 0x8e, " State cache:     ");
				tvm.printf(10, pos++, 0x8e, " VAO    | Sampler ");
				tvm.printf(10, pos++, 0x8e, " %6d | %6d  "
					, m_vaoStateCache.getCount()
					, m_samplerStateCache.getCount()
					);

#if BGFX_CONFIG_RENDERER_OPENGL
				if (s_extension[Extension::ATI_meminfo].m_supported)
				{
					GLint vboFree[4];
					GL_CHECK(glGetIntegerv(GL_VBO_FREE_MEMORY_ATI, vboFree) );

					GLint texFree[4];
					GL_CHECK(glGetIntegerv(GL_TEXTURE_FREE_MEMORY_ATI, texFree) );

					GLint rbfFree[4];
					GL_CHECK(glGetIntegerv(GL_RENDERBUFFER_FREE_MEMORY_ATI, rbfFree) );

					pos++;
					tvm.printf(10, pos++, 0x8c, " -------------|    free|  free b|     aux|  aux fb ");

					char tmp0[16];
					char tmp1[16];
					char tmp2[16];
					char tmp3[16];

					bx::prettify(tmp0, BX_COUNTOF(tmp0), vboFree[0]);
					bx::prettify(tmp1, BX_COUNTOF(tmp1), vboFree[1]);
					bx::prettify(tmp2, BX_COUNTOF(tmp2), vboFree[2]);
					bx::prettify(tmp3, BX_COUNTOF(tmp3), vboFree[3]);
					tvm.printf(10, pos++, 0x8e, "           VBO: %10s, %10s, %10s, %10s ", tmp0, tmp1, tmp2, tmp3);

					bx::prettify(tmp0, BX_COUNTOF(tmp0), texFree[0]);
					bx::prettify(tmp1, BX_COUNTOF(tmp1), texFree[1]);
					bx::prettify(tmp2, BX_COUNTOF(tmp2), texFree[2]);
					bx::prettify(tmp3, BX_COUNTOF(tmp3), texFree[3]);
					tvm.printf(10, pos++, 0x8e, "       Texture: %10s, %10s, %10s, %10s ", tmp0, tmp1, tmp2, tmp3);

					bx::prettify(tmp0, BX_COUNTOF(tmp0), rbfFree[0]);
					bx::prettify(tmp1, BX_COUNTOF(tmp1), rbfFree[1]);
					bx::prettify(tmp2, BX_COUNTOF(tmp2), rbfFree[2]);
					bx::prettify(tmp3, BX_COUNTOF(tmp3), rbfFree[3]);
					tvm.printf(10, pos++, 0x8e, " Render Buffer: %10s, %10s, %10s, %10s ", tmp0, tmp1, tmp2, tmp3);
				}
				else if (s_extension[Extension::NVX_gpu_memory_info].m_supported)
				{
					GLint dedicated;
					GL_CHECK(glGetIntegerv(GL_GPU_MEMORY_INFO_DEDICATED_VIDMEM_NVX, &dedicated) );

					GLint totalAvail;
					GL_CHECK(glGetIntegerv(GL_GPU_MEMORY_INFO_TOTAL_AVAILABLE_MEMORY_NVX, &totalAvail) );
					GLint currAvail;
					GL_CHECK(glGetIntegerv(GL_GPU_MEMORY_INFO_CURRENT_AVAILABLE_VIDMEM_NVX, &currAvail) );

					GLint evictedCount;
					GL_CHECK(glGetIntegerv(GL_GPU_MEMORY_INFO_EVICTION_COUNT_NVX, &evictedCount) );

					GLint evictedMemory;
					GL_CHECK(glGetIntegerv(GL_GPU_MEMORY_INFO_EVICTED_MEMORY_NVX, &evictedMemory) );

					pos++;

					char tmp0[16];
					char tmp1[16];

					bx::prettify(tmp0, BX_COUNTOF(tmp0), dedicated);
					tvm.printf(10, pos++, 0x8e, " Dedicated: %10s ", tmp0);

					bx::prettify(tmp0, BX_COUNTOF(tmp0), currAvail);
					bx::prettify(tmp1, BX_COUNTOF(tmp1), totalAvail);
					tvm.printf(10, pos++, 0x8e, " Available: %10s / %10s ", tmp0, tmp1);

					bx::prettify(tmp0, BX_COUNTOF(tmp0), evictedCount);
					bx::prettify(tmp1, BX_COUNTOF(tmp1), evictedMemory);
					tvm.printf(10, pos++, 0x8e, "  Eviction: %10s / %10s ", tmp0, tmp1);
				}
#endif // BGFX_CONFIG_RENDERER_OPENGL

				pos++;
				double captureMs = double(captureElapsed)*toMs;
				tvm.printf(10, pos++, 0x8e, "    Capture: %7.4f [ms] ", captureMs);

				uint8_t attr[2] = { 0x89, 0x8a };
				uint8_t attrIndex = _render->m_waitSubmit < _render->m_waitRender;

				pos++;
				tvm.printf(10, pos++, attr[attrIndex&1], " Submit wait: %7.4f [ms] ", double(_render->m_waitSubmit)*toMs);
				tvm.printf(10, pos++, attr[(attrIndex+1)&1], " Render wait: %7.4f [ms] ", double(_render->m_waitRender)*toMs);

				min = frameTime;
				max = frameTime;
			}

			blit(this, _textVideoMemBlitter, tvm);
		}
		else if (_render->m_debug & BGFX_DEBUG_TEXT)
		{
			blit(this, _textVideoMemBlitter, _render->m_textVideoMem);
		}

		GL_CHECK(glFrameTerminatorGREMEDY() );
	}
} } // namespace bgfx

#else

namespace bgfx { namespace gl
{
	RendererContextI* rendererCreate()
	{
		return NULL;
	}

	void rendererDestroy()
	{
	}
} /* namespace gl */ } // namespace bgfx

#endif // (BGFX_CONFIG_RENDERER_OPENGLES || BGFX_CONFIG_RENDERER_OPENGL)
<|MERGE_RESOLUTION|>--- conflicted
+++ resolved
@@ -3292,11 +3292,7 @@
 				array++;
 				char* end = strchr(array, ']');
 				if (NULL != end)
-<<<<<<< HEAD
-				{
-=======
 				{ // Some devices (Amazon Fire) might not return terminating brace.
->>>>>>> 0a22fc3e
 					*end = '\0';
 					offset = atoi(array);
 				}
