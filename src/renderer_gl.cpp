--- conflicted
+++ resolved
@@ -2744,12 +2744,8 @@
 					? BGFX_CAPS_VERTEX_ATTRIB_UINT10
 					: 0
 					;
-<<<<<<< HEAD
 				g_caps.supported |= BGFX_CAPS_VERTEX_ATTRIB_INT8 | BGFX_CAPS_VERTEX_ATTRIB_UINT16;
-				g_caps.supported |= !!(BGFX_CONFIG_RENDERER_OPENGL || BGFX_CONFIG_RENDERER_OPENGLES >= 30)
-=======
 				g_caps.supported |= !!(BGFX_CONFIG_RENDERER_OPENGL || m_gles3)
->>>>>>> ad8e7eb9
 					|| s_extension[Extension::EXT_frag_depth].m_supported
 					? BGFX_CAPS_FRAGMENT_DEPTH
 					: 0
