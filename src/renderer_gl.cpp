/*
 * Copyright 2011-2019 Branimir Karadzic. All rights reserved.
 * License: https://github.com/bkaradzic/bgfx#license-bsd-2-clause
 */

#include "bgfx_p.h"

#if (BGFX_CONFIG_RENDERER_OPENGLES || BGFX_CONFIG_RENDERER_OPENGL)
#	include "renderer_gl.h"
#	include <bx/timer.h>
#	include <bx/uint32_t.h>

namespace bgfx { namespace gl
{
	static char s_viewName[BGFX_CONFIG_MAX_VIEWS][BGFX_CONFIG_MAX_VIEW_NAME];

	inline void setViewType(ViewId _view, const bx::StringView _str)
	{
		if (BX_ENABLED(BGFX_CONFIG_DEBUG_ANNOTATION || BGFX_CONFIG_PROFILER) )
		{
			bx::memCopy(&s_viewName[_view][3], _str.getPtr(), _str.getLength() );
		}
	}

	struct PrimInfo
	{
		GLenum m_type;
		uint32_t m_min;
		uint32_t m_div;
		uint32_t m_sub;
	};

	static const PrimInfo s_primInfo[] =
	{
		{ GL_TRIANGLES,      3, 3, 0 },
		{ GL_TRIANGLE_STRIP, 3, 1, 2 },
		{ GL_LINES,          2, 2, 0 },
		{ GL_LINE_STRIP,     2, 1, 1 },
		{ GL_POINTS,         1, 1, 0 },
		{ GL_ZERO,           0, 0, 0 },
	};
	BX_STATIC_ASSERT(Topology::Count == BX_COUNTOF(s_primInfo)-1);

	static const char* s_attribName[] =
	{
		"a_position",
		"a_normal",
		"a_tangent",
		"a_bitangent",
		"a_color0",
		"a_color1",
		"a_color2",
		"a_color3",
		"a_indices",
		"a_weight",
		"a_texcoord0",
		"a_texcoord1",
		"a_texcoord2",
		"a_texcoord3",
		"a_texcoord4",
		"a_texcoord5",
		"a_texcoord6",
		"a_texcoord7",
	};
	BX_STATIC_ASSERT(Attrib::Count == BX_COUNTOF(s_attribName) );

	static const char* s_instanceDataName[] =
	{
		"i_data0",
		"i_data1",
		"i_data2",
		"i_data3",
		"i_data4",
	};
	BX_STATIC_ASSERT(BGFX_CONFIG_MAX_INSTANCE_DATA_COUNT == BX_COUNTOF(s_instanceDataName) );

	static const GLenum s_access[] =
	{
		GL_READ_ONLY,
		GL_WRITE_ONLY,
		GL_READ_WRITE,
	};
	BX_STATIC_ASSERT(Access::Count == BX_COUNTOF(s_access) );

	static const GLenum s_attribType[] =
	{
		GL_UNSIGNED_BYTE,            // Uint8
		GL_UNSIGNED_INT_10_10_10_2,  // Uint10
		GL_SHORT,                    // Int16
		GL_HALF_FLOAT,               // Half
		GL_FLOAT,                    // Float
	};
	BX_STATIC_ASSERT(AttribType::Count == BX_COUNTOF(s_attribType) );

	struct Blend
	{
		GLenum m_src;
		GLenum m_dst;
		bool m_factor;
	};

	static const Blend s_blendFactor[] =
	{
		{ 0,                           0,                           false }, // ignored
		{ GL_ZERO,                     GL_ZERO,                     false }, // ZERO
		{ GL_ONE,                      GL_ONE,                      false }, // ONE
		{ GL_SRC_COLOR,                GL_SRC_COLOR,                false }, // SRC_COLOR
		{ GL_ONE_MINUS_SRC_COLOR,      GL_ONE_MINUS_SRC_COLOR,      false }, // INV_SRC_COLOR
		{ GL_SRC_ALPHA,                GL_SRC_ALPHA,                false }, // SRC_ALPHA
		{ GL_ONE_MINUS_SRC_ALPHA,      GL_ONE_MINUS_SRC_ALPHA,      false }, // INV_SRC_ALPHA
		{ GL_DST_ALPHA,                GL_DST_ALPHA,                false }, // DST_ALPHA
		{ GL_ONE_MINUS_DST_ALPHA,      GL_ONE_MINUS_DST_ALPHA,      false }, // INV_DST_ALPHA
		{ GL_DST_COLOR,                GL_DST_COLOR,                false }, // DST_COLOR
		{ GL_ONE_MINUS_DST_COLOR,      GL_ONE_MINUS_DST_COLOR,      false }, // INV_DST_COLOR
		{ GL_SRC_ALPHA_SATURATE,       GL_ONE,                      false }, // SRC_ALPHA_SAT
		{ GL_CONSTANT_COLOR,           GL_CONSTANT_COLOR,           true  }, // FACTOR
		{ GL_ONE_MINUS_CONSTANT_COLOR, GL_ONE_MINUS_CONSTANT_COLOR, true  }, // INV_FACTOR
	};

	static const GLenum s_blendEquation[] =
	{
		GL_FUNC_ADD,
		GL_FUNC_SUBTRACT,
		GL_FUNC_REVERSE_SUBTRACT,
		GL_MIN,
		GL_MAX,
	};

	static const GLenum s_cmpFunc[] =
	{
		0, // ignored
		GL_LESS,
		GL_LEQUAL,
		GL_EQUAL,
		GL_GEQUAL,
		GL_GREATER,
		GL_NOTEQUAL,
		GL_NEVER,
		GL_ALWAYS,
	};

	static const GLenum s_stencilOp[] =
	{
		GL_ZERO,
		GL_KEEP,
		GL_REPLACE,
		GL_INCR_WRAP,
		GL_INCR,
		GL_DECR_WRAP,
		GL_DECR,
		GL_INVERT,
	};

	static const GLenum s_stencilFace[] =
	{
		GL_FRONT_AND_BACK,
		GL_FRONT,
		GL_BACK,
	};

	static GLenum s_textureAddress[] =
	{
		GL_REPEAT,
		GL_MIRRORED_REPEAT,
		GL_CLAMP_TO_EDGE,
		GL_CLAMP_TO_BORDER,
	};

	static const GLenum s_textureFilterMag[] =
	{
		GL_LINEAR,
		GL_NEAREST,
		GL_LINEAR,
	};

	static const GLenum s_textureFilterMin[][3] =
	{
		{ GL_LINEAR,  GL_LINEAR_MIPMAP_LINEAR,  GL_LINEAR_MIPMAP_NEAREST  },
		{ GL_NEAREST, GL_NEAREST_MIPMAP_LINEAR, GL_NEAREST_MIPMAP_NEAREST },
		{ GL_LINEAR,  GL_LINEAR_MIPMAP_LINEAR,  GL_LINEAR_MIPMAP_NEAREST  },
	};

	struct TextureFormatInfo
	{
		GLenum m_internalFmt;
		GLenum m_internalFmtSrgb;
		GLenum m_fmt;
		GLenum m_fmtSrgb;
		GLenum m_type;
		bool m_supported;
	};

	static TextureFormatInfo s_textureFormat[] =
	{
		{ GL_COMPRESSED_RGBA_S3TC_DXT1_EXT,            GL_COMPRESSED_SRGB_ALPHA_S3TC_DXT1_EXT,        GL_COMPRESSED_RGBA_S3TC_DXT1_EXT,            GL_COMPRESSED_RGBA_S3TC_DXT1_EXT,            GL_ZERO,                         false }, // BC1
		{ GL_COMPRESSED_RGBA_S3TC_DXT3_EXT,            GL_COMPRESSED_SRGB_ALPHA_S3TC_DXT3_EXT,        GL_COMPRESSED_RGBA_S3TC_DXT3_EXT,            GL_COMPRESSED_RGBA_S3TC_DXT3_EXT,            GL_ZERO,                         false }, // BC2
		{ GL_COMPRESSED_RGBA_S3TC_DXT5_EXT,            GL_COMPRESSED_SRGB_ALPHA_S3TC_DXT5_EXT,        GL_COMPRESSED_RGBA_S3TC_DXT5_EXT,            GL_COMPRESSED_RGBA_S3TC_DXT5_EXT,            GL_ZERO,                         false }, // BC3
		{ GL_COMPRESSED_LUMINANCE_LATC1_EXT,           GL_ZERO,                                       GL_COMPRESSED_LUMINANCE_LATC1_EXT,           GL_COMPRESSED_LUMINANCE_LATC1_EXT,           GL_ZERO,                         false }, // BC4
		{ GL_COMPRESSED_LUMINANCE_ALPHA_LATC2_EXT,     GL_ZERO,                                       GL_COMPRESSED_LUMINANCE_ALPHA_LATC2_EXT,     GL_COMPRESSED_LUMINANCE_ALPHA_LATC2_EXT,     GL_ZERO,                         false }, // BC5
		{ GL_COMPRESSED_RGB_BPTC_SIGNED_FLOAT_ARB,     GL_ZERO,                                       GL_COMPRESSED_RGB_BPTC_SIGNED_FLOAT_ARB,     GL_COMPRESSED_RGB_BPTC_SIGNED_FLOAT_ARB,     GL_ZERO,                         false }, // BC6H
		{ GL_COMPRESSED_RGBA_BPTC_UNORM_ARB,           GL_ZERO,                                       GL_COMPRESSED_RGBA_BPTC_UNORM_ARB,           GL_COMPRESSED_RGBA_BPTC_UNORM_ARB,           GL_ZERO,                         false }, // BC7
		{ GL_ETC1_RGB8_OES,                            GL_ZERO,                                       GL_ETC1_RGB8_OES,                            GL_ETC1_RGB8_OES,                            GL_ZERO,                         false }, // ETC1
		{ GL_COMPRESSED_RGB8_ETC2,                     GL_ZERO,                                       GL_COMPRESSED_RGB8_ETC2,                     GL_COMPRESSED_RGB8_ETC2,                     GL_ZERO,                         false }, // ETC2
		{ GL_COMPRESSED_RGBA8_ETC2_EAC,                GL_COMPRESSED_SRGB8_ETC2,                      GL_COMPRESSED_RGBA8_ETC2_EAC,                GL_COMPRESSED_RGBA8_ETC2_EAC,                GL_ZERO,                         false }, // ETC2A
		{ GL_COMPRESSED_RGB8_PUNCHTHROUGH_ALPHA1_ETC2, GL_COMPRESSED_SRGB8_PUNCHTHROUGH_ALPHA1_ETC2,  GL_COMPRESSED_RGB8_PUNCHTHROUGH_ALPHA1_ETC2, GL_COMPRESSED_RGB8_PUNCHTHROUGH_ALPHA1_ETC2, GL_ZERO,                         false }, // ETC2A1
		{ GL_COMPRESSED_RGB_PVRTC_2BPPV1_IMG,          GL_COMPRESSED_SRGB_PVRTC_2BPPV1_EXT,           GL_COMPRESSED_RGB_PVRTC_2BPPV1_IMG,          GL_COMPRESSED_RGB_PVRTC_2BPPV1_IMG,          GL_ZERO,                         false }, // PTC12
		{ GL_COMPRESSED_RGB_PVRTC_4BPPV1_IMG,          GL_COMPRESSED_SRGB_PVRTC_4BPPV1_EXT,           GL_COMPRESSED_RGB_PVRTC_4BPPV1_IMG,          GL_COMPRESSED_RGB_PVRTC_4BPPV1_IMG,          GL_ZERO,                         false }, // PTC14
		{ GL_COMPRESSED_RGBA_PVRTC_2BPPV1_IMG,         GL_COMPRESSED_SRGB_ALPHA_PVRTC_2BPPV1_EXT,     GL_COMPRESSED_RGBA_PVRTC_2BPPV1_IMG,         GL_COMPRESSED_RGBA_PVRTC_2BPPV1_IMG,         GL_ZERO,                         false }, // PTC12A
		{ GL_COMPRESSED_RGBA_PVRTC_4BPPV1_IMG,         GL_COMPRESSED_SRGB_ALPHA_PVRTC_4BPPV1_EXT,     GL_COMPRESSED_RGBA_PVRTC_4BPPV1_IMG,         GL_COMPRESSED_RGBA_PVRTC_4BPPV1_IMG,         GL_ZERO,                         false }, // PTC14A
		{ GL_COMPRESSED_RGBA_PVRTC_2BPPV2_IMG,         GL_ZERO,                                       GL_COMPRESSED_RGBA_PVRTC_2BPPV2_IMG,         GL_COMPRESSED_RGBA_PVRTC_2BPPV2_IMG,         GL_ZERO,                         false }, // PTC22
		{ GL_COMPRESSED_RGBA_PVRTC_4BPPV2_IMG,         GL_ZERO,                                       GL_COMPRESSED_RGBA_PVRTC_4BPPV2_IMG,         GL_COMPRESSED_RGBA_PVRTC_4BPPV2_IMG,         GL_ZERO,                         false }, // PTC24
		{ GL_ATC_RGB_AMD,                              GL_ZERO,                                       GL_ATC_RGB_AMD,                              GL_ATC_RGB_AMD,                              GL_ZERO,                         false }, // ATC
		{ GL_ATC_RGBA_EXPLICIT_ALPHA_AMD,              GL_ZERO,                                       GL_ATC_RGBA_EXPLICIT_ALPHA_AMD,              GL_ATC_RGBA_EXPLICIT_ALPHA_AMD,              GL_ZERO,                         false }, // ATCE
		{ GL_ATC_RGBA_INTERPOLATED_ALPHA_AMD,          GL_ZERO,                                       GL_ATC_RGBA_INTERPOLATED_ALPHA_AMD,          GL_ATC_RGBA_INTERPOLATED_ALPHA_AMD,          GL_ZERO,                         false }, // ATCI
		{ GL_COMPRESSED_RGBA_ASTC_4x4_KHR,             GL_COMPRESSED_SRGB8_ASTC_4x4_KHR,              GL_COMPRESSED_RGBA_ASTC_4x4_KHR,             GL_COMPRESSED_RGBA_ASTC_4x4_KHR,             GL_ZERO,                         false }, // ASTC4x4
		{ GL_COMPRESSED_RGBA_ASTC_5x5_KHR,             GL_COMPRESSED_SRGB8_ASTC_5x5_KHR,              GL_COMPRESSED_RGBA_ASTC_5x5_KHR,             GL_COMPRESSED_RGBA_ASTC_5x5_KHR,             GL_ZERO,                         false }, // ASTC5x5
		{ GL_COMPRESSED_RGBA_ASTC_6x6_KHR,             GL_COMPRESSED_SRGB8_ASTC_6x6_KHR,              GL_COMPRESSED_RGBA_ASTC_6x6_KHR,             GL_COMPRESSED_RGBA_ASTC_6x6_KHR,             GL_ZERO,                         false }, // ASTC6x6
		{ GL_COMPRESSED_RGBA_ASTC_8x5_KHR,             GL_COMPRESSED_SRGB8_ASTC_8x5_KHR,              GL_COMPRESSED_RGBA_ASTC_8x5_KHR,             GL_COMPRESSED_RGBA_ASTC_8x5_KHR,             GL_ZERO,                         false }, // ASTC8x5
		{ GL_COMPRESSED_RGBA_ASTC_8x6_KHR,             GL_COMPRESSED_SRGB8_ASTC_8x6_KHR,              GL_COMPRESSED_RGBA_ASTC_8x6_KHR,             GL_COMPRESSED_RGBA_ASTC_8x6_KHR,             GL_ZERO,                         false }, // ASTC8x6
		{ GL_COMPRESSED_RGBA_ASTC_10x5_KHR,            GL_COMPRESSED_SRGB8_ASTC_10x5_KHR,             GL_COMPRESSED_RGBA_ASTC_10x5_KHR,            GL_COMPRESSED_RGBA_ASTC_10x5_KHR,            GL_ZERO,                         false }, // ASTC10x5
		{ GL_ZERO,                                     GL_ZERO,                                       GL_ZERO,                                     GL_ZERO,                                     GL_ZERO,                         false }, // Unknown
		{ GL_ZERO,                                     GL_ZERO,                                       GL_ZERO,                                     GL_ZERO,                                     GL_ZERO,                         false }, // R1
		{ GL_ALPHA,                                    GL_ZERO,                                       GL_ALPHA,                                    GL_ALPHA,                                    GL_UNSIGNED_BYTE,                false }, // A8
		{ GL_R8,                                       GL_ZERO,                                       GL_RED,                                      GL_RED,                                      GL_UNSIGNED_BYTE,                false }, // R8
		{ GL_R8I,                                      GL_ZERO,                                       GL_RED,                                      GL_RED,                                      GL_BYTE,                         false }, // R8I
		{ GL_R8UI,                                     GL_ZERO,                                       GL_RED,                                      GL_RED,                                      GL_UNSIGNED_BYTE,                false }, // R8U
		{ GL_R8_SNORM,                                 GL_ZERO,                                       GL_RED,                                      GL_RED,                                      GL_BYTE,                         false }, // R8S
		{ GL_R16,                                      GL_ZERO,                                       GL_RED,                                      GL_RED,                                      GL_UNSIGNED_SHORT,               false }, // R16
		{ GL_R16I,                                     GL_ZERO,                                       GL_RED,                                      GL_RED,                                      GL_SHORT,                        false }, // R16I
		{ GL_R16UI,                                    GL_ZERO,                                       GL_RED,                                      GL_RED,                                      GL_UNSIGNED_SHORT,               false }, // R16U
		{ GL_R16F,                                     GL_ZERO,                                       GL_RED,                                      GL_RED,                                      GL_HALF_FLOAT,                   false }, // R16F
		{ GL_R16_SNORM,                                GL_ZERO,                                       GL_RED,                                      GL_RED,                                      GL_SHORT,                        false }, // R16S
		{ GL_R32I,                                     GL_ZERO,                                       GL_RED,                                      GL_RED,                                      GL_INT,                          false }, // R32I
		{ GL_R32UI,                                    GL_ZERO,                                       GL_RED,                                      GL_RED,                                      GL_UNSIGNED_INT,                 false }, // R32U
		{ GL_R32F,                                     GL_ZERO,                                       GL_RED,                                      GL_RED,                                      GL_FLOAT,                        false }, // R32F
		{ GL_RG8,                                      GL_ZERO,                                       GL_RG,                                       GL_RG,                                       GL_UNSIGNED_BYTE,                false }, // RG8
		{ GL_RG8I,                                     GL_ZERO,                                       GL_RG,                                       GL_RG,                                       GL_BYTE,                         false }, // RG8I
		{ GL_RG8UI,                                    GL_ZERO,                                       GL_RG,                                       GL_RG,                                       GL_UNSIGNED_BYTE,                false }, // RG8U
		{ GL_RG8_SNORM,                                GL_ZERO,                                       GL_RG,                                       GL_RG,                                       GL_BYTE,                         false }, // RG8S
		{ GL_RG16,                                     GL_ZERO,                                       GL_RG,                                       GL_RG,                                       GL_UNSIGNED_SHORT,               false }, // RG16
		{ GL_RG16I,                                    GL_ZERO,                                       GL_RG,                                       GL_RG,                                       GL_SHORT,                        false }, // RG16I
		{ GL_RG16UI,                                   GL_ZERO,                                       GL_RG,                                       GL_RG,                                       GL_UNSIGNED_SHORT,               false }, // RG16U
		{ GL_RG16F,                                    GL_ZERO,                                       GL_RG,                                       GL_RG,                                       GL_FLOAT,                        false }, // RG16F
		{ GL_RG16_SNORM,                               GL_ZERO,                                       GL_RG,                                       GL_RG,                                       GL_SHORT,                        false }, // RG16S
		{ GL_RG32I,                                    GL_ZERO,                                       GL_RG,                                       GL_RG,                                       GL_INT,                          false }, // RG32I
		{ GL_RG32UI,                                   GL_ZERO,                                       GL_RG,                                       GL_RG,                                       GL_UNSIGNED_INT,                 false }, // RG32U
		{ GL_RG32F,                                    GL_ZERO,                                       GL_RG,                                       GL_RG,                                       GL_FLOAT,                        false }, // RG32F
		{ GL_RGB8,                                     GL_SRGB8,                                      GL_RGB,                                      GL_RGB,                                      GL_UNSIGNED_BYTE,                false }, // RGB8
		{ GL_RGB8I,                                    GL_ZERO,                                       GL_RGB,                                      GL_RGB,                                      GL_BYTE,                         false }, // RGB8I
		{ GL_RGB8UI,                                   GL_ZERO,                                       GL_RGB,                                      GL_RGB,                                      GL_UNSIGNED_BYTE,                false }, // RGB8U
		{ GL_RGB8_SNORM,                               GL_ZERO,                                       GL_RGB,                                      GL_RGB,                                      GL_BYTE,                         false }, // RGB8S
		{ GL_RGB9_E5,                                  GL_ZERO,                                       GL_RGB,                                      GL_RGB,                                      GL_UNSIGNED_INT_5_9_9_9_REV,     false }, // RGB9E5F
		{ GL_RGBA8,                                    GL_SRGB8_ALPHA8,                               GL_BGRA,                                     GL_BGRA,                                     GL_UNSIGNED_BYTE,                false }, // BGRA8
		{ GL_RGBA8,                                    GL_SRGB8_ALPHA8,                               GL_RGBA,                                     GL_RGBA,                                     GL_UNSIGNED_BYTE,                false }, // RGBA8
		{ GL_RGBA8I,                                   GL_ZERO,                                       GL_RGBA,                                     GL_RGBA,                                     GL_BYTE,                         false }, // RGBA8I
		{ GL_RGBA8UI,                                  GL_ZERO,                                       GL_RGBA,                                     GL_RGBA,                                     GL_UNSIGNED_BYTE,                false }, // RGBA8U
		{ GL_RGBA8_SNORM,                              GL_ZERO,                                       GL_RGBA,                                     GL_RGBA,                                     GL_BYTE,                         false }, // RGBA8S
		{ GL_RGBA16,                                   GL_ZERO,                                       GL_RGBA,                                     GL_RGBA,                                     GL_UNSIGNED_SHORT,               false }, // RGBA16
		{ GL_RGBA16I,                                  GL_ZERO,                                       GL_RGBA,                                     GL_RGBA,                                     GL_SHORT,                        false }, // RGBA16I
		{ GL_RGBA16UI,                                 GL_ZERO,                                       GL_RGBA,                                     GL_RGBA,                                     GL_UNSIGNED_SHORT,               false }, // RGBA16U
		{ GL_RGBA16F,                                  GL_ZERO,                                       GL_RGBA,                                     GL_RGBA,                                     GL_HALF_FLOAT,                   false }, // RGBA16F
		{ GL_RGBA16_SNORM,                             GL_ZERO,                                       GL_RGBA,                                     GL_RGBA,                                     GL_SHORT,                        false }, // RGBA16S
		{ GL_RGBA32I,                                  GL_ZERO,                                       GL_RGBA,                                     GL_RGBA,                                     GL_INT,                          false }, // RGBA32I
		{ GL_RGBA32UI,                                 GL_ZERO,                                       GL_RGBA,                                     GL_RGBA,                                     GL_UNSIGNED_INT,                 false }, // RGBA32U
		{ GL_RGBA32F,                                  GL_ZERO,                                       GL_RGBA,                                     GL_RGBA,                                     GL_FLOAT,                        false }, // RGBA32F
		{ GL_RGB565,                                   GL_ZERO,                                       GL_RGB,                                      GL_RGB,                                      GL_UNSIGNED_SHORT_5_6_5,         false }, // R5G6B5
		{ GL_RGBA4,                                    GL_ZERO,                                       GL_RGBA,                                     GL_RGBA,                                     GL_UNSIGNED_SHORT_4_4_4_4_REV,   false }, // RGBA4
<<<<<<< HEAD
		{ GL_RGB5_A1,                                  GL_ZERO,                                       GL_RGBA,                                     GL_RGBA,                                     GL_UNSIGNED_SHORT_1_5_5_5_REV,   false }, // RGB5A1
=======
		{ GL_RGB5_A1,                                  GL_ZERO,                                       GL_BGRA,                                     GL_BGRA,                                     GL_UNSIGNED_SHORT_1_5_5_5_REV,   false }, // RGB5A1
>>>>>>> 75814915
		{ GL_RGB10_A2,                                 GL_ZERO,                                       GL_RGBA,                                     GL_RGBA,                                     GL_UNSIGNED_INT_2_10_10_10_REV,  false }, // RGB10A2
		{ GL_R11F_G11F_B10F,                           GL_ZERO,                                       GL_RGB,                                      GL_RGB,                                      GL_UNSIGNED_INT_10F_11F_11F_REV, false }, // RG11B10F
		{ GL_ZERO,                                     GL_ZERO,                                       GL_ZERO,                                     GL_ZERO,                                     GL_ZERO,                         false }, // UnknownDepth
		{ GL_DEPTH_COMPONENT16,                        GL_ZERO,                                       GL_DEPTH_COMPONENT,                          GL_DEPTH_COMPONENT,                          GL_UNSIGNED_SHORT,               false }, // D16
		{ GL_DEPTH_COMPONENT24,                        GL_ZERO,                                       GL_DEPTH_COMPONENT,                          GL_DEPTH_COMPONENT,                          GL_UNSIGNED_INT,                 false }, // D24
		{ GL_DEPTH24_STENCIL8,                         GL_ZERO,                                       GL_DEPTH_STENCIL,                            GL_DEPTH_STENCIL,                            GL_UNSIGNED_INT_24_8,            false }, // D24S8
		{ GL_DEPTH_COMPONENT32,                        GL_ZERO,                                       GL_DEPTH_COMPONENT,                          GL_DEPTH_COMPONENT,                          GL_UNSIGNED_INT,                 false }, // D32
		{ GL_DEPTH_COMPONENT32F,                       GL_ZERO,                                       GL_DEPTH_COMPONENT,                          GL_DEPTH_COMPONENT,                          GL_FLOAT,                        false }, // D16F
		{ GL_DEPTH_COMPONENT32F,                       GL_ZERO,                                       GL_DEPTH_COMPONENT,                          GL_DEPTH_COMPONENT,                          GL_FLOAT,                        false }, // D24F
		{ GL_DEPTH_COMPONENT32F,                       GL_ZERO,                                       GL_DEPTH_COMPONENT,                          GL_DEPTH_COMPONENT,                          GL_FLOAT,                        false }, // D32F
		{ GL_STENCIL_INDEX8,                           GL_ZERO,                                       GL_STENCIL_INDEX,                            GL_STENCIL_INDEX,                            GL_UNSIGNED_BYTE,                false }, // D0S8
	};
	BX_STATIC_ASSERT(TextureFormat::Count == BX_COUNTOF(s_textureFormat) );

	static bool s_textureFilter[TextureFormat::Count+1];

	static GLenum s_rboFormat[] =
	{
		GL_ZERO,               // BC1
		GL_ZERO,               // BC2
		GL_ZERO,               // BC3
		GL_ZERO,               // BC4
		GL_ZERO,               // BC5
		GL_ZERO,               // BC6H
		GL_ZERO,               // BC7
		GL_ZERO,               // ETC1
		GL_ZERO,               // ETC2
		GL_ZERO,               // ETC2A
		GL_ZERO,               // ETC2A1
		GL_ZERO,               // PTC12
		GL_ZERO,               // PTC14
		GL_ZERO,               // PTC12A
		GL_ZERO,               // PTC14A
		GL_ZERO,               // PTC22
		GL_ZERO,               // PTC24
		GL_ZERO,               // ATC
		GL_ZERO,               // ATCE
		GL_ZERO,               // ATCI
		GL_ZERO,               // ASTC4x4
		GL_ZERO,               // ASTC5x5
		GL_ZERO,               // ASTC6x6
		GL_ZERO,               // ASTC8x5
		GL_ZERO,               // ASTC8x6
		GL_ZERO,               // ASTC10x5
		GL_ZERO,               // Unknown
		GL_ZERO,               // R1
		GL_ALPHA,              // A8
		GL_R8,                 // R8
		GL_R8I,                // R8I
		GL_R8UI,               // R8U
		GL_R8_SNORM,           // R8S
		GL_R16,                // R16
		GL_R16I,               // R16I
		GL_R16UI,              // R16U
		GL_R16F,               // R16F
		GL_R16_SNORM,          // R16S
		GL_R32I,               // R32I
		GL_R32UI,              // R32U
		GL_R32F,               // R32F
		GL_RG8,                // RG8
		GL_RG8I,               // RG8I
		GL_RG8UI,              // RG8U
		GL_RG8_SNORM,          // RG8S
		GL_RG16,               // RG16
		GL_RG16I,              // RG16I
		GL_RG16UI,             // RG16U
		GL_RG16F,              // RG16F
		GL_RG16_SNORM,         // RG16S
		GL_RG32I,              // RG32I
		GL_RG32UI,             // RG32U
		GL_RG32F,              // RG32F
		GL_RGB8,               // RGB8
		GL_RGB8I,              // RGB8I
		GL_RGB8UI,             // RGB8UI
		GL_RGB8_SNORM,         // RGB8S
		GL_RGB9_E5,            // RGB9E5F
		GL_RGBA8,              // BGRA8
		GL_RGBA8,              // RGBA8
		GL_RGBA8I,             // RGBA8I
		GL_RGBA8UI,            // RGBA8UI
		GL_RGBA8_SNORM,        // RGBA8S
		GL_RGBA16,             // RGBA16
		GL_RGBA16I,            // RGBA16I
		GL_RGBA16UI,           // RGBA16U
		GL_RGBA16F,            // RGBA16F
		GL_RGBA16_SNORM,       // RGBA16S
		GL_RGBA32I,            // RGBA32I
		GL_RGBA32UI,           // RGBA32U
		GL_RGBA32F,            // RGBA32F
		GL_RGB565,             // R5G6B5
		GL_RGBA4,              // RGBA4
		GL_RGB5_A1,            // RGB5A1
		GL_RGB10_A2,           // RGB10A2
		GL_R11F_G11F_B10F,     // RG11B10F
		GL_ZERO,               // UnknownDepth
		GL_DEPTH_COMPONENT16,  // D16
		GL_DEPTH_COMPONENT24,  // D24
		GL_DEPTH24_STENCIL8,   // D24S8
		GL_DEPTH_COMPONENT32,  // D32
		GL_DEPTH_COMPONENT32F, // D16F
		GL_DEPTH_COMPONENT32F, // D24F
		GL_DEPTH_COMPONENT32F, // D32F
		GL_STENCIL_INDEX8,     // D0S8
	};
	BX_STATIC_ASSERT(TextureFormat::Count == BX_COUNTOF(s_rboFormat) );

	static GLenum s_imageFormat[] =
	{
		GL_ZERO,           // BC1
		GL_ZERO,           // BC2
		GL_ZERO,           // BC3
		GL_ZERO,           // BC4
		GL_ZERO,           // BC5
		GL_ZERO,           // BC6H
		GL_ZERO,           // BC7
		GL_ZERO,           // ETC1
		GL_ZERO,           // ETC2
		GL_ZERO,           // ETC2A
		GL_ZERO,           // ETC2A1
		GL_ZERO,           // PTC12
		GL_ZERO,           // PTC14
		GL_ZERO,           // PTC12A
		GL_ZERO,           // PTC14A
		GL_ZERO,           // PTC22
		GL_ZERO,           // PTC24
		GL_ZERO,           // ATC
		GL_ZERO,           // ATCE
		GL_ZERO,           // ATCI
		GL_ZERO,           // ASTC4x4
		GL_ZERO,           // ASTC5x5
		GL_ZERO,           // ASTC6x6
		GL_ZERO,           // ASTC8x5
		GL_ZERO,           // ASTC8x6
		GL_ZERO,           // ASTC10x5
		GL_ZERO,           // Unknown
		GL_ZERO,           // R1
		GL_ALPHA,          // A8
		GL_R8,             // R8
		GL_R8I,            // R8I
		GL_R8UI,           // R8UI
		GL_R8_SNORM,       // R8S
		GL_R16,            // R16
		GL_R16I,           // R16I
		GL_R16UI,          // R16U
		GL_R16F,           // R16F
		GL_R16_SNORM,      // R16S
		GL_R32I,           // R32I
		GL_R32UI,          // R32U
		GL_R32F,           // R32F
		GL_RG8,            // RG8
		GL_RG8I,           // RG8I
		GL_RG8UI,          // RG8U
		GL_RG8_SNORM,      // RG8S
		GL_RG16,           // RG16
		GL_RG16I,          // RG16I
		GL_RG16UI,         // RG16U
		GL_RG16F,          // RG16F
		GL_RG16_SNORM,     // RG16S
		GL_RG32I,          // RG32I
		GL_RG32UI,         // RG32U
		GL_RG32F,          // RG32F
		GL_RGB8,           // RGB8
		GL_RGB8I,          // RGB8I
		GL_RGB8UI,         // RGB8UI
		GL_RGB8_SNORM,     // RGB8S
		GL_RGB9_E5,        // RGB9E5F
		GL_RGBA8,          // BGRA8
		GL_RGBA8,          // RGBA8
		GL_RGBA8I,         // RGBA8I
		GL_RGBA8UI,        // RGBA8UI
		GL_RGBA8_SNORM,    // RGBA8S
		GL_RGBA16,         // RGBA16
		GL_RGBA16I,        // RGBA16I
		GL_RGBA16UI,       // RGBA16U
		GL_RGBA16F,        // RGBA16F
		GL_RGBA16_SNORM,   // RGBA16S
		GL_RGBA32I,        // RGBA32I
		GL_RGBA32UI,       // RGBA32U
		GL_RGBA32F,        // RGBA32F
		GL_RGB565,         // R5G6B5
		GL_RGBA4,          // RGBA4
		GL_RGB5_A1,        // RGB5A1
		GL_RGB10_A2,       // RGB10A2
		GL_R11F_G11F_B10F, // RG11B10F
		GL_ZERO,           // UnknownDepth
		GL_ZERO,           // D16
		GL_ZERO,           // D24
		GL_ZERO,           // D24S8
		GL_ZERO,           // D32
		GL_ZERO,           // D16F
		GL_ZERO,           // D24F
		GL_ZERO,           // D32F
		GL_ZERO,           // D0S8
	};
	BX_STATIC_ASSERT(TextureFormat::Count == BX_COUNTOF(s_imageFormat) );

	struct Extension
	{
		enum Enum
		{
			AMD_conservative_depth,
			AMD_multi_draw_indirect,

			ANGLE_depth_texture,
			ANGLE_framebuffer_blit,
			ANGLE_framebuffer_multisample,
			ANGLE_instanced_arrays,
			ANGLE_texture_compression_dxt1,
			ANGLE_texture_compression_dxt3,
			ANGLE_texture_compression_dxt5,
			ANGLE_timer_query,
			ANGLE_translated_shader_source,

			APPLE_texture_format_BGRA8888,
			APPLE_texture_max_level,

			ARB_clip_control,
			ARB_compute_shader,
			ARB_conservative_depth,
			ARB_copy_image,
			ARB_debug_label,
			ARB_debug_output,
			ARB_depth_buffer_float,
			ARB_depth_clamp,
			ARB_draw_buffers_blend,
			ARB_draw_indirect,
			ARB_draw_instanced,
			ARB_ES3_compatibility,
			ARB_framebuffer_object,
			ARB_framebuffer_sRGB,
			ARB_get_program_binary,
			ARB_half_float_pixel,
			ARB_half_float_vertex,
			ARB_instanced_arrays,
			ARB_internalformat_query,
			ARB_internalformat_query2,
			ARB_invalidate_subdata,
			ARB_map_buffer_range,
			ARB_multi_draw_indirect,
			ARB_multisample,
			ARB_occlusion_query,
			ARB_occlusion_query2,
			ARB_program_interface_query,
			ARB_sampler_objects,
			ARB_seamless_cube_map,
			ARB_shader_bit_encoding,
			ARB_shader_image_load_store,
			ARB_shader_storage_buffer_object,
			ARB_shader_texture_lod,
			ARB_texture_compression_bptc,
			ARB_texture_compression_rgtc,
			ARB_texture_cube_map_array,
			ARB_texture_float,
			ARB_texture_multisample,
			ARB_texture_rg,
			ARB_texture_rgb10_a2ui,
			ARB_texture_stencil8,
			ARB_texture_storage,
			ARB_texture_swizzle,
			ARB_timer_query,
			ARB_uniform_buffer_object,
			ARB_vertex_array_object,
			ARB_vertex_type_2_10_10_10_rev,

			ATI_meminfo,

			CHROMIUM_color_buffer_float_rgb,
			CHROMIUM_color_buffer_float_rgba,
			CHROMIUM_depth_texture,
			CHROMIUM_framebuffer_multisample,
			CHROMIUM_texture_compression_dxt3,
			CHROMIUM_texture_compression_dxt5,

			EXT_bgra,
			EXT_blend_color,
			EXT_blend_minmax,
			EXT_blend_subtract,
			EXT_color_buffer_half_float,
			EXT_color_buffer_float,
			EXT_copy_image,
			EXT_compressed_ETC1_RGB8_sub_texture,
			EXT_debug_label,
			EXT_debug_marker,
			EXT_debug_tool,
			EXT_discard_framebuffer,
			EXT_disjoint_timer_query,
			EXT_draw_buffers,
			EXT_draw_instanced,
			EXT_instanced_arrays,
			EXT_frag_depth,
			EXT_framebuffer_blit,
			EXT_framebuffer_object,
			EXT_framebuffer_sRGB,
			EXT_gpu_shader4,
			EXT_multi_draw_indirect,
			EXT_occlusion_query_boolean,
			EXT_packed_float,
			EXT_read_format_bgra,
			EXT_shader_image_load_store,
			EXT_shader_texture_lod,
			EXT_shadow_samplers,
			EXT_sRGB_write_control,
			EXT_texture_array,
			EXT_texture_compression_dxt1,
			EXT_texture_compression_latc,
			EXT_texture_compression_rgtc,
			EXT_texture_compression_s3tc,
			EXT_texture_cube_map_array,
			EXT_texture_filter_anisotropic,
			EXT_texture_format_BGRA8888,
			EXT_texture_rg,
			EXT_texture_shared_exponent,
			EXT_texture_snorm,
			EXT_texture_sRGB,
			EXT_texture_storage,
			EXT_texture_swizzle,
			EXT_texture_type_2_10_10_10_REV,
			EXT_timer_query,
			EXT_unpack_subimage,
			EXT_sRGB,

			GOOGLE_depth_texture,

			IMG_multisampled_render_to_texture,
			IMG_read_format,
			IMG_shader_binary,
			IMG_texture_compression_pvrtc,
			IMG_texture_compression_pvrtc2,
			IMG_texture_format_BGRA8888,

			INTEL_fragment_shader_ordering,

			KHR_debug,
			KHR_no_error,

			MOZ_WEBGL_compressed_texture_s3tc,
			MOZ_WEBGL_depth_texture,

			NV_conservative_raster,
			NV_copy_image,
			NV_draw_buffers,
			NV_occlusion_query,
			NV_texture_border_clamp,
			NVX_gpu_memory_info,

			OES_copy_image,
			OES_compressed_ETC1_RGB8_texture,
			OES_depth24,
			OES_depth32,
			OES_depth_texture,
			OES_element_index_uint,
			OES_fragment_precision_high,
			OES_get_program_binary,
			OES_required_internalformat,
			OES_packed_depth_stencil,
			OES_read_format,
			OES_rgb8_rgba8,
			OES_standard_derivatives,
			OES_texture_3D,
			OES_texture_float,
			OES_texture_float_linear,
			OES_texture_npot,
			OES_texture_half_float,
			OES_texture_half_float_linear,
			OES_texture_stencil8,
			OES_texture_storage_multisample_2d_array,
			OES_vertex_array_object,
			OES_vertex_half_float,
			OES_vertex_type_10_10_10_2,

			WEBGL_color_buffer_float,
			WEBGL_compressed_texture_etc1,
			WEBGL_compressed_texture_s3tc,
			WEBGL_compressed_texture_pvrtc,
			WEBGL_depth_texture,
			WEBGL_draw_buffers,

			WEBKIT_EXT_texture_filter_anisotropic,
			WEBKIT_WEBGL_compressed_texture_s3tc,
			WEBKIT_WEBGL_depth_texture,

			Count
		};

		const char* m_name;
		bool m_supported;
		bool m_initialize;
	};

	// Extension registry
	//
	// ANGLE:
	// https://github.com/google/angle/tree/master/extensions
	//
	// CHROMIUM:
	// https://chromium.googlesource.com/chromium/src.git/+/refs/heads/git-svn/gpu/GLES2/extensions/CHROMIUM
	//
	// EGL:
	// https://www.khronos.org/registry/egl/extensions/
	//
	// GL:
	// https://www.opengl.org/registry/
	//
	// GLES:
	// https://www.khronos.org/registry/gles/extensions/
	//
	// WEBGL:
	// https://www.khronos.org/registry/webgl/extensions/
	//
	static Extension s_extension[] =
	{
		{ "AMD_conservative_depth",                   false,                             true  },
		{ "AMD_multi_draw_indirect",                  false,                             true  },

		{ "ANGLE_depth_texture",                      false,                             true  },
		{ "ANGLE_framebuffer_blit",                   false,                             true  },
		{ "ANGLE_framebuffer_multisample",            false,                             false },
		{ "ANGLE_instanced_arrays",                   false,                             true  },
		{ "ANGLE_texture_compression_dxt1",           false,                             true  },
		{ "ANGLE_texture_compression_dxt3",           false,                             true  },
		{ "ANGLE_texture_compression_dxt5",           false,                             true  },
		{ "ANGLE_timer_query",                        false,                             true  },
		{ "ANGLE_translated_shader_source",           false,                             true  },

		{ "APPLE_texture_format_BGRA8888",            false,                             true  },
		{ "APPLE_texture_max_level",                  false,                             true  },

		{ "ARB_clip_control",                         BGFX_CONFIG_RENDERER_OPENGL >= 43, true  },
		{ "ARB_compute_shader",                       BGFX_CONFIG_RENDERER_OPENGL >= 43, true  },
		{ "ARB_conservative_depth",                   BGFX_CONFIG_RENDERER_OPENGL >= 42, true  },
		{ "ARB_copy_image",                           BGFX_CONFIG_RENDERER_OPENGL >= 42, true  },
		{ "ARB_debug_label",                          false,                             true  },
		{ "ARB_debug_output",                         BGFX_CONFIG_RENDERER_OPENGL >= 43, true  },
		{ "ARB_depth_buffer_float",                   BGFX_CONFIG_RENDERER_OPENGL >= 33, true  },
		{ "ARB_depth_clamp",                          BGFX_CONFIG_RENDERER_OPENGL >= 32, true  },
		{ "ARB_draw_buffers_blend",                   BGFX_CONFIG_RENDERER_OPENGL >= 40, true  },
		{ "ARB_draw_indirect",                        BGFX_CONFIG_RENDERER_OPENGL >= 40, true  },
		{ "ARB_draw_instanced",                       BGFX_CONFIG_RENDERER_OPENGL >= 33, true  },
		{ "ARB_ES3_compatibility",                    BGFX_CONFIG_RENDERER_OPENGL >= 43, true  },
		{ "ARB_framebuffer_object",                   BGFX_CONFIG_RENDERER_OPENGL >= 30, true  },
		{ "ARB_framebuffer_sRGB",                     BGFX_CONFIG_RENDERER_OPENGL >= 30, true  },
		{ "ARB_get_program_binary",                   BGFX_CONFIG_RENDERER_OPENGL >= 41, true  },
		{ "ARB_half_float_pixel",                     BGFX_CONFIG_RENDERER_OPENGL >= 30, true  },
		{ "ARB_half_float_vertex",                    BGFX_CONFIG_RENDERER_OPENGL >= 30, true  },
		{ "ARB_instanced_arrays",                     BGFX_CONFIG_RENDERER_OPENGL >= 33, true  },
		{ "ARB_internalformat_query",                 BGFX_CONFIG_RENDERER_OPENGL >= 42, true  },
		{ "ARB_internalformat_query2",                BGFX_CONFIG_RENDERER_OPENGL >= 43, true  },
		{ "ARB_invalidate_subdata",                   BGFX_CONFIG_RENDERER_OPENGL >= 43, true  },
		{ "ARB_map_buffer_range",                     BGFX_CONFIG_RENDERER_OPENGL >= 30, true  },
		{ "ARB_multi_draw_indirect",                  BGFX_CONFIG_RENDERER_OPENGL >= 43, true  },
		{ "ARB_multisample",                          false,                             true  },
		{ "ARB_occlusion_query",                      BGFX_CONFIG_RENDERER_OPENGL >= 33, true  },
		{ "ARB_occlusion_query2",                     BGFX_CONFIG_RENDERER_OPENGL >= 33, true  },
		{ "ARB_program_interface_query",              BGFX_CONFIG_RENDERER_OPENGL >= 43, true  },
		{ "ARB_sampler_objects",                      BGFX_CONFIG_RENDERER_OPENGL >= 33, true  },
		{ "ARB_seamless_cube_map",                    BGFX_CONFIG_RENDERER_OPENGL >= 32, true  },
		{ "ARB_shader_bit_encoding",                  BGFX_CONFIG_RENDERER_OPENGL >= 33, true  },
		{ "ARB_shader_image_load_store",              BGFX_CONFIG_RENDERER_OPENGL >= 42, true  },
		{ "ARB_shader_storage_buffer_object",         BGFX_CONFIG_RENDERER_OPENGL >= 43, true  },
		{ "ARB_shader_texture_lod",                   BGFX_CONFIG_RENDERER_OPENGL >= 30, true  },
		{ "ARB_texture_compression_bptc",             BGFX_CONFIG_RENDERER_OPENGL >= 44, true  },
		{ "ARB_texture_compression_rgtc",             BGFX_CONFIG_RENDERER_OPENGL >= 30, true  },
		{ "ARB_texture_cube_map_array",               BGFX_CONFIG_RENDERER_OPENGL >= 40, true  },
		{ "ARB_texture_float",                        BGFX_CONFIG_RENDERER_OPENGL >= 30, true  },
		{ "ARB_texture_multisample",                  BGFX_CONFIG_RENDERER_OPENGL >= 32, true  },
		{ "ARB_texture_rg",                           BGFX_CONFIG_RENDERER_OPENGL >= 30, true  },
		{ "ARB_texture_rgb10_a2ui",                   BGFX_CONFIG_RENDERER_OPENGL >= 33, true  },
		{ "ARB_texture_stencil8",                     false,                             true  },
		{ "ARB_texture_storage",                      BGFX_CONFIG_RENDERER_OPENGL >= 42, true  },
		{ "ARB_texture_swizzle",                      BGFX_CONFIG_RENDERER_OPENGL >= 33, true  },
		{ "ARB_timer_query",                          BGFX_CONFIG_RENDERER_OPENGL >= 33, true  },
		{ "ARB_uniform_buffer_object",                BGFX_CONFIG_RENDERER_OPENGL >= 31, true  },
		{ "ARB_vertex_array_object",                  BGFX_CONFIG_RENDERER_OPENGL >= 30, true  },
		{ "ARB_vertex_type_2_10_10_10_rev",           false,                             true  },

		{ "ATI_meminfo",                              false,                             true  },

		{ "CHROMIUM_color_buffer_float_rgb",          false,                             true  },
		{ "CHROMIUM_color_buffer_float_rgba",         false,                             true  },
		{ "CHROMIUM_depth_texture",                   false,                             true  },
		{ "CHROMIUM_framebuffer_multisample",         false,                             true  },
		{ "CHROMIUM_texture_compression_dxt3",        false,                             true  },
		{ "CHROMIUM_texture_compression_dxt5",        false,                             true  },

		{ "EXT_bgra",                                 false,                             true  },
		{ "EXT_blend_color",                          BGFX_CONFIG_RENDERER_OPENGL >= 31, true  },
		{ "EXT_blend_minmax",                         BGFX_CONFIG_RENDERER_OPENGL >= 14, true  },
		{ "EXT_blend_subtract",                       BGFX_CONFIG_RENDERER_OPENGL >= 14, true  },
		{ "EXT_color_buffer_half_float",              false,                             true  }, // GLES2 extension.
		{ "EXT_color_buffer_float",                   false,                             true  }, // GLES2 extension.
		{ "EXT_copy_image",                           false,                             true  }, // GLES2 extension.
		{ "EXT_compressed_ETC1_RGB8_sub_texture",     false,                             true  }, // GLES2 extension.
		{ "EXT_debug_label",                          false,                             true  },
		{ "EXT_debug_marker",                         false,                             true  },
		{ "EXT_debug_tool",                           false,                             true  }, // RenderDoc extension.
		{ "EXT_discard_framebuffer",                  false,                             true  }, // GLES2 extension.
		{ "EXT_disjoint_timer_query",                 false,                             true  }, // GLES2 extension.
		{ "EXT_draw_buffers",                         false,                             true  }, // GLES2 extension.
		{ "EXT_draw_instanced",                       false,                             true  }, // GLES2 extension.
		{ "EXT_instanced_arrays",                     false,                             true  }, // GLES2 extension.
		{ "EXT_frag_depth",                           false,                             true  }, // GLES2 extension.
		{ "EXT_framebuffer_blit",                     BGFX_CONFIG_RENDERER_OPENGL >= 30, true  },
		{ "EXT_framebuffer_object",                   BGFX_CONFIG_RENDERER_OPENGL >= 30, true  },
		{ "EXT_framebuffer_sRGB",                     BGFX_CONFIG_RENDERER_OPENGL >= 30, true  },
		{ "EXT_gpu_shader4",                          false,                             true  },
		{ "EXT_multi_draw_indirect",                  false,                             true  }, // GLES3.1 extension.
		{ "EXT_occlusion_query_boolean",              false,                             true  }, // GLES2 extension.
		{ "EXT_packed_float",                         BGFX_CONFIG_RENDERER_OPENGL >= 33, true  },
		{ "EXT_read_format_bgra",                     false,                             true  },
		{ "EXT_shader_image_load_store",              false,                             true  },
		{ "EXT_shader_texture_lod",                   false,                             true  }, // GLES2 extension.
		{ "EXT_shadow_samplers",                      false,                             true  },
		{ "EXT_sRGB_write_control",                   false,                             true  }, // GLES2 extension.
		{ "EXT_texture_array",                        BGFX_CONFIG_RENDERER_OPENGL >= 30, true  },
		{ "EXT_texture_compression_dxt1",             false,                             true  },
		{ "EXT_texture_compression_latc",             false,                             true  },
		{ "EXT_texture_compression_rgtc",             BGFX_CONFIG_RENDERER_OPENGL >= 30, true  },
		{ "EXT_texture_compression_s3tc",             false,                             true  },
		{ "EXT_texture_cube_map_array",               false,                             true  }, // GLES3.1 extension.
		{ "EXT_texture_filter_anisotropic",           false,                             true  },
		{ "EXT_texture_format_BGRA8888",              false,                             true  },
		{ "EXT_texture_rg",                           false,                             true  }, // GLES2 extension.
		{ "EXT_texture_shared_exponent",              false,                             true  },
		{ "EXT_texture_snorm",                        BGFX_CONFIG_RENDERER_OPENGL >= 30, true  },
		{ "EXT_texture_sRGB",                         false,                             true  },
		{ "EXT_texture_storage",                      false,                             true  },
		{ "EXT_texture_swizzle",                      false,                             true  },
		{ "EXT_texture_type_2_10_10_10_REV",          false,                             true  },
		{ "EXT_timer_query",                          BGFX_CONFIG_RENDERER_OPENGL >= 33, true  },
		{ "EXT_unpack_subimage",                      false,                             true  },
		{ "EXT_sRGB",                                 false,                             true  }, // GLES2 extension.

		{ "GOOGLE_depth_texture",                     false,                             true  },

		{ "IMG_multisampled_render_to_texture",       false,                             true  },
		{ "IMG_read_format",                          false,                             true  },
		{ "IMG_shader_binary",                        false,                             true  },
		{ "IMG_texture_compression_pvrtc",            false,                             true  },
		{ "IMG_texture_compression_pvrtc2",           false,                             true  },
		{ "IMG_texture_format_BGRA8888",              false,                             true  },

		{ "INTEL_fragment_shader_ordering",           false,                             true  },

		{ "KHR_debug",                                BGFX_CONFIG_RENDERER_OPENGL >= 43, true  },
		{ "KHR_no_error",                             false,                             true  },

		{ "MOZ_WEBGL_compressed_texture_s3tc",        false,                             true  },
		{ "MOZ_WEBGL_depth_texture",                  false,                             true  },

		{ "NV_conservative_raster",                   false,                             true  },
		{ "NV_copy_image",                            false,                             true  },
		{ "NV_draw_buffers",                          false,                             true  }, // GLES2 extension.
		{ "NV_occlusion_query",                       false,                             true  },
		{ "NV_texture_border_clamp",                  false,                             true  }, // GLES2 extension.
		{ "NVX_gpu_memory_info",                      false,                             true  },

		{ "OES_copy_image",                           false,                             true  },
		{ "OES_compressed_ETC1_RGB8_texture",         false,                             true  },
		{ "OES_depth24",                              false,                             true  },
		{ "OES_depth32",                              false,                             true  },
		{ "OES_depth_texture",                        false,                             true  },
		{ "OES_element_index_uint",                   false,                             true  },
		{ "OES_fragment_precision_high",              false,                             true  },
		{ "OES_get_program_binary",                   false,                             true  },
		{ "OES_required_internalformat",              false,                             true  },
		{ "OES_packed_depth_stencil",                 false,                             true  },
		{ "OES_read_format",                          false,                             true  },
		{ "OES_rgb8_rgba8",                           false,                             true  },
		{ "OES_standard_derivatives",                 false,                             true  },
		{ "OES_texture_3D",                           false,                             true  },
		{ "OES_texture_float",                        false,                             true  },
		{ "OES_texture_float_linear",                 false,                             true  },
		{ "OES_texture_npot",                         false,                             true  },
		{ "OES_texture_half_float",                   false,                             true  },
		{ "OES_texture_half_float_linear",            false,                             true  },
		{ "OES_texture_stencil8",                     false,                             true  },
		{ "OES_texture_storage_multisample_2d_array", false,                             true  },
		{ "OES_vertex_array_object",                  false,                             !BX_PLATFORM_IOS },
		{ "OES_vertex_half_float",                    false,                             true  },
		{ "OES_vertex_type_10_10_10_2",               false,                             true  },

		{ "WEBGL_color_buffer_float",                 false,                             true  },
		{ "WEBGL_compressed_texture_etc1",            false,                             true  },
		{ "WEBGL_compressed_texture_s3tc",            false,                             true  },
		{ "WEBGL_compressed_texture_pvrtc",           false,                             true  },
		{ "WEBGL_depth_texture",                      false,                             true  },
		{ "WEBGL_draw_buffers",                       false,                             true  },

		{ "WEBKIT_EXT_texture_filter_anisotropic",    false,                             true  },
		{ "WEBKIT_WEBGL_compressed_texture_s3tc",     false,                             true  },
		{ "WEBKIT_WEBGL_depth_texture",               false,                             true  },
	};
	BX_STATIC_ASSERT(Extension::Count == BX_COUNTOF(s_extension) );

	static const char* s_ARB_shader_texture_lod[] =
	{
		"texture2DLod",
		"texture2DArrayLod", // BK - interacts with ARB_texture_array.
		"texture2DProjLod",
		"texture2DGrad",
		"texture2DProjGrad",
		"texture3DLod",
		"texture3DProjLod",
		"texture3DGrad",
		"texture3DProjGrad",
		"textureCubeLod",
		"textureCubeGrad",
		"shadow2DLod",
		"shadow2DProjLod",
		NULL
		// "texture1DLod",
		// "texture1DProjLod",
		// "shadow1DLod",
		// "shadow1DProjLod",
	};

	static const char* s_EXT_shader_texture_lod[] =
	{
		"texture2DLod",
		"texture2DProjLod",
		"textureCubeLod",
		"texture2DGrad",
		"texture2DProjGrad",
		"textureCubeGrad",
		NULL
	};

	static const char* s_EXT_shadow_samplers[] =
	{
		"shadow2D",
		"shadow2DProj",
		NULL
	};

	static const char* s_OES_standard_derivatives[] =
	{
		"dFdx",
		"dFdy",
		"fwidth",
		NULL
	};

	static const char* s_uisamplers[] =
	{
		"isampler2D",
		"usampler2D",
		"isampler3D",
		"usampler3D",
		"isamplerCube",
		"usamplerCube",
		NULL
	};

	static const char* s_uint[] =
	{
		"uint",
		"uvec2",
		"uvec3",
		"uvec4",
		NULL
	};

	static const char* s_texelFetch[] =
	{
		"texture",
		"textureLod",
		"textureGrad",
		"textureProj",
		"textureProjLod",
		"texelFetch",
		"texelFetchOffset",
		NULL
	};

	static const char* s_texture3D[] =
	{
		"sampler3D",
		"sampler3DArray",
		NULL
	};

	static const char* s_textureArray[] =
	{
		"sampler2DArray",
		"sampler2DMSArray",
		"samplerCubeArray",
		"sampler2DArrayShadow",
		NULL
	};

	static const char* s_ARB_texture_multisample[] =
	{
		"sampler2DMS",
		"isampler2DMS",
		"usampler2DMS",
		NULL
	};

	static const char* s_EXT_gpu_shader4[] =
	{
		"gl_VertexID",
		"gl_InstanceID",
		"uint",
		NULL
	};

	static const char* s_ARB_gpu_shader5[] =
	{
		"bitfieldReverse",
		"floatBitsToInt",
		"floatBitsToUint",
		"intBitsToFloat",
		"uintBitsToFloat",
		NULL
	};

	static const char* s_ARB_shading_language_packing[] =
	{
		"packHalf2x16",
		"unpackHalf2x16",
		NULL
	};

	static const char* s_intepolationQualifier[] =
	{
		"flat",
		"smooth",
		"noperspective",
		"centroid",
		NULL
	};

	static void GL_APIENTRY stubVertexAttribDivisor(GLuint /*_index*/, GLuint /*_divisor*/)
	{
	}

	static void GL_APIENTRY stubDrawArraysInstanced(GLenum _mode, GLint _first, GLsizei _count, GLsizei /*_primcount*/)
	{
		GL_CHECK(glDrawArrays(_mode, _first, _count) );
	}

	static void GL_APIENTRY stubDrawElementsInstanced(GLenum _mode, GLsizei _count, GLenum _type, const GLvoid* _indices, GLsizei /*_primcount*/)
	{
		GL_CHECK(glDrawElements(_mode, _count, _type, _indices) );
	}

	static void GL_APIENTRY stubInsertEventMarker(GLsizei /*_length*/, const char* /*_marker*/)
	{
	}

	static void GL_APIENTRY stubPushDebugGroup(GLenum /*_source*/, GLuint /*_id*/, GLsizei /*_length*/, const char* /*_message*/)
	{
	}

	static void GL_APIENTRY stubPopDebugGroup()
	{
	}

	static void GL_APIENTRY stubObjectLabel(GLenum /*_identifier*/, GLuint /*_name*/, GLsizei /*_length*/, const char* /*_label*/)
	{
	}

	static void GL_APIENTRY stubInvalidateFramebuffer(GLenum /*_target*/, GLsizei /*_numAttachments*/, const GLenum* /*_attachments*/)
	{
	}

	static void GL_APIENTRY stubMultiDrawArraysIndirect(GLenum _mode, const void* _indirect, GLsizei _drawcount, GLsizei _stride)
	{
		const uint8_t* args = (const uint8_t*)_indirect;
		for (GLsizei ii = 0; ii < _drawcount; ++ii)
		{
			GL_CHECK(glDrawArraysIndirect(_mode, (void*)args) );
			args += _stride;
		}
	}

	static void GL_APIENTRY stubMultiDrawElementsIndirect(GLenum _mode, GLenum _type, const void* _indirect, GLsizei _drawcount, GLsizei _stride)
	{
		const uint8_t* args = (const uint8_t*)_indirect;
		for (GLsizei ii = 0; ii < _drawcount; ++ii)
		{
			GL_CHECK(glDrawElementsIndirect(_mode, _type, (void*)args) );
			args += _stride;
		}
	}

	static void GL_APIENTRY stubPolygonMode(GLenum /*_face*/, GLenum /*_mode*/)
	{
	}

	typedef void (*PostSwapBuffersFn)(uint32_t _width, uint32_t _height);

	void flushGlError()
	{
		for (GLenum err = glGetError(); err != 0; err = glGetError() );
	}

	GLenum getGlError()
	{
		GLenum err = glGetError();
		flushGlError();
		return err;
	}

	static const char* getGLString(GLenum _name)
	{
		const char* str = (const char*)glGetString(_name);
		getGlError(); // ignore error if glGetString returns NULL.
		if (NULL != str)
		{
			return str;
		}

		return "<unknown>";
	}

	static uint32_t getGLStringHash(GLenum _name)
	{
		const char* str = (const char*)glGetString(_name);
		getGlError(); // ignore error if glGetString returns NULL.
		if (NULL != str)
		{
			return bx::hash<bx::HashMurmur2A>(str, (uint32_t)bx::strLen(str) );
		}

		return 0;
	}

	void dumpExtensions(const char* _extensions)
	{
		if (NULL != _extensions)
		{
			char name[1024];
			const char* pos = _extensions;
			const char* end = _extensions + bx::strLen(_extensions);
			while (pos < end)
			{
				uint32_t len;
				bx::StringView space = bx::strFind(pos, ' ');
				if (!space.isEmpty() )
				{
					len = bx::uint32_min(sizeof(name), (uint32_t)(space.getPtr() - pos) );
				}
				else
				{
					len = bx::uint32_min(sizeof(name), (uint32_t)bx::strLen(pos) );
				}

				bx::strCopy(name, BX_COUNTOF(name), pos, len);
				name[len] = '\0';

				BX_TRACE("\t%s", name);

				pos += len+1;
			}
		}
	}

	const char* toString(GLenum _enum)
	{
		switch (_enum)
		{
		case GL_DEBUG_SOURCE_API:               return "API";
		case GL_DEBUG_SOURCE_WINDOW_SYSTEM:     return "WinSys";
		case GL_DEBUG_SOURCE_SHADER_COMPILER:   return "Shader";
		case GL_DEBUG_SOURCE_THIRD_PARTY:       return "3rdparty";
		case GL_DEBUG_SOURCE_APPLICATION:       return "Application";
		case GL_DEBUG_SOURCE_OTHER:             return "Other";
		case GL_DEBUG_TYPE_ERROR:               return "Error";
		case GL_DEBUG_TYPE_DEPRECATED_BEHAVIOR: return "Deprecated behavior";
		case GL_DEBUG_TYPE_UNDEFINED_BEHAVIOR:  return "Undefined behavior";
		case GL_DEBUG_TYPE_PORTABILITY:         return "Portability";
		case GL_DEBUG_TYPE_PERFORMANCE:         return "Performance";
		case GL_DEBUG_TYPE_OTHER:               return "Other";
		case GL_DEBUG_SEVERITY_HIGH:            return "High";
		case GL_DEBUG_SEVERITY_MEDIUM:          return "Medium";
		case GL_DEBUG_SEVERITY_LOW:             return "Low";
		case GL_DEBUG_SEVERITY_NOTIFICATION:    return "SPAM";
		default:
			break;
		}

		return "<unknown>";
	}

	void GL_APIENTRY debugProcCb(GLenum _source, GLenum _type, GLuint _id, GLenum _severity, GLsizei /*_length*/, const GLchar* _message, const void* /*_userParam*/)
	{
		if (GL_DEBUG_SEVERITY_NOTIFICATION != _severity)
		{
			BX_TRACE("src %s, type %s, id %d, severity %s, '%s'"
					, toString(_source)
					, toString(_type)
					, _id
					, toString(_severity)
					, _message
					);
			BX_UNUSED(_source, _type, _id, _severity, _message);
		}
	}

	GLint glGet(GLenum _pname)
	{
		GLint result = 0;
		glGetIntegerv(_pname, &result);
		GLenum err = getGlError();
		BX_WARN(0 == err, "glGetIntegerv(0x%04x, ...) failed with GL error: 0x%04x.", _pname, err);
		return 0 == err ? result : 0;
	}

	void setTextureFormat(TextureFormat::Enum _format, GLenum _internalFmt, GLenum _fmt, GLenum _type = GL_ZERO)
	{
		TextureFormatInfo& tfi = s_textureFormat[_format];
		tfi.m_internalFmt = _internalFmt;
		tfi.m_fmt         = _fmt;
		tfi.m_fmtSrgb     = _fmt;
		tfi.m_type        = _type;
	}

	void setTextureFormatSrgb(TextureFormat::Enum _format, GLenum _internalFmtSrgb, GLenum _fmtSrgb)
	{
		TextureFormatInfo& tfi = s_textureFormat[_format];
		tfi.m_internalFmtSrgb = _internalFmtSrgb;
		tfi.m_fmtSrgb = _fmtSrgb;
	}

	static void texSubImage(
		  GLenum _target
		, GLint _level
		, GLint _xoffset
		, GLint _yoffset
		, GLint _zoffset
		, GLsizei _width
		, GLsizei _height
		, GLsizei _depth
		, GLenum _format
		, GLenum _type
		, const GLvoid* _data
	)
	{
		if (NULL == _data)
		{
			return;
		}

		if (_target == GL_TEXTURE_3D
		||  _target == GL_TEXTURE_2D_ARRAY
		||  _target == GL_TEXTURE_CUBE_MAP_ARRAY)
		{
			glTexSubImage3D(
				  _target
				, _level
				, _xoffset
				, _yoffset
				, _zoffset
				, _width
				, _height
				, _depth
				, _format
				, _type
				, _data
				);
		}
		else if (_target == GL_TEXTURE_2D_MULTISAMPLE_ARRAY)
		{
		}
		else
		{
			BX_UNUSED(_zoffset, _depth);
			glTexSubImage2D(
				  _target
				, _level
				, _xoffset
				, _yoffset
				, _width
				, _height
				, _format
				, _type
				, _data
				);
		}
	}

	static void texImage(
		  GLenum _target
		, uint32_t _msaaQuality
		, GLint _level
		, GLint _internalFormat
		, GLsizei _width
		, GLsizei _height
		, GLsizei _depth
		, GLint _border
		, GLenum _format
		, GLenum _type
		, const GLvoid* _data
	)
	{
		if (_target == GL_TEXTURE_3D)
		{
			glTexImage3D(
				  _target
				, _level
				, _internalFormat
				, _width
				, _height
				, _depth
				, _border
				, _format
				, _type
				, _data
				);
		}
		else if (_target == GL_TEXTURE_2D_ARRAY
			 ||  _target == GL_TEXTURE_CUBE_MAP_ARRAY)
		{
			texSubImage(
				  _target
				, _level
				, 0
				, 0
				, _depth
				, _width
				, _height
				, 1
				, _format
				, _type
				, _data
				);
		}
		else if (_target == GL_TEXTURE_2D_MULTISAMPLE_ARRAY)
		{
		}
		else if (_target == GL_TEXTURE_2D_MULTISAMPLE)
		{
			glTexImage2DMultisample(
				  _target
				, _msaaQuality
				, _internalFormat
				, _width
				, _height
				, false
				);
		}
		else
		{
			glTexImage2D(
				  _target
				, _level
				, _internalFormat
				, _width
				, _height
				, _border
				, _format
				, _type
				, _data
				);
		}

		BX_UNUSED(_msaaQuality, _depth, _border, _data);
	}

	static void compressedTexSubImage(
		  GLenum _target
		, GLint _level
		, GLint _xoffset
		, GLint _yoffset
		, GLint _zoffset
		, GLsizei _width
		, GLsizei _height
		, GLsizei _depth
		, GLenum _format
		, GLsizei _imageSize
		, const GLvoid* _data
	)
	{
		if (_target == GL_TEXTURE_3D
		||  _target == GL_TEXTURE_2D_ARRAY)
		{
			glCompressedTexSubImage3D(
				  _target
				, _level
				, _xoffset
				, _yoffset
				, _zoffset
				, _width
				, _height
				, _depth
				, _format
				, _imageSize
				, _data
				);
		}
		else
		{
			BX_UNUSED(_zoffset, _depth);
			glCompressedTexSubImage2D(
				  _target
				, _level
				, _xoffset
				, _yoffset
				, _width
				, _height
				, _format
				, _imageSize
				, _data
				);
		}
	}

	static void compressedTexImage(
		  GLenum _target
		, GLint _level
		, GLenum _internalformat
		, GLsizei _width
		, GLsizei _height
		, GLsizei _depth
		, GLint _border
		, GLsizei _imageSize
		, const GLvoid* _data
	)
	{
		if (_target == GL_TEXTURE_3D)
		{
			glCompressedTexImage3D(
				  _target
				, _level
				, _internalformat
				, _width
				, _height
				, _depth
				, _border
				, _imageSize
				, _data
				);
		}
		else if (_target == GL_TEXTURE_2D_ARRAY
			 ||  _target == GL_TEXTURE_CUBE_MAP_ARRAY)
		{
			compressedTexSubImage(
				  _target
				, _level
				, 0
				, 0
				, _depth
				, _width
				, _height
				, 1
				, _internalformat
				, _imageSize
				, _data
				);
		}
		else if (_target == GL_TEXTURE_2D_MULTISAMPLE_ARRAY)
		{
		}
		else
		{
			BX_UNUSED(_depth);
			glCompressedTexImage2D(
				  _target
				, _level
				, _internalformat
				, _width
				, _height
				, _border
				, _imageSize
				, _data
				);
		}
	}

	GLenum initTestTexture(TextureFormat::Enum _format, bool _srgb, bool _mipmaps, bool _array, GLsizei _dim)
	{
		const TextureFormatInfo& tfi = s_textureFormat[_format];
		GLenum internalFmt = _srgb
			? tfi.m_internalFmtSrgb
			: tfi.m_internalFmt
			;
		GLenum fmt = _srgb
			? tfi.m_fmtSrgb
			: tfi.m_fmt
			;

		GLsizei bpp  = bimg::getBitsPerPixel(bimg::TextureFormat::Enum(_format) );
		GLsizei size = (_dim*_dim*bpp)/8;
		void* data = NULL;

		if (bimg::isDepth(bimg::TextureFormat::Enum(_format) ) )
		{
			_srgb    = false;
			_mipmaps = false;
			_array   = false;
		}
		else
		{
			data = bx::alignPtr(alloca(size+16), 0, 16);
		}

		flushGlError();
		GLenum err = 0;

		const GLenum target = _array
			? GL_TEXTURE_2D_ARRAY
			: GL_TEXTURE_2D
			;

		if (bimg::isCompressed(bimg::TextureFormat::Enum(_format) ) )
		{
			for (uint32_t ii = 0, dim = _dim; ii < (_mipmaps ? 5u : 1u) && 0 == err; ++ii, dim >>= 1)
			{
				dim = bx::uint32_max(1, dim);
				uint32_t block = bx::uint32_max(4, dim);
				size = (block*block*bpp)/8;
				compressedTexImage(target, ii, internalFmt, dim, dim, 0, 0, size, data);
				err |= getGlError();
			}
		}
		else
		{
			for (uint32_t ii = 0, dim = _dim; ii < (_mipmaps ? 5u : 1u) && 0 == err; ++ii, dim >>= 1)
			{
				dim = bx::uint32_max(1, dim);
				size = (dim*dim*bpp)/8;
				texImage(target, 0, ii, internalFmt, dim, dim, 0, 0, fmt, tfi.m_type, data);
				err |= getGlError();
			}
		}

		return err;
	}

	static bool isTextureFormatValid(
		  TextureFormat::Enum _format
		, bool _srgb = false
		, bool _mipAutogen = false
		, bool _array = false
		, GLsizei _dim = 16
		)
	{
		const TextureFormatInfo& tfi = s_textureFormat[_format];
		GLenum internalFmt = _srgb
			? tfi.m_internalFmtSrgb
			: tfi.m_internalFmt
			;
		if (GL_ZERO == internalFmt)
		{
			return false;
		}

BX_TRACE("%d, %d, %d, %s", _array, _srgb, _mipAutogen, getName(_format) );

		const GLenum target = _array
			? GL_TEXTURE_2D_ARRAY
			: GL_TEXTURE_2D
			;

		GLuint id;
		GL_CHECK(glGenTextures(1, &id) );
		GL_CHECK(glBindTexture(target, id) );

		GLenum err = 0;
		if (_array)
		{
			glTexStorage3D(target
				, 1 + GLsizei(bx::log2((int32_t)_dim) )
				, internalFmt
				, _dim
				, _dim
				, _dim
				);
			err = getGlError();
		}

		if (0 == err)
		{
			err = initTestTexture(_format, _srgb, _mipAutogen, _array, _dim);
			BX_WARN(0 == err, "TextureFormat::%s %s%s%sis not supported (%x: %s)."
				, getName(_format)
				, _srgb       ? "+sRGB "       : ""
				, _mipAutogen ? "+mipAutoGen " : ""
				, _array      ? "+array "      : ""
				, err
				, glEnumName(err)
				);

			if (0 == err
			&&  _mipAutogen)
			{
				glGenerateMipmap(target);
				err = getGlError();
			}
		}

		GL_CHECK(glDeleteTextures(1, &id) );

		return 0 == err;
	}

	static bool isImageFormatValid(TextureFormat::Enum _format, GLsizei _dim = 16)
	{
		if (GL_ZERO == s_imageFormat[_format])
		{
			return false;
		}

		GLuint id;
		GL_CHECK(glGenTextures(1, &id) );
		GL_CHECK(glBindTexture(GL_TEXTURE_2D, id) );

		flushGlError();
		GLenum err = 0;

		glTexStorage2D(GL_TEXTURE_2D, 1, s_imageFormat[_format], _dim, _dim);
		err |= getGlError();
		if (0 == err)
		{
			glBindImageTexture(0
				, id
				, 0
				, GL_FALSE
				, 0
				, GL_READ_WRITE
				, s_imageFormat[_format]
				);
			err |= getGlError();
		}

		GL_CHECK(glDeleteTextures(1, &id) );

		return 0 == err;
	}

	static bool isFramebufferFormatValid(
		  TextureFormat::Enum _format
		, bool _srgb = false
		, bool _writeOnly = false
		, GLsizei _dim = 16
		)
	{
		const TextureFormatInfo& tfi = s_textureFormat[_format];
		GLenum internalFmt = _srgb
			? tfi.m_internalFmtSrgb
			: tfi.m_internalFmt
			;
		if (GL_ZERO == internalFmt)
		{
			return false;
		}

		if (_writeOnly)
		{
			GLuint rbo;
			glGenRenderbuffers(1, &rbo);
			glBindRenderbuffer(GL_RENDERBUFFER, rbo);

			glRenderbufferStorage(GL_RENDERBUFFER
				, s_rboFormat[_format]
				, _dim
				, _dim
				);
			glBindRenderbuffer(GL_RENDERBUFFER, 0);
			glDeleteRenderbuffers(1, &rbo);

			GLenum err = getGlError();
			return 0 == err;
		}

		GLuint fbo;
		GL_CHECK(glGenFramebuffers(1, &fbo) );
		GL_CHECK(glBindFramebuffer(GL_FRAMEBUFFER, fbo) );

		GLuint id;
		GL_CHECK(glGenTextures(1, &id) );
		GL_CHECK(glBindTexture(GL_TEXTURE_2D, id) );

		GLenum err = initTestTexture(_format, _srgb, false, false, _dim);

		GLenum attachment;
		if (bimg::isDepth(bimg::TextureFormat::Enum(_format) ) )
		{
			const bimg::ImageBlockInfo& info = bimg::getBlockInfo(bimg::TextureFormat::Enum(_format) );
			if (0 == info.depthBits)
			{
				attachment = GL_STENCIL_ATTACHMENT;
			}
			else if (0 == info.stencilBits)
			{
				attachment = GL_DEPTH_ATTACHMENT;
			}
			else
			{
				attachment = GL_DEPTH_STENCIL_ATTACHMENT;
			}
		}
		else
		{
			attachment = GL_COLOR_ATTACHMENT0;
		}

		glFramebufferTexture2D(GL_FRAMEBUFFER
				, attachment
				, GL_TEXTURE_2D
				, id
				, 0
				);
		err = getGlError();

		if (0 == err)
		{
			err = glCheckFramebufferStatus(GL_FRAMEBUFFER);
		}

		GL_CHECK(glBindFramebuffer(GL_FRAMEBUFFER, 0) );
		GL_CHECK(glDeleteFramebuffers(1, &fbo) );

		GL_CHECK(glDeleteTextures(1, &id) );

		return GL_FRAMEBUFFER_COMPLETE == err;
	}

	static void getFilters(uint32_t _flags, bool _hasMips, GLenum& _magFilter, GLenum& _minFilter)
	{
		const uint32_t mag = (_flags&BGFX_SAMPLER_MAG_MASK)>>BGFX_SAMPLER_MAG_SHIFT;
		const uint32_t min = (_flags&BGFX_SAMPLER_MIN_MASK)>>BGFX_SAMPLER_MIN_SHIFT;
		const uint32_t mip = (_flags&BGFX_SAMPLER_MIP_MASK)>>BGFX_SAMPLER_MIP_SHIFT;
		_magFilter = s_textureFilterMag[mag];
		_minFilter = s_textureFilterMin[min][_hasMips ? mip+1 : 0];
	}

	void updateExtension(const bx::StringView& _name)
	{
		bx::StringView ext(_name);
		if (0 == bx::strCmp(ext, "GL_", 3) ) // skip GL_
		{
			ext.set(ext.getPtr()+3, ext.getTerm() );
		}

		bool supported = false;
		for (uint32_t ii = 0; ii < Extension::Count; ++ii)
		{
			Extension& extension = s_extension[ii];
			if (!extension.m_supported
			&&  extension.m_initialize)
			{
				if (0 == bx::strCmp(ext, extension.m_name) )
				{
					extension.m_supported = true;
					supported = true;
					break;
				}
			}
		}

		BX_TRACE("GL_EXTENSION %s: %.*s", supported ? " (supported)" : "", _name.getLength(), _name.getPtr() );
		BX_UNUSED(supported);
	}

	struct VendorId
	{
		const char* name;
		uint16_t id;
	};

	static const VendorId s_vendorIds[] =
	{
		{ "NVIDIA Corporation",           BGFX_PCI_ID_NVIDIA },
		{ "Advanced Micro Devices, Inc.", BGFX_PCI_ID_AMD    },
		{ "Intel",                        BGFX_PCI_ID_INTEL  },
		{ "ATI Technologies Inc.",        BGFX_PCI_ID_AMD    },
	};

	struct Workaround
	{
		void reset()
		{
			m_detachShader = true;
		}

		bool m_detachShader;
	};

	struct RendererContextGL : public RendererContextI
	{
		RendererContextGL()
			: m_numWindows(1)
			, m_rtMsaa(false)
			, m_fbDiscard(BGFX_CLEAR_NONE)
			, m_capture(NULL)
			, m_captureSize(0)
			, m_maxAnisotropy(0.0f)
			, m_maxAnisotropyDefault(0.0f)
			, m_maxMsaa(0)
			, m_vao(0)
			, m_blitSupported(false)
			, m_readBackSupported(BX_ENABLED(BGFX_CONFIG_RENDERER_OPENGL) )
			, m_vaoSupport(false)
			, m_samplerObjectSupport(false)
			, m_shadowSamplersSupport(false)
			, m_srgbWriteControlSupport(BX_ENABLED(BGFX_CONFIG_RENDERER_OPENGL) )
			, m_borderColorSupport(BX_ENABLED(BGFX_CONFIG_RENDERER_OPENGL) )
			, m_programBinarySupport(false)
			, m_textureSwizzleSupport(false)
			, m_depthTextureSupport(false)
			, m_timerQuerySupport(false)
			, m_occlusionQuerySupport(false)
			, m_atocSupport(false)
			, m_conservativeRasterSupport(false)
			, m_flip(false)
			, m_hash( (BX_PLATFORM_WINDOWS<<1) | BX_ARCH_64BIT)
			, m_backBufferFbo(0)
			, m_msaaBackBufferFbo(0)
			, m_clearQuadColor(BGFX_INVALID_HANDLE)
			, m_clearQuadDepth(BGFX_INVALID_HANDLE)
		{
			bx::memSet(m_msaaBackBufferRbos, 0, sizeof(m_msaaBackBufferRbos) );
		}

		~RendererContextGL()
		{
		}

		bool init(const Init& _init)
		{
			struct ErrorState
			{
				enum Enum
				{
					Default,
				};
			};

			ErrorState::Enum errorState = ErrorState::Default;

			if (_init.debug
			||  _init.profile)
			{
				m_renderdocdll = loadRenderDoc();
			}

			m_fbh.idx = kInvalidHandle;
			bx::memSet(m_uniforms, 0, sizeof(m_uniforms) );
			bx::memSet(&m_resolution, 0, sizeof(m_resolution) );

			setRenderContextSize(_init.resolution.width, _init.resolution.height);

			m_vendor      = getGLString(GL_VENDOR);
			m_renderer    = getGLString(GL_RENDERER);
			m_version     = getGLString(GL_VERSION);
			m_glslVersion = getGLString(GL_SHADING_LANGUAGE_VERSION);

			for (uint32_t ii = 0; ii < BX_COUNTOF(s_vendorIds); ++ii)
			{
				const VendorId& vendorId = s_vendorIds[ii];
				if (0 == bx::strCmp(vendorId.name, m_vendor, bx::strLen(vendorId.name) ) )
				{
					g_caps.vendorId = vendorId.id;
					break;
				}
			}

			m_workaround.reset();

			GLint numCmpFormats = 0;
			GL_CHECK(glGetIntegerv(GL_NUM_COMPRESSED_TEXTURE_FORMATS, &numCmpFormats) );
			BX_TRACE("GL_NUM_COMPRESSED_TEXTURE_FORMATS %d", numCmpFormats);

			GLint* cmpFormat = NULL;

			if (0 < numCmpFormats)
			{
				numCmpFormats = numCmpFormats > 256 ? 256 : numCmpFormats;
				cmpFormat = (GLint*)alloca(sizeof(GLint)*numCmpFormats);
				GL_CHECK(glGetIntegerv(GL_COMPRESSED_TEXTURE_FORMATS, cmpFormat) );

				for (GLint ii = 0; ii < numCmpFormats; ++ii)
				{
					GLint internalFmt = cmpFormat[ii];
					uint32_t fmt = uint32_t(TextureFormat::Unknown);
					for (uint32_t jj = 0; jj < fmt; ++jj)
					{
						if (s_textureFormat[jj].m_internalFmt == (GLenum)internalFmt)
						{
							s_textureFormat[jj].m_supported = true;
							fmt = jj;
						}
					}

					BX_TRACE("  %3d: %8x %s", ii, internalFmt, getName( (TextureFormat::Enum)fmt) );
				}
			}

			if (BX_ENABLED(BGFX_CONFIG_DEBUG) )
			{
#define GL_GET(_pname, _min) BX_TRACE("  " #_pname " %d (min: %d)", glGet(_pname), _min)
				BX_TRACE("Defaults:");
#if BGFX_CONFIG_RENDERER_OPENGL >= 41 || BGFX_CONFIG_RENDERER_OPENGLES
				GL_GET(GL_MAX_FRAGMENT_UNIFORM_VECTORS, 16);
				GL_GET(GL_MAX_VERTEX_UNIFORM_VECTORS, 128);
				GL_GET(GL_MAX_VARYING_VECTORS, 8);
#else
				GL_GET(GL_MAX_FRAGMENT_UNIFORM_COMPONENTS, 16 * 4);
				GL_GET(GL_MAX_VERTEX_UNIFORM_COMPONENTS, 128 * 4);
				GL_GET(GL_MAX_VARYING_FLOATS, 8 * 4);
#endif // BGFX_CONFIG_RENDERER_OPENGL >= 41 || BGFX_CONFIG_RENDERER_OPENGLES
				GL_GET(GL_MAX_VERTEX_ATTRIBS, 8);
				GL_GET(GL_MAX_COMBINED_TEXTURE_IMAGE_UNITS, 8);
				GL_GET(GL_MAX_CUBE_MAP_TEXTURE_SIZE, 16);
				GL_GET(GL_MAX_TEXTURE_IMAGE_UNITS, 8);
				GL_GET(GL_MAX_TEXTURE_SIZE, 64);
				GL_GET(GL_MAX_VERTEX_TEXTURE_IMAGE_UNITS, 0);
				GL_GET(GL_MAX_RENDERBUFFER_SIZE, 1);
				GL_GET(GL_MAX_COLOR_ATTACHMENTS, 1);
				GL_GET(GL_MAX_DRAW_BUFFERS, 1);
				GL_GET(GL_MAX_LABEL_LENGTH, 0);

#undef GL_GET

				BX_TRACE("      Vendor: %s", m_vendor);
				BX_TRACE("    Renderer: %s", m_renderer);
				BX_TRACE("     Version: %s", m_version);
				BX_TRACE("GLSL version: %s", m_glslVersion);
			}

			// Initial binary shader hash depends on driver version.
			m_hash = ( (BX_PLATFORM_WINDOWS<<1) | BX_ARCH_64BIT)
				^ (uint64_t(getGLStringHash(GL_VENDOR  ) )<<32)
				^ (uint64_t(getGLStringHash(GL_RENDERER) )<<0 )
				^ (uint64_t(getGLStringHash(GL_VERSION ) )<<16)
				;

			if (BX_ENABLED(BGFX_CONFIG_RENDERER_OPENGLES >= 31)
			&&  0 == bx::strCmp(m_vendor, "Imagination Technologies")
			&&  !bx::strFind(m_version, "(SDK 3.5@3510720)").isEmpty() )
			{
				// Skip initializing extensions that are broken in emulator.
				s_extension[Extension::ARB_program_interface_query     ].m_initialize =
				s_extension[Extension::ARB_shader_storage_buffer_object].m_initialize = false;
			}

			if (BX_ENABLED(BGFX_CONFIG_RENDERER_OPENGLES)
			&&  0 == bx::strCmp(m_vendor, "Imagination Technologies")
			&&  !bx::strFind(m_version, "1.8@905891").isEmpty() )
			{
				m_workaround.m_detachShader = false;
			}

			if (BX_ENABLED(BGFX_CONFIG_RENDERER_USE_EXTENSIONS) )
			{
				const char* extensions = (const char*)glGetString(GL_EXTENSIONS);
				getGlError(); // ignore error if glGetString returns NULL.
				if (NULL != extensions)
				{
					bx::StringView ext(extensions);
					uint32_t index = 0;
					while (!ext.isEmpty() )
					{
						const bx::StringView space = bx::strFind(ext, ' ');
						const bx::StringView token = bx::StringView(ext.getPtr(), space.getPtr() );
						updateExtension(token);

						ext.set(space.getPtr() + (space.isEmpty() ? 0 : 1), ext.getTerm() );

						++index;
					}
				}
				else if (NULL != glGetStringi)
				{
					GLint numExtensions = 0;
					glGetIntegerv(GL_NUM_EXTENSIONS, &numExtensions);
					getGlError(); // ignore error if glGetIntegerv returns NULL.

					for (GLint index = 0; index < numExtensions; ++index)
					{
						const char* name = (const char*)glGetStringi(GL_EXTENSIONS, index);
						updateExtension(name);
					}
				}

				BX_TRACE("Supported extensions:");
				for (uint32_t ii = 0; ii < Extension::Count; ++ii)
				{
					if (s_extension[ii].m_supported)
					{
						BX_TRACE("\t%2d: %s", ii, s_extension[ii].m_name);
					}
				}
			}

			if (BX_ENABLED(BGFX_CONFIG_RENDERER_OPENGL)
			&&  !s_extension[Extension::ARB_framebuffer_object].m_supported)
			{
				BX_TRACE("Init error: ARB_framebuffer_object not supported.");
				goto error;
			}

			{
				// Allow all texture filters.
				bx::memSet(s_textureFilter, true, BX_COUNTOF(s_textureFilter) );

				bool bc123Supported = 0
					|| s_extension[Extension::EXT_texture_compression_s3tc        ].m_supported
					|| s_extension[Extension::MOZ_WEBGL_compressed_texture_s3tc   ].m_supported
					|| s_extension[Extension::WEBGL_compressed_texture_s3tc       ].m_supported
					|| s_extension[Extension::WEBKIT_WEBGL_compressed_texture_s3tc].m_supported
					;
				s_textureFormat[TextureFormat::BC1].m_supported |= bc123Supported
					|| s_extension[Extension::ANGLE_texture_compression_dxt1].m_supported
					|| s_extension[Extension::EXT_texture_compression_dxt1  ].m_supported
					;

				if (!s_textureFormat[TextureFormat::BC1].m_supported
				&& ( s_textureFormat[TextureFormat::BC2].m_supported || s_textureFormat[TextureFormat::BC3].m_supported) )
				{
					// If RGBA_S3TC_DXT1 is not supported, maybe RGB_S3TC_DXT1 is?
					for (GLint ii = 0; ii < numCmpFormats; ++ii)
					{
						if (GL_COMPRESSED_RGB_S3TC_DXT1_EXT == cmpFormat[ii])
						{
							setTextureFormat(TextureFormat::BC1, GL_COMPRESSED_RGB_S3TC_DXT1_EXT, GL_COMPRESSED_RGB_S3TC_DXT1_EXT);
							s_textureFormat[TextureFormat::BC1].m_supported   = true;
							break;
						}
					}
				}

				s_textureFormat[TextureFormat::BC2].m_supported |= bc123Supported
					|| s_extension[Extension::ANGLE_texture_compression_dxt3   ].m_supported
					|| s_extension[Extension::CHROMIUM_texture_compression_dxt3].m_supported
					;

				s_textureFormat[TextureFormat::BC3].m_supported |= bc123Supported
					|| s_extension[Extension::ANGLE_texture_compression_dxt5   ].m_supported
					|| s_extension[Extension::CHROMIUM_texture_compression_dxt5].m_supported
					;

				if (s_extension[Extension::EXT_texture_compression_latc].m_supported)
				{
					setTextureFormat(TextureFormat::BC4, GL_COMPRESSED_LUMINANCE_LATC1_EXT,       GL_COMPRESSED_LUMINANCE_LATC1_EXT);
					setTextureFormat(TextureFormat::BC5, GL_COMPRESSED_LUMINANCE_ALPHA_LATC2_EXT, GL_COMPRESSED_LUMINANCE_ALPHA_LATC2_EXT);
				}

				if (s_extension[Extension::ARB_texture_compression_rgtc].m_supported
				||  s_extension[Extension::EXT_texture_compression_rgtc].m_supported)
				{
					setTextureFormat(TextureFormat::BC4, GL_COMPRESSED_RED_RGTC1, GL_COMPRESSED_RED_RGTC1);
					setTextureFormat(TextureFormat::BC5, GL_COMPRESSED_RG_RGTC2,  GL_COMPRESSED_RG_RGTC2);
				}

				bool etc1Supported = 0
					|| s_extension[Extension::OES_compressed_ETC1_RGB8_texture].m_supported
					|| s_extension[Extension::WEBGL_compressed_texture_etc1   ].m_supported
					;
				s_textureFormat[TextureFormat::ETC1].m_supported |= etc1Supported;

				bool etc2Supported = !!(BGFX_CONFIG_RENDERER_OPENGLES >= 30)
					|| s_extension[Extension::ARB_ES3_compatibility].m_supported
					;
				s_textureFormat[TextureFormat::ETC2  ].m_supported |= etc2Supported;
				s_textureFormat[TextureFormat::ETC2A ].m_supported |= etc2Supported;
				s_textureFormat[TextureFormat::ETC2A1].m_supported |= etc2Supported;

				if (!s_textureFormat[TextureFormat::ETC1].m_supported
				&&   s_textureFormat[TextureFormat::ETC2].m_supported)
				{
					// When ETC2 is supported override ETC1 texture format settings.
					s_textureFormat[TextureFormat::ETC1].m_internalFmt = GL_COMPRESSED_RGB8_ETC2;
					s_textureFormat[TextureFormat::ETC1].m_fmt         = GL_COMPRESSED_RGB8_ETC2;
					s_textureFormat[TextureFormat::ETC1].m_supported   = true;
				}

				bool ptc1Supported = 0
					|| s_extension[Extension::IMG_texture_compression_pvrtc ].m_supported
					|| s_extension[Extension::WEBGL_compressed_texture_pvrtc].m_supported
					;
				s_textureFormat[TextureFormat::PTC12 ].m_supported |= ptc1Supported;
				s_textureFormat[TextureFormat::PTC14 ].m_supported |= ptc1Supported;
				s_textureFormat[TextureFormat::PTC12A].m_supported |= ptc1Supported;
				s_textureFormat[TextureFormat::PTC14A].m_supported |= ptc1Supported;

				bool ptc2Supported = s_extension[Extension::IMG_texture_compression_pvrtc2].m_supported;
				s_textureFormat[TextureFormat::PTC22].m_supported |= ptc2Supported;
				s_textureFormat[TextureFormat::PTC24].m_supported |= ptc2Supported;

				if (BX_ENABLED(BGFX_CONFIG_RENDERER_OPENGLES) )
				{
					setTextureFormat(TextureFormat::D32, GL_DEPTH_COMPONENT, GL_DEPTH_COMPONENT, GL_UNSIGNED_INT);

					if (BX_ENABLED(BGFX_CONFIG_RENDERER_OPENGLES < 30) )
					{
						setTextureFormat(TextureFormat::RGBA16F, GL_RGBA, GL_RGBA, GL_HALF_FLOAT);
						setTextureFormat(TextureFormat::RGBA32F, GL_RGBA, GL_RGBA, GL_FLOAT);
						// internalFormat and format must match:
						// https://www.khronos.org/opengles/sdk/docs/man/xhtml/glTexImage2D.xml
						setTextureFormat(TextureFormat::RGBA8,  GL_RGBA, GL_RGBA, GL_UNSIGNED_BYTE);
						setTextureFormat(TextureFormat::R5G6B5, GL_RGB,  GL_RGB,  GL_UNSIGNED_SHORT_5_6_5_REV);
						setTextureFormat(TextureFormat::RGBA4,  GL_RGBA, GL_RGBA, GL_UNSIGNED_SHORT_4_4_4_4_REV);
						setTextureFormat(TextureFormat::RGB5A1, GL_RGBA, GL_RGBA, GL_UNSIGNED_SHORT_1_5_5_5_REV);

						if (s_extension[Extension::EXT_sRGB].m_supported)
						{
							setTextureFormatSrgb(TextureFormat::RGBA8, GL_SRGB_ALPHA_EXT, GL_SRGB_ALPHA_EXT);
							setTextureFormatSrgb(TextureFormat::RGB8, GL_SRGB_EXT, GL_SRGB_EXT);
						}

						if (s_extension[Extension::OES_texture_half_float].m_supported
						||  s_extension[Extension::OES_texture_float     ].m_supported)
						{
							// https://www.khronos.org/registry/gles/extensions/OES/OES_texture_float.txt
							// When half/float is available via extensions texture will be marked as
							// incomplete if it uses anything other than nearest filter.
							const bool linear16F = s_extension[Extension::OES_texture_half_float_linear].m_supported;
							const bool linear32F = s_extension[Extension::OES_texture_float_linear     ].m_supported;

							s_textureFilter[TextureFormat::R16F]    = linear16F;
							s_textureFilter[TextureFormat::RG16F]   = linear16F;
							s_textureFilter[TextureFormat::RGBA16F] = linear16F;
							s_textureFilter[TextureFormat::R32F]    = linear32F;
							s_textureFilter[TextureFormat::RG32F]   = linear32F;
							s_textureFilter[TextureFormat::RGBA32F] = linear32F;
						}

						if (BX_ENABLED(BX_PLATFORM_IOS) || BX_ENABLED(BX_PLATFORM_EMSCRIPTEN))
						{
							setTextureFormat(TextureFormat::D16,   GL_DEPTH_COMPONENT, GL_DEPTH_COMPONENT, GL_UNSIGNED_SHORT);
							setTextureFormat(TextureFormat::D24S8, GL_DEPTH_STENCIL,   GL_DEPTH_STENCIL,   GL_UNSIGNED_INT_24_8);
						}
					}
				}

				if (BX_ENABLED(BGFX_CONFIG_RENDERER_OPENGL)
				||  BX_ENABLED(BGFX_CONFIG_RENDERER_OPENGLES >= 30) )
				{
					setTextureFormat(TextureFormat::R8I,     GL_R8I,      GL_RED_INTEGER,  GL_BYTE);
					setTextureFormat(TextureFormat::R8U,     GL_R8UI,     GL_RED_INTEGER,  GL_UNSIGNED_BYTE);
					setTextureFormat(TextureFormat::R16I,    GL_R16I,     GL_RED_INTEGER,  GL_SHORT);
					setTextureFormat(TextureFormat::R16U,    GL_R16UI,    GL_RED_INTEGER,  GL_UNSIGNED_SHORT);
	//				setTextureFormat(TextureFormat::RG16,    GL_RG16UI,   GL_RG_INTEGER,   GL_UNSIGNED_SHORT);
	//				setTextureFormat(TextureFormat::RGBA16,  GL_RGBA16UI, GL_RGBA_INTEGER, GL_UNSIGNED_SHORT);
					setTextureFormat(TextureFormat::R32U,    GL_R32UI,    GL_RED_INTEGER,  GL_UNSIGNED_INT);
					setTextureFormat(TextureFormat::RG32U,   GL_RG32UI,   GL_RG_INTEGER,   GL_UNSIGNED_INT);
					setTextureFormat(TextureFormat::RGBA32U, GL_RGBA32UI, GL_RGBA_INTEGER, GL_UNSIGNED_INT);
				}

				if (s_extension[Extension::EXT_texture_format_BGRA8888  ].m_supported
				||  s_extension[Extension::EXT_bgra                     ].m_supported
				||  s_extension[Extension::IMG_texture_format_BGRA8888  ].m_supported
				||  s_extension[Extension::APPLE_texture_format_BGRA8888].m_supported)
				{
					if (BX_ENABLED(BGFX_CONFIG_RENDERER_OPENGL) )
					{
						m_readPixelsFmt = GL_BGRA;
					}

					// Mixing GLES and GL extensions here. OpenGL EXT_bgra and
					// APPLE_texture_format_BGRA8888 wants
					// format to be BGRA but internal format to stay RGBA, but
					// EXT_texture_format_BGRA8888 wants both format and internal
					// format to be BGRA.
					//
					// Reference(s):
					// - https://web.archive.org/web/20181126035829/https://www.khronos.org/registry/OpenGL/extensions/EXT/EXT_texture_format_BGRA8888.txt
					// - https://web.archive.org/web/20181126035841/https://www.khronos.org/registry/OpenGL/extensions/EXT/EXT_bgra.txt
					// - https://web.archive.org/web/20181126035851/https://www.khronos.org/registry/OpenGL/extensions/APPLE/APPLE_texture_format_BGRA8888.txt
					//
					if (!s_extension[Extension::EXT_bgra                     ].m_supported
					&&  !s_extension[Extension::APPLE_texture_format_BGRA8888].m_supported)
					{
						s_textureFormat[TextureFormat::BGRA8].m_internalFmt = GL_BGRA;
					}

					if (!isTextureFormatValid(TextureFormat::BGRA8) )
					{
						// Revert back to RGBA if texture can't be created.
						setTextureFormat(TextureFormat::BGRA8, GL_RGBA, GL_BGRA, GL_UNSIGNED_BYTE);
					}
				}

				if (BX_ENABLED(BX_PLATFORM_EMSCRIPTEN) )
				{
					setTextureFormat(TextureFormat::RGBA4,  GL_ZERO, GL_ZERO, GL_ZERO);
					setTextureFormat(TextureFormat::RGB5A1, GL_ZERO, GL_ZERO, GL_ZERO);

					if (!isTextureFormatValid(TextureFormat::R8) )
					{
						// GL core has to use GL_R8 Issue#208, GLES2 has to use GL_LUMINANCE issue#226
						s_textureFormat[TextureFormat::R8].m_internalFmt = GL_LUMINANCE;
						s_textureFormat[TextureFormat::R8].m_fmt         = GL_LUMINANCE;
					}
				}

				for (uint32_t ii = BX_ENABLED(BX_PLATFORM_IOS) ? TextureFormat::Unknown : 0 // skip test on iOS!
					; ii < TextureFormat::Count
					; ++ii
					)
				{
					if (TextureFormat::Unknown != ii
					&&  TextureFormat::UnknownDepth != ii)
					{
						s_textureFormat[ii].m_supported = isTextureFormatValid(TextureFormat::Enum(ii) );
					}
				}

				if (BX_ENABLED(0) )
				{
					// Disable all compressed texture formats. For testing only.
					for (uint32_t ii = 0; ii < TextureFormat::Unknown; ++ii)
					{
						s_textureFormat[ii].m_supported = false;
					}
				}

				const bool computeSupport = false
					|| !!(BGFX_CONFIG_RENDERER_OPENGLES >= 31)
					|| s_extension[Extension::ARB_compute_shader].m_supported
					;

				for (uint32_t ii = 0; ii < TextureFormat::Count; ++ii)
				{
					const TextureFormat::Enum fmt = TextureFormat::Enum(ii);

					uint16_t supported = BGFX_CAPS_FORMAT_TEXTURE_NONE;
					supported |= s_textureFormat[ii].m_supported
						? BGFX_CAPS_FORMAT_TEXTURE_2D
						| BGFX_CAPS_FORMAT_TEXTURE_3D
						| BGFX_CAPS_FORMAT_TEXTURE_CUBE
						: BGFX_CAPS_FORMAT_TEXTURE_NONE
						;

					supported |= isTextureFormatValid(fmt, true)
						? BGFX_CAPS_FORMAT_TEXTURE_2D_SRGB
						| BGFX_CAPS_FORMAT_TEXTURE_3D_SRGB
						| BGFX_CAPS_FORMAT_TEXTURE_CUBE_SRGB
						: BGFX_CAPS_FORMAT_TEXTURE_NONE
						;

					if (!bimg::isCompressed(bimg::TextureFormat::Enum(fmt) ) )
					{
						supported |= isTextureFormatValid(fmt, false, true)
							? BGFX_CAPS_FORMAT_TEXTURE_MIP_AUTOGEN
							: BGFX_CAPS_FORMAT_TEXTURE_NONE
							;
					}

					supported |= computeSupport
						&& isImageFormatValid(fmt)
						? BGFX_CAPS_FORMAT_TEXTURE_IMAGE
						: BGFX_CAPS_FORMAT_TEXTURE_NONE
						;

					supported |= isFramebufferFormatValid(fmt)
						? BGFX_CAPS_FORMAT_TEXTURE_FRAMEBUFFER
						: BGFX_CAPS_FORMAT_TEXTURE_NONE
						;

					supported |= isFramebufferFormatValid(fmt, false, true)
						? BGFX_CAPS_FORMAT_TEXTURE_FRAMEBUFFER
						: BGFX_CAPS_FORMAT_TEXTURE_NONE
						;

					if (NULL != glGetInternalformativ)
					{
						GLint maxSamples;
						glGetInternalformativ(GL_RENDERBUFFER
							, s_textureFormat[ii].m_internalFmt
							, GL_SAMPLES
							, 1
							, &maxSamples
							);
						GLenum err = getGlError();
						supported |= 0 == err && maxSamples > 0
							? BGFX_CAPS_FORMAT_TEXTURE_FRAMEBUFFER_MSAA
							: BGFX_CAPS_FORMAT_TEXTURE_NONE
							;

						glGetInternalformativ(GL_TEXTURE_2D_MULTISAMPLE
							, s_textureFormat[ii].m_internalFmt
							, GL_SAMPLES
							, 1
							, &maxSamples
							);
						err = getGlError();
						supported |= 0 == err && maxSamples > 0
							? BGFX_CAPS_FORMAT_TEXTURE_MSAA
							: BGFX_CAPS_FORMAT_TEXTURE_NONE
							;
					}

					g_caps.formats[ii] = supported;
				}

				g_caps.supported |= !!(BGFX_CONFIG_RENDERER_OPENGL || BGFX_CONFIG_RENDERER_OPENGLES >= 30)
					|| s_extension[Extension::OES_texture_3D].m_supported
					? BGFX_CAPS_TEXTURE_3D
					: 0
					;
				g_caps.supported |= !!(BGFX_CONFIG_RENDERER_OPENGL || BGFX_CONFIG_RENDERER_OPENGLES >= 30)
					|| s_extension[Extension::EXT_shadow_samplers].m_supported
					? BGFX_CAPS_TEXTURE_COMPARE_ALL
					: 0
					;
				g_caps.supported |= !!(BGFX_CONFIG_RENDERER_OPENGL || BGFX_CONFIG_RENDERER_OPENGLES >= 30)
					|| s_extension[Extension::OES_vertex_half_float].m_supported
					? BGFX_CAPS_VERTEX_ATTRIB_HALF
					: 0
					;
				g_caps.supported |= false
					|| s_extension[Extension::ARB_vertex_type_2_10_10_10_rev].m_supported
					|| s_extension[Extension::OES_vertex_type_10_10_10_2].m_supported
					? BGFX_CAPS_VERTEX_ATTRIB_UINT10
					: 0
					;
				g_caps.supported |= !!(BGFX_CONFIG_RENDERER_OPENGL || BGFX_CONFIG_RENDERER_OPENGLES >= 30)
					|| s_extension[Extension::EXT_frag_depth].m_supported
					? BGFX_CAPS_FRAGMENT_DEPTH
					: 0
					;
				g_caps.supported |= s_extension[Extension::ARB_draw_buffers_blend].m_supported
					? BGFX_CAPS_BLEND_INDEPENDENT
					: 0
					;
				g_caps.supported |= s_extension[Extension::INTEL_fragment_shader_ordering].m_supported
					? BGFX_CAPS_FRAGMENT_ORDERING
					: 0
					;
				g_caps.supported |= !!(BGFX_CONFIG_RENDERER_OPENGL || BGFX_CONFIG_RENDERER_OPENGLES >= 30)
					|| s_extension[Extension::OES_element_index_uint].m_supported
					? BGFX_CAPS_INDEX32
					: 0
					;

				const bool drawIndirectSupported = false
					|| s_extension[Extension::AMD_multi_draw_indirect].m_supported
					|| s_extension[Extension::ARB_draw_indirect      ].m_supported
					|| s_extension[Extension::ARB_multi_draw_indirect].m_supported
					|| s_extension[Extension::EXT_multi_draw_indirect].m_supported
					;

				if (drawIndirectSupported)
				{
					if (NULL == glMultiDrawArraysIndirect
					||  NULL == glMultiDrawElementsIndirect)
					{
						glMultiDrawArraysIndirect   = stubMultiDrawArraysIndirect;
						glMultiDrawElementsIndirect = stubMultiDrawElementsIndirect;
					}
				}

				g_caps.supported |= drawIndirectSupported
					? BGFX_CAPS_DRAW_INDIRECT
					: 0
					;

				if (BX_ENABLED(BX_PLATFORM_EMSCRIPTEN)
				||  NULL == glPolygonMode)
				{
					glPolygonMode = stubPolygonMode;
				}

				if (s_extension[Extension::ARB_copy_image].m_supported
				||  s_extension[Extension::EXT_copy_image].m_supported
				||  s_extension[Extension:: NV_copy_image].m_supported
				||  s_extension[Extension::OES_copy_image].m_supported)
				{
					m_blitSupported   = NULL != glCopyImageSubData;
					g_caps.supported |= m_blitSupported
						? BGFX_CAPS_TEXTURE_BLIT
						: 0
						;
				}

				g_caps.supported |= m_readBackSupported
					? BGFX_CAPS_TEXTURE_READ_BACK
					: 0
					;

				g_caps.supported |= false
					|| s_extension[Extension::EXT_texture_array].m_supported
					|| s_extension[Extension::EXT_gpu_shader4].m_supported
					|| (!!(BGFX_CONFIG_RENDERER_OPENGLES >= 30) && !BX_ENABLED(BX_PLATFORM_EMSCRIPTEN) )
					? BGFX_CAPS_TEXTURE_2D_ARRAY
					: 0
					;

				g_caps.supported |= false
					|| s_extension[Extension::EXT_gpu_shader4].m_supported
					|| (!!(BGFX_CONFIG_RENDERER_OPENGLES >= 30) && !BX_ENABLED(BX_PLATFORM_EMSCRIPTEN) )
					? BGFX_CAPS_VERTEX_ID
					: 0
					;

				g_caps.supported |= false
					|| s_extension[Extension::ARB_texture_cube_map_array].m_supported
					|| s_extension[Extension::EXT_texture_cube_map_array].m_supported
					? BGFX_CAPS_TEXTURE_CUBE_ARRAY
					: 0
					;

				g_caps.limits.maxTextureSize     = uint16_t(glGet(GL_MAX_TEXTURE_SIZE) );
				g_caps.limits.maxTextureLayers   = uint16_t(bx::max(glGet(GL_MAX_ARRAY_TEXTURE_LAYERS), 1) );
				g_caps.limits.maxComputeBindings = computeSupport ? BGFX_MAX_COMPUTE_BINDINGS : 0;
				g_caps.limits.maxVertexStreams   = BGFX_CONFIG_MAX_VERTEX_STREAMS;

				if (BX_ENABLED(BGFX_CONFIG_RENDERER_OPENGL)
				||  BX_ENABLED(BGFX_CONFIG_RENDERER_OPENGLES >= 30)
				||  s_extension[Extension::EXT_draw_buffers  ].m_supported
				||  s_extension[Extension::WEBGL_draw_buffers].m_supported)
				{
					g_caps.limits.maxFBAttachments = uint8_t(bx::uint32_clamp(
							  glGet(GL_MAX_DRAW_BUFFERS)
							, 1
							, BGFX_CONFIG_MAX_FRAME_BUFFER_ATTACHMENTS)
							);
				}

//				if (s_extension[Extension::ARB_clip_control].m_supported)
//				{
//					GL_CHECK(glClipControl(GL_LOWER_LEFT, GL_ZERO_TO_ONE) );
//					g_caps.originBottomLeft = true;
//				}
//				else
				{
					g_caps.homogeneousDepth = true;
					g_caps.originBottomLeft = true;
				}

				m_vaoSupport = !BX_ENABLED(BX_PLATFORM_EMSCRIPTEN)
					&& (!!(BGFX_CONFIG_RENDERER_OPENGLES >= 30)
						|| s_extension[Extension::ARB_vertex_array_object].m_supported
						|| s_extension[Extension::OES_vertex_array_object].m_supported
						);

				if (m_vaoSupport)
				{
					GL_CHECK(glGenVertexArrays(1, &m_vao) );
				}

				m_samplerObjectSupport = !BX_ENABLED(BX_PLATFORM_EMSCRIPTEN)
					&& (!!(BGFX_CONFIG_RENDERER_OPENGLES >= 30)
						|| s_extension[Extension::ARB_sampler_objects].m_supported
						);

				m_shadowSamplersSupport = !!(BGFX_CONFIG_RENDERER_OPENGL || BGFX_CONFIG_RENDERER_OPENGLES >= 30)
					|| s_extension[Extension::EXT_shadow_samplers].m_supported
					;

				m_programBinarySupport = !BX_ENABLED(BX_PLATFORM_EMSCRIPTEN)
					&& (!!(BGFX_CONFIG_RENDERER_OPENGLES >= 30)
						|| s_extension[Extension::ARB_get_program_binary].m_supported
						|| s_extension[Extension::OES_get_program_binary].m_supported
						|| s_extension[Extension::IMG_shader_binary     ].m_supported
						);

				m_textureSwizzleSupport = false
					|| s_extension[Extension::ARB_texture_swizzle].m_supported
					|| s_extension[Extension::EXT_texture_swizzle].m_supported
					;

				m_depthTextureSupport = !!(BGFX_CONFIG_RENDERER_OPENGL || BGFX_CONFIG_RENDERER_OPENGLES >= 30)
					|| s_extension[Extension::ANGLE_depth_texture       ].m_supported
					|| s_extension[Extension::CHROMIUM_depth_texture    ].m_supported
					|| s_extension[Extension::GOOGLE_depth_texture      ].m_supported
					|| s_extension[Extension::OES_depth_texture         ].m_supported
					|| s_extension[Extension::MOZ_WEBGL_depth_texture   ].m_supported
					|| s_extension[Extension::WEBGL_depth_texture       ].m_supported
					|| s_extension[Extension::WEBKIT_WEBGL_depth_texture].m_supported
					;

				m_timerQuerySupport = false
					|| s_extension[Extension::ANGLE_timer_query       ].m_supported
					|| s_extension[Extension::ARB_timer_query         ].m_supported
					|| s_extension[Extension::EXT_disjoint_timer_query].m_supported
					|| s_extension[Extension::EXT_timer_query         ].m_supported
					;

				m_timerQuerySupport &= true
					&& NULL != glQueryCounter
					&& NULL != glGetQueryObjectiv
					&& NULL != glGetQueryObjectui64v
					;

				m_occlusionQuerySupport = false
					|| s_extension[Extension::ARB_occlusion_query        ].m_supported
					|| s_extension[Extension::ARB_occlusion_query2       ].m_supported
					|| s_extension[Extension::EXT_occlusion_query_boolean].m_supported
					|| s_extension[Extension::NV_occlusion_query         ].m_supported
					;

				m_occlusionQuerySupport &= true
					&& NULL != glGenQueries
					&& NULL != glDeleteQueries
					&& NULL != glBeginQuery
					&& NULL != glEndQuery
					;

				m_atocSupport = s_extension[Extension::ARB_multisample].m_supported;
				m_conservativeRasterSupport = s_extension[Extension::NV_conservative_raster].m_supported;

				m_imageLoadStoreSupport = false
					|| s_extension[Extension::ARB_shader_image_load_store].m_supported
					|| s_extension[Extension::EXT_shader_image_load_store].m_supported
					;

				g_caps.supported |= 0
					| (m_atocSupport               ? BGFX_CAPS_ALPHA_TO_COVERAGE      : 0)
					| (m_conservativeRasterSupport ? BGFX_CAPS_CONSERVATIVE_RASTER    : 0)
					| (m_occlusionQuerySupport     ? BGFX_CAPS_OCCLUSION_QUERY        : 0)
					| (m_depthTextureSupport       ? BGFX_CAPS_TEXTURE_COMPARE_LEQUAL : 0)
					| (computeSupport              ? BGFX_CAPS_COMPUTE                : 0)
					| (m_imageLoadStoreSupport     ? BGFX_CAPS_FRAMEBUFFER_RW         : 0)
					;

				g_caps.supported |= m_glctx.getCaps();

				if (BX_ENABLED(BGFX_CONFIG_RENDERER_OPENGLES) )
				{
					m_srgbWriteControlSupport = s_extension[Extension::EXT_sRGB_write_control].m_supported;

					m_borderColorSupport = s_extension[Extension::NV_texture_border_clamp].m_supported;
					s_textureAddress[BGFX_SAMPLER_U_BORDER>>BGFX_SAMPLER_U_SHIFT] = s_extension[Extension::NV_texture_border_clamp].m_supported
						? GL_CLAMP_TO_BORDER
						: GL_CLAMP_TO_EDGE
						;
				}

				if (s_extension[Extension::EXT_texture_filter_anisotropic].m_supported)
				{
					GL_CHECK(glGetFloatv(GL_MAX_TEXTURE_MAX_ANISOTROPY_EXT, &m_maxAnisotropyDefault) );
				}

				if (s_extension[Extension::ARB_texture_multisample].m_supported
				||  s_extension[Extension::ANGLE_framebuffer_multisample].m_supported)
				{
					GL_CHECK(glGetIntegerv(GL_MAX_SAMPLES, &m_maxMsaa) );
				}

				if (s_extension[Extension::OES_read_format].m_supported
				&& (s_extension[Extension::IMG_read_format].m_supported	|| s_extension[Extension::EXT_read_format_bgra].m_supported) )
				{
					m_readPixelsFmt = GL_BGRA;
				}
				else
				{
					m_readPixelsFmt = GL_RGBA;
				}

				if (BX_ENABLED(BGFX_CONFIG_RENDERER_OPENGLES >= 30) )
				{
					g_caps.supported |= BGFX_CAPS_INSTANCING;
				}
				else
				{
					if (s_extension[Extension::ANGLE_instanced_arrays].m_supported
					||  s_extension[Extension::ARB_instanced_arrays].m_supported
					||  s_extension[Extension::EXT_instanced_arrays].m_supported)
					{
						if (NULL != glVertexAttribDivisor
						&&  NULL != glDrawArraysInstanced
						&&  NULL != glDrawElementsInstanced)
						{
							g_caps.supported |= BGFX_CAPS_INSTANCING;
						}
					}

					if (0 == (g_caps.supported & BGFX_CAPS_INSTANCING) )
					{
						glVertexAttribDivisor   = stubVertexAttribDivisor;
						glDrawArraysInstanced   = stubDrawArraysInstanced;
						glDrawElementsInstanced = stubDrawElementsInstanced;
					}
				}

				if (s_extension[Extension::ARB_debug_output].m_supported
				||  s_extension[Extension::KHR_debug].m_supported)
				{
					if (NULL != glDebugMessageControl
					&&  NULL != glDebugMessageInsert
					&&  NULL != glDebugMessageCallback
					&&  NULL != glGetDebugMessageLog)
					{
						GL_CHECK(glDebugMessageCallback(debugProcCb, NULL) );
						GL_CHECK(glDebugMessageControl(GL_DONT_CARE
							, GL_DONT_CARE
							, GL_DEBUG_SEVERITY_MEDIUM
							, 0
							, NULL
							, GL_TRUE
							) );
					}
				}

				if (NULL == glPushDebugGroup
				||  NULL == glPopDebugGroup)
				{
					glPushDebugGroup = stubPushDebugGroup;
					glPopDebugGroup  = stubPopDebugGroup;
				}

				if (s_extension[Extension::ARB_seamless_cube_map].m_supported)
				{
					GL_CHECK(glEnable(GL_TEXTURE_CUBE_MAP_SEAMLESS) );
				}

				if (NULL == glInsertEventMarker
				||  !s_extension[Extension::EXT_debug_marker].m_supported)
				{
					glInsertEventMarker = stubInsertEventMarker;
				}

				m_maxLabelLen = uint16_t(glGet(GL_MAX_LABEL_LENGTH) );

				setGraphicsDebuggerPresent(s_extension[Extension::EXT_debug_tool].m_supported);

				if (NULL == glObjectLabel)
				{
					glObjectLabel = stubObjectLabel;
				}

				if (NULL == glInvalidateFramebuffer)
				{
					glInvalidateFramebuffer = stubInvalidateFramebuffer;
				}

				if (m_timerQuerySupport)
				{
					m_gpuTimer.create();
				}

				if (m_occlusionQuerySupport)
				{
					m_occlusionQuery.create();
				}

				// Init reserved part of view name.
				for (uint32_t ii = 0; ii < BGFX_CONFIG_MAX_VIEWS; ++ii)
				{
					bx::snprintf(s_viewName[ii], BGFX_CONFIG_MAX_VIEW_NAME_RESERVED+1, "%3d   ", ii);
				}

				m_needPresent = false;
			}

			return true;

		error:
			switch (errorState)
			{
			case ErrorState::Default:
				break;
			}

			m_glctx.destroy();

			unloadRenderDoc(m_renderdocdll);
			return false;
		}

		void shutdown()
		{
			if (m_vaoSupport)
			{
				GL_CHECK(glBindVertexArray(0) );
				GL_CHECK(glDeleteVertexArrays(1, &m_vao) );
				m_vao = 0;
			}

			captureFinish();

			invalidateCache();

			if (m_timerQuerySupport)
			{
				m_gpuTimer.destroy();
			}

			if (m_occlusionQuerySupport)
			{
				m_occlusionQuery.destroy();
			}

			destroyMsaaFbo();
			m_glctx.destroy();

			m_flip = false;

			unloadRenderDoc(m_renderdocdll);
		}

		RendererType::Enum getRendererType() const override
		{
			if (BX_ENABLED(BGFX_CONFIG_RENDERER_OPENGL) )
			{
				return RendererType::OpenGL;
			}

			return RendererType::OpenGLES;
		}

		const char* getRendererName() const override
		{
			return BGFX_RENDERER_OPENGL_NAME;
		}

		bool isDeviceRemoved() override
		{
			return false;
		}

		void flip() override
		{
			if (m_flip)
			{
				for (uint32_t ii = 1, num = m_numWindows; ii < num; ++ii)
				{
					FrameBufferGL& frameBuffer = m_frameBuffers[m_windows[ii].idx];
					if (frameBuffer.m_needPresent)
					{
						m_glctx.swap(frameBuffer.m_swapChain);
						frameBuffer.m_needPresent = false;
					}
				}

				if (m_needPresent)
				{
					// Ensure the back buffer is bound as the source of the flip
					GL_CHECK(glBindFramebuffer(GL_FRAMEBUFFER, m_backBufferFbo));

					m_glctx.swap();
					m_needPresent = false;
				}
			}
		}

		void createIndexBuffer(IndexBufferHandle _handle, const Memory* _mem, uint16_t _flags) override
		{
			m_indexBuffers[_handle.idx].create(_mem->size, _mem->data, _flags);
		}

		void destroyIndexBuffer(IndexBufferHandle _handle) override
		{
			m_indexBuffers[_handle.idx].destroy();
		}

		void createVertexLayout(VertexLayoutHandle _handle, const VertexLayout& _layout) override
		{
			VertexLayout& layout = m_vertexLayouts[_handle.idx];
			bx::memCopy(&layout, &_layout, sizeof(VertexLayout) );
			dump(layout);
		}

		void destroyVertexLayout(VertexLayoutHandle /*_handle*/) override
		{
		}

		void createVertexBuffer(VertexBufferHandle _handle, const Memory* _mem, VertexLayoutHandle _layoutHandle, uint16_t _flags) override
		{
			m_vertexBuffers[_handle.idx].create(_mem->size, _mem->data, _layoutHandle, _flags);
		}

		void destroyVertexBuffer(VertexBufferHandle _handle) override
		{
			m_vertexBuffers[_handle.idx].destroy();
		}

		void createDynamicIndexBuffer(IndexBufferHandle _handle, uint32_t _size, uint16_t _flags) override
		{
			m_indexBuffers[_handle.idx].create(_size, NULL, _flags);
		}

		void updateDynamicIndexBuffer(IndexBufferHandle _handle, uint32_t _offset, uint32_t _size, const Memory* _mem) override
		{
			m_indexBuffers[_handle.idx].update(_offset, bx::uint32_min(_size, _mem->size), _mem->data);
		}

		void destroyDynamicIndexBuffer(IndexBufferHandle _handle) override
		{
			m_indexBuffers[_handle.idx].destroy();
		}

		void createDynamicVertexBuffer(VertexBufferHandle _handle, uint32_t _size, uint16_t _flags) override
		{
			VertexLayoutHandle layoutHandle = BGFX_INVALID_HANDLE;
			m_vertexBuffers[_handle.idx].create(_size, NULL, layoutHandle, _flags);
		}

		void updateDynamicVertexBuffer(VertexBufferHandle _handle, uint32_t _offset, uint32_t _size, const Memory* _mem) override
		{
			m_vertexBuffers[_handle.idx].update(_offset, bx::uint32_min(_size, _mem->size), _mem->data);
		}

		void destroyDynamicVertexBuffer(VertexBufferHandle _handle) override
		{
			m_vertexBuffers[_handle.idx].destroy();
		}

		void createShader(ShaderHandle _handle, const Memory* _mem) override
		{
			m_shaders[_handle.idx].create(_mem);
		}

		void destroyShader(ShaderHandle _handle) override
		{
			m_shaders[_handle.idx].destroy();
		}

		void createProgram(ProgramHandle _handle, ShaderHandle _vsh, ShaderHandle _fsh) override
		{
			ShaderGL dummyFragmentShader;
			m_program[_handle.idx].create(m_shaders[_vsh.idx], isValid(_fsh) ? m_shaders[_fsh.idx] : dummyFragmentShader);
		}

		void destroyProgram(ProgramHandle _handle) override
		{
			m_program[_handle.idx].destroy();
		}

		void* createTexture(TextureHandle _handle, const Memory* _mem, uint64_t _flags, uint8_t _skip) override
		{
			m_textures[_handle.idx].create(_mem, _flags, _skip);
			return NULL;
		}

		void updateTextureBegin(TextureHandle /*_handle*/, uint8_t /*_side*/, uint8_t /*_mip*/) override
		{
		}

		void updateTexture(TextureHandle _handle, uint8_t _side, uint8_t _mip, const Rect& _rect, uint16_t _z, uint16_t _depth, uint16_t _pitch, const Memory* _mem) override
		{
			m_textures[_handle.idx].update(_side, _mip, _rect, _z, _depth, _pitch, _mem);
		}

		void updateTextureEnd() override
		{
		}

		void readTexture(TextureHandle _handle, void* _data, uint8_t _mip) override
		{
			if (m_readBackSupported)
			{
				const TextureGL& texture = m_textures[_handle.idx];
				const bool compressed    = bimg::isCompressed(bimg::TextureFormat::Enum(texture.m_textureFormat) );

				GL_CHECK(glBindTexture(texture.m_target, texture.m_id) );

				if (compressed)
				{
					GL_CHECK(glGetCompressedTexImage(texture.m_target
						, _mip
						, _data
						) );
				}
				else
				{
					GL_CHECK(glGetTexImage(texture.m_target
						, _mip
						, texture.m_fmt
						, texture.m_type
						, _data
						) );
				}

				GL_CHECK(glBindTexture(texture.m_target, 0) );
			}
			else
			{
				const TextureGL& texture = m_textures[_handle.idx];
				const bool compressed    = bimg::isCompressed(bimg::TextureFormat::Enum(texture.m_textureFormat) );

				if (!compressed)
				{
					Attachment at[1];
					at[0].init(_handle);

					FrameBufferGL frameBuffer;
					frameBuffer.create(BX_COUNTOF(at), at);
					GL_CHECK(glBindFramebuffer(GL_FRAMEBUFFER, frameBuffer.m_fbo[0]) );
					GL_CHECK(glFramebufferTexture2D(
						  GL_FRAMEBUFFER
						, GL_COLOR_ATTACHMENT0
						, GL_TEXTURE_2D
						, texture.m_id
						, at[0].mip
						) );

					if (!BX_ENABLED(BX_PLATFORM_EMSCRIPTEN)
					&&  !BX_ENABLED(BX_PLATFORM_IOS) )
					{
						GL_CHECK(glReadBuffer(GL_COLOR_ATTACHMENT0) );
					}

					if (GL_FRAMEBUFFER_COMPLETE == glCheckFramebufferStatus(GL_FRAMEBUFFER) )
					{
						GL_CHECK(glReadPixels(
							  0
							, 0
							, texture.m_width
							, texture.m_height
							, m_readPixelsFmt
							, GL_UNSIGNED_BYTE
							, _data
							) );
					}

					frameBuffer.destroy();
				}
			}
		}

		void resizeTexture(TextureHandle _handle, uint16_t _width, uint16_t _height, uint8_t _numMips, uint16_t _numLayers) override
		{
			TextureGL& texture = m_textures[_handle.idx];

			uint32_t size = sizeof(uint32_t) + sizeof(TextureCreate);
			const Memory* mem = alloc(size);

			bx::StaticMemoryBlockWriter writer(mem->data, mem->size);
			uint32_t magic = BGFX_CHUNK_MAGIC_TEX;
			bx::write(&writer, magic);

			TextureCreate tc;
			tc.m_width     = _width;
			tc.m_height    = _height;
			tc.m_depth     = 0;
			tc.m_numLayers = _numLayers;
			tc.m_numMips   = _numMips;
			tc.m_format    = TextureFormat::Enum(texture.m_requestedFormat);
			tc.m_cubeMap   = false;
			tc.m_mem       = NULL;
			bx::write(&writer, tc);

			texture.destroy();
			texture.create(mem, texture.m_flags, 0);

			release(mem);
		}

		void overrideInternal(TextureHandle _handle, uintptr_t _ptr) override
		{
			m_textures[_handle.idx].overrideInternal(_ptr);
		}

		uintptr_t getInternal(TextureHandle _handle) override
		{
			return uintptr_t(m_textures[_handle.idx].m_id);
		}

		void destroyTexture(TextureHandle _handle) override
		{
			m_textures[_handle.idx].destroy();
		}

		void createFrameBuffer(FrameBufferHandle _handle, uint8_t _num, const Attachment* _attachment) override
		{
			m_frameBuffers[_handle.idx].create(_num, _attachment);
		}

		void createFrameBuffer(FrameBufferHandle _handle, void* _nwh, uint32_t _width, uint32_t _height, TextureFormat::Enum _format, TextureFormat::Enum _depthFormat) override
		{
			uint16_t denseIdx = m_numWindows++;
			m_windows[denseIdx] = _handle;
			m_frameBuffers[_handle.idx].create(denseIdx, _nwh, _width, _height, _format, _depthFormat);
		}

		void destroyFrameBuffer(FrameBufferHandle _handle) override
		{
			uint16_t denseIdx = m_frameBuffers[_handle.idx].destroy();
			if (UINT16_MAX != denseIdx)
			{
				--m_numWindows;
				if (m_numWindows > 1)
				{
					FrameBufferHandle handle = m_windows[m_numWindows];
					m_windows[m_numWindows]  = {kInvalidHandle};
					if (m_numWindows != denseIdx)
					{
						m_windows[denseIdx] = handle;
						m_frameBuffers[handle.idx].m_denseIdx = denseIdx;
					}
				}
			}
		}

		void createUniform(UniformHandle _handle, UniformType::Enum _type, uint16_t _num, const char* _name) override
		{
			if (NULL != m_uniforms[_handle.idx])
			{
				BX_FREE(g_allocator, m_uniforms[_handle.idx]);
			}

			uint32_t size = g_uniformTypeSize[_type]*_num;
			void* data = BX_ALLOC(g_allocator, size);
			bx::memSet(data, 0, size);
			m_uniforms[_handle.idx] = data;
			m_uniformReg.add(_handle, _name);
		}

		void destroyUniform(UniformHandle _handle) override
		{
			BX_FREE(g_allocator, m_uniforms[_handle.idx]);
			m_uniforms[_handle.idx] = NULL;
			m_uniformReg.remove(_handle);
		}

		void requestScreenShot(FrameBufferHandle _handle, const char* _filePath) override
		{
			SwapChainGL* swapChain = NULL;
			uint32_t width  = m_resolution.width;
			uint32_t height = m_resolution.height;

			if (isValid(_handle) )
			{
				const FrameBufferGL& frameBuffer = m_frameBuffers[_handle.idx];
				swapChain = frameBuffer.m_swapChain;
				width  = frameBuffer.m_width;
				height = frameBuffer.m_height;
			}

			m_glctx.makeCurrent(swapChain);

			uint32_t length = width*height*4;
			uint8_t* data = (uint8_t*)BX_ALLOC(g_allocator, length);

			GL_CHECK(glReadPixels(0
				, 0
				, width
				, height
				, m_readPixelsFmt
				, GL_UNSIGNED_BYTE
				, data
				) );

			if (GL_RGBA == m_readPixelsFmt)
			{
				bimg::imageSwizzleBgra8(data, width*4, width, height, data, width*4);
			}

			g_callback->screenShot(_filePath
				, width
				, height
				, width*4
				, data
				, length
				, true
				);
			BX_FREE(g_allocator, data);
		}

		void updateViewName(ViewId _id, const char* _name) override
		{
			bx::strCopy(&s_viewName[_id][BGFX_CONFIG_MAX_VIEW_NAME_RESERVED]
				, BX_COUNTOF(s_viewName[0])-BGFX_CONFIG_MAX_VIEW_NAME_RESERVED
				, _name
				);
		}

		void updateUniform(uint16_t _loc, const void* _data, uint32_t _size) override
		{
			bx::memCopy(m_uniforms[_loc], _data, _size);
		}

		void invalidateOcclusionQuery(OcclusionQueryHandle _handle) override
		{
			m_occlusionQuery.invalidate(_handle);
		}

		void setMarker(const char* _marker, uint16_t _len) override
		{
			GL_CHECK(glInsertEventMarker(_len, _marker) );
		}

		virtual void setName(Handle _handle, const char* _name, uint16_t _len) override
		{
			uint16_t len = bx::min(_len, m_maxLabelLen);

			switch (_handle.type)
			{
			case Handle::IndexBuffer:
				GL_CHECK(glObjectLabel(GL_BUFFER, m_indexBuffers[_handle.idx].m_id, len, _name) );
				break;

			case Handle::Shader:
				GL_CHECK(glObjectLabel(GL_SHADER, m_shaders[_handle.idx].m_id, len, _name) );
				break;

			case Handle::Texture:
				{
					GLint id = m_textures[_handle.idx].m_id;
					if (0 != id)
					{
						GL_CHECK(glObjectLabel(GL_TEXTURE, id, len, _name) );
					}
					else
					{
						GL_CHECK(glObjectLabel(GL_RENDERBUFFER, m_textures[_handle.idx].m_rbo, len, _name) );
					}
				}
				break;

			case Handle::VertexBuffer:
				GL_CHECK(glObjectLabel(GL_BUFFER, m_vertexBuffers[_handle.idx].m_id, len, _name) );
				break;

			default:
				BX_CHECK(false, "Invalid handle type?! %d", _handle.type);
				break;
			}
		}

		void submitBlit(BlitState& _bs, uint16_t _view);

		void submit(Frame* _render, ClearQuad& _clearQuad, TextVideoMemBlitter& _textVideoMemBlitter) override;

		void blitSetup(TextVideoMemBlitter& _blitter) override
		{
			if (0 != m_vao)
			{
				GL_CHECK(glBindVertexArray(m_vao) );
			}

			uint32_t width  = m_resolution.width;
			uint32_t height = m_resolution.height;

			GL_CHECK(glBindFramebuffer(GL_FRAMEBUFFER, m_backBufferFbo) );
			GL_CHECK(glViewport(0, 0, width, height) );

			GL_CHECK(glDisable(GL_SCISSOR_TEST) );
			GL_CHECK(glDisable(GL_STENCIL_TEST) );
			GL_CHECK(glDisable(GL_DEPTH_TEST) );
			GL_CHECK(glDepthFunc(GL_ALWAYS) );
			GL_CHECK(glDisable(GL_CULL_FACE) );
			GL_CHECK(glDisable(GL_BLEND) );
			GL_CHECK(glColorMask(GL_TRUE, GL_TRUE, GL_TRUE, GL_TRUE) );

			ProgramGL& program = m_program[_blitter.m_program.idx];
			GL_CHECK(glUseProgram(program.m_id) );
			GL_CHECK(glUniform1i(program.m_sampler[0], 0) );

			float proj[16];
			bx::mtxOrtho(proj, 0.0f, (float)width, (float)height, 0.0f, 0.0f, 1000.0f, 0.0f, g_caps.homogeneousDepth);

			GL_CHECK(glUniformMatrix4fv(program.m_predefined[0].m_loc
				, 1
				, GL_FALSE
				, proj
				) );

			GL_CHECK(glActiveTexture(GL_TEXTURE0) );
			GL_CHECK(glBindTexture(GL_TEXTURE_2D, m_textures[_blitter.m_texture.idx].m_id) );

			if (!BX_ENABLED(BX_PLATFORM_OSX) )
			{
				if (BX_ENABLED(BGFX_CONFIG_RENDERER_OPENGL)
				||  BX_ENABLED(BGFX_CONFIG_RENDERER_OPENGLES >= 30) )
				{
					if (m_samplerObjectSupport)
					{
						GL_CHECK(glBindSampler(0, 0) );
					}
				}
			}
		}

		void blitRender(TextVideoMemBlitter& _blitter, uint32_t _numIndices) override
		{
			const uint32_t numVertices = _numIndices*4/6;
			if (0 < numVertices)
			{
				m_indexBuffers[_blitter.m_ib->handle.idx].update(0, _numIndices*2, _blitter.m_ib->data);
				m_vertexBuffers[_blitter.m_vb->handle.idx].update(0, numVertices*_blitter.m_layout.m_stride, _blitter.m_vb->data);

				VertexBufferGL& vb = m_vertexBuffers[_blitter.m_vb->handle.idx];
				GL_CHECK(glBindBuffer(GL_ARRAY_BUFFER, vb.m_id) );

				IndexBufferGL& ib = m_indexBuffers[_blitter.m_ib->handle.idx];
				GL_CHECK(glBindBuffer(GL_ELEMENT_ARRAY_BUFFER, ib.m_id) );

				ProgramGL& program = m_program[_blitter.m_program.idx];
				program.bindAttributesBegin();
				program.bindAttributes(_blitter.m_layout, 0);
				program.bindAttributesEnd();

				GL_CHECK(glDrawElements(GL_TRIANGLES
					, _numIndices
					, GL_UNSIGNED_SHORT
					, (void*)0
					) );
			}
		}

		void updateResolution(const Resolution& _resolution)
		{
			m_maxAnisotropy = !!(_resolution.reset & BGFX_RESET_MAXANISOTROPY)
				? m_maxAnisotropyDefault
				: 0.0f
				;

			if (s_extension[Extension::ARB_depth_clamp].m_supported)
			{
				if (!!(_resolution.reset & BGFX_RESET_DEPTH_CLAMP) )
				{
					GL_CHECK(glEnable(GL_DEPTH_CLAMP) );
				}
				else
				{
					GL_CHECK(glDisable(GL_DEPTH_CLAMP) );
				}
			}

			const uint32_t maskFlags = ~(0
				| BGFX_RESET_MAXANISOTROPY
				| BGFX_RESET_DEPTH_CLAMP
				| BGFX_RESET_SUSPEND
				);

			if (m_resolution.width            !=  _resolution.width
			||  m_resolution.height           !=  _resolution.height
			|| (m_resolution.reset&maskFlags) != (_resolution.reset&maskFlags) )
			{
				uint32_t flags = _resolution.reset & (~BGFX_RESET_INTERNAL_FORCE);

				m_resolution = _resolution;
				m_resolution.reset = flags;

				m_textVideoMem.resize(false, _resolution.width, _resolution.height);
				m_textVideoMem.clear();

				setRenderContextSize(m_resolution.width
						, m_resolution.height
						, flags
						);
				updateCapture();

				for (uint32_t ii = 0; ii < BX_COUNTOF(m_frameBuffers); ++ii)
				{
					m_frameBuffers[ii].postReset();
				}

				m_currentFbo = 0;

				GL_CHECK(glBindFramebuffer(GL_FRAMEBUFFER, m_currentFbo) );
			}
		}

		void setShaderUniform4f(uint8_t /*_flags*/, uint32_t _regIndex, const void* _val, uint32_t _numRegs)
		{
			GL_CHECK(glUniform4fv(_regIndex
				, _numRegs
				, (const GLfloat*)_val
				) );
		}

		void setShaderUniform4x4f(uint8_t /*_flags*/, uint32_t _regIndex, const void* _val, uint32_t _numRegs)
		{
			GL_CHECK(glUniformMatrix4fv(_regIndex
				, _numRegs
				, GL_FALSE
				, (const GLfloat*)_val
				) );
		}

		uint32_t setFrameBuffer(FrameBufferHandle _fbh, uint32_t _height, uint16_t _discard = BGFX_CLEAR_NONE, bool _msaa = true)
		{
			if (isValid(m_fbh)
			&&  m_fbh.idx != _fbh.idx)
			{
				FrameBufferGL& frameBuffer = m_frameBuffers[m_fbh.idx];
				frameBuffer.resolve();

				if (BGFX_CLEAR_NONE != m_fbDiscard)
				{
					frameBuffer.discard(m_fbDiscard);
					m_fbDiscard = BGFX_CLEAR_NONE;
				}
			}

			m_glctx.makeCurrent(NULL);

			if (!isValid(_fbh) )
			{
				m_needPresent |= true;

				m_currentFbo = m_msaaBackBufferFbo;

				if (m_srgbWriteControlSupport)
				{
					if (0 != (m_resolution.reset & BGFX_RESET_SRGB_BACKBUFFER) )
					{
						GL_CHECK(glEnable(GL_FRAMEBUFFER_SRGB) );
					}
					else
					{
						GL_CHECK(glDisable(GL_FRAMEBUFFER_SRGB) );
					}
				}
			}
			else
			{
				FrameBufferGL& frameBuffer = m_frameBuffers[_fbh.idx];
				_height = frameBuffer.m_height;
				if (UINT16_MAX != frameBuffer.m_denseIdx)
				{
					m_glctx.makeCurrent(frameBuffer.m_swapChain);
					GL_CHECK(glFrontFace(GL_CW) );

					frameBuffer.m_needPresent = true;
					m_currentFbo = 0;
				}
				else
				{
					m_glctx.makeCurrent(NULL);
					m_currentFbo = frameBuffer.m_fbo[0];
				}

				frameBuffer.set();
			}

			GL_CHECK(glBindFramebuffer(GL_FRAMEBUFFER, m_currentFbo) );

			m_fbh       = _fbh;
			m_fbDiscard = _discard;
			m_rtMsaa    = _msaa;

			return _height;
		}

		uint32_t getNumRt() const
		{
			if (isValid(m_fbh) )
			{
				const FrameBufferGL& frameBuffer = m_frameBuffers[m_fbh.idx];
				return frameBuffer.m_num;
			}

			return 1;
		}

		void createMsaaFbo(uint32_t _width, uint32_t _height, uint32_t _msaa)
		{
			if (0 == m_msaaBackBufferFbo // iOS
			&&  1 < _msaa)
			{
				GLenum storageFormat = (m_resolution.reset & BGFX_RESET_SRGB_BACKBUFFER)
					? GL_SRGB8_ALPHA8
					: GL_RGBA8
					;

				GL_CHECK(glGenFramebuffers(1, &m_msaaBackBufferFbo) );
				GL_CHECK(glBindFramebuffer(GL_FRAMEBUFFER, m_msaaBackBufferFbo) );
				GL_CHECK(glGenRenderbuffers(BX_COUNTOF(m_msaaBackBufferRbos), m_msaaBackBufferRbos) );
				GL_CHECK(glBindRenderbuffer(GL_RENDERBUFFER, m_msaaBackBufferRbos[0]) );
				GL_CHECK(glRenderbufferStorageMultisample(GL_RENDERBUFFER, _msaa, storageFormat, _width, _height) );
				GL_CHECK(glBindRenderbuffer(GL_RENDERBUFFER, m_msaaBackBufferRbos[1]) );
				GL_CHECK(glRenderbufferStorageMultisample(GL_RENDERBUFFER, _msaa, GL_DEPTH24_STENCIL8, _width, _height) );
				GL_CHECK(glFramebufferRenderbuffer(GL_FRAMEBUFFER, GL_COLOR_ATTACHMENT0, GL_RENDERBUFFER, m_msaaBackBufferRbos[0]) );

				GLenum attachment = BX_ENABLED(BGFX_CONFIG_RENDERER_OPENGL) || BX_ENABLED(BGFX_CONFIG_RENDERER_OPENGLES >= 30)
					? GL_DEPTH_STENCIL_ATTACHMENT
					: GL_DEPTH_ATTACHMENT
					;
				GL_CHECK(glFramebufferRenderbuffer(GL_FRAMEBUFFER, attachment, GL_RENDERBUFFER, m_msaaBackBufferRbos[1]) );

				BX_CHECK(GL_FRAMEBUFFER_COMPLETE ==  glCheckFramebufferStatus(GL_FRAMEBUFFER)
					, "glCheckFramebufferStatus failed 0x%08x"
					, glCheckFramebufferStatus(GL_FRAMEBUFFER)
					);

				GL_CHECK(glBindFramebuffer(GL_FRAMEBUFFER, m_msaaBackBufferFbo) );
			}
		}

		void destroyMsaaFbo()
		{
			if (m_backBufferFbo != m_msaaBackBufferFbo // iOS
			&&  0 != m_msaaBackBufferFbo)
			{
				GL_CHECK(glDeleteFramebuffers(1, &m_msaaBackBufferFbo) );
				m_msaaBackBufferFbo = 0;

				if (0 != m_msaaBackBufferRbos[0])
				{
					GL_CHECK(glDeleteRenderbuffers(BX_COUNTOF(m_msaaBackBufferRbos), m_msaaBackBufferRbos) );
					m_msaaBackBufferRbos[0] = 0;
					m_msaaBackBufferRbos[1] = 0;
				}
			}
		}

		void blitMsaaFbo()
		{
			if (m_backBufferFbo != m_msaaBackBufferFbo // iOS
			&&  0 != m_msaaBackBufferFbo)
			{
				GL_CHECK(glDisable(GL_SCISSOR_TEST) );
				GL_CHECK(glBindFramebuffer(GL_FRAMEBUFFER, m_backBufferFbo) );
				GL_CHECK(glBindFramebuffer(GL_READ_FRAMEBUFFER, m_msaaBackBufferFbo) );
				GL_CHECK(glBindFramebuffer(GL_DRAW_FRAMEBUFFER, 0) );
				uint32_t width  = m_resolution.width;
				uint32_t height = m_resolution.height;
				GLenum filter = BX_ENABLED(BGFX_CONFIG_RENDERER_OPENGL) || BX_ENABLED(BGFX_CONFIG_RENDERER_OPENGLES < 30)
					? GL_NEAREST
					: GL_LINEAR
					;
				GL_CHECK(glBlitFramebuffer(0
					, 0
					, width
					, height
					, 0
					, 0
					, width
					, height
					, GL_COLOR_BUFFER_BIT
					, filter
					) );
				GL_CHECK(glBindFramebuffer(GL_FRAMEBUFFER, m_backBufferFbo) );
			}
		}

		void setRenderContextSize(uint32_t _width, uint32_t _height, uint32_t _flags = 0)
		{
			if (_width  != 0
			||  _height != 0)
			{
				if (!m_glctx.isValid() )
				{
					m_glctx.create(_width, _height);

#if BX_PLATFORM_IOS
					// iOS: need to figure out how to deal with FBO created by context.
					m_backBufferFbo = m_msaaBackBufferFbo = m_glctx.getFbo();
#endif // BX_PLATFORM_IOS
				}
				else
				{
					destroyMsaaFbo();

					m_glctx.resize(_width, _height, _flags);

					uint32_t msaa = (_flags&BGFX_RESET_MSAA_MASK)>>BGFX_RESET_MSAA_SHIFT;
					msaa = bx::uint32_min(m_maxMsaa, msaa == 0 ? 0 : 1<<msaa);

					createMsaaFbo(_width, _height, msaa);
				}
			}

			m_flip = true;
		}

		void invalidateCache()
		{
			if ( (BX_ENABLED(BGFX_CONFIG_RENDERER_OPENGL) || BX_ENABLED(BGFX_CONFIG_RENDERER_OPENGLES >= 30) )
			&&  m_samplerObjectSupport)
			{
				m_samplerStateCache.invalidate();
			}
		}

		void setSamplerState(uint32_t _stage, uint32_t _numMips, uint32_t _flags, const float _rgba[4])
		{
			if ( (BX_ENABLED(BGFX_CONFIG_RENDERER_OPENGL) || BX_ENABLED(BGFX_CONFIG_RENDERER_OPENGLES >= 30) )
			&&  m_samplerObjectSupport)
			{
				if (0 == (BGFX_SAMPLER_INTERNAL_DEFAULT & _flags) )
				{
					const uint32_t index = (_flags & BGFX_SAMPLER_BORDER_COLOR_MASK) >> BGFX_SAMPLER_BORDER_COLOR_SHIFT;

					_flags &= ~BGFX_SAMPLER_RESERVED_MASK;
					_flags &= BGFX_SAMPLER_BITS_MASK;
					_flags |= _numMips<<BGFX_SAMPLER_RESERVED_SHIFT;

					GLuint sampler;

					bool hasBorderColor = false;
					bx::HashMurmur2A murmur;
					uint32_t hash;

					murmur.begin();
					murmur.add(_flags);
					if (!needBorderColor(_flags) )
					{
						murmur.add(-1);
						hash = murmur.end();

						sampler = m_samplerStateCache.find(hash);
					}
					else
					{
						murmur.add(index);
						hash = murmur.end();

						if (NULL != _rgba)
						{
							hasBorderColor = true;
							sampler = UINT32_MAX;
						}
						else
						{
							sampler = m_samplerStateCache.find(hash);
						}
					}

					if (UINT32_MAX == sampler)
					{
						sampler = m_samplerStateCache.add(hash);

						GL_CHECK(glSamplerParameteri(sampler
							, GL_TEXTURE_WRAP_S
							, s_textureAddress[(_flags&BGFX_SAMPLER_U_MASK)>>BGFX_SAMPLER_U_SHIFT]
							) );
						GL_CHECK(glSamplerParameteri(sampler
							, GL_TEXTURE_WRAP_T
							, s_textureAddress[(_flags&BGFX_SAMPLER_V_MASK)>>BGFX_SAMPLER_V_SHIFT]
							) );
						GL_CHECK(glSamplerParameteri(sampler
							, GL_TEXTURE_WRAP_R
							, s_textureAddress[(_flags&BGFX_SAMPLER_W_MASK)>>BGFX_SAMPLER_W_SHIFT]
							) );

						GLenum minFilter;
						GLenum magFilter;
						getFilters(_flags, 1 < _numMips, magFilter, minFilter);
						GL_CHECK(glSamplerParameteri(sampler, GL_TEXTURE_MAG_FILTER, magFilter) );
						GL_CHECK(glSamplerParameteri(sampler, GL_TEXTURE_MIN_FILTER, minFilter) );

						if (BX_ENABLED(BGFX_CONFIG_RENDERER_OPENGL) )
						{
							GL_CHECK(glSamplerParameterf(sampler, GL_TEXTURE_LOD_BIAS, float(BGFX_CONFIG_MIP_LOD_BIAS) ) );
						}

						if (m_borderColorSupport
						&&  hasBorderColor)
						{
							GL_CHECK(glSamplerParameterfv(sampler, GL_TEXTURE_BORDER_COLOR, _rgba) );
						}

						if (0 != (_flags & (BGFX_SAMPLER_MIN_ANISOTROPIC|BGFX_SAMPLER_MAG_ANISOTROPIC) )
						&&  0.0f < m_maxAnisotropy)
						{
							GL_CHECK(glSamplerParameterf(sampler, GL_TEXTURE_MAX_ANISOTROPY_EXT, m_maxAnisotropy) );
						}

						if (BX_ENABLED(BGFX_CONFIG_RENDERER_OPENGLES >= 30)
						||  m_shadowSamplersSupport)
						{
							const uint32_t cmpFunc = (_flags&BGFX_SAMPLER_COMPARE_MASK)>>BGFX_SAMPLER_COMPARE_SHIFT;
							if (0 == cmpFunc)
							{
								GL_CHECK(glSamplerParameteri(sampler, GL_TEXTURE_COMPARE_MODE, GL_NONE) );
							}
							else
							{
								GL_CHECK(glSamplerParameteri(sampler, GL_TEXTURE_COMPARE_MODE, GL_COMPARE_REF_TO_TEXTURE) );
								GL_CHECK(glSamplerParameteri(sampler, GL_TEXTURE_COMPARE_FUNC, s_cmpFunc[cmpFunc]) );
							}
						}
					}

					GL_CHECK(glBindSampler(_stage, sampler) );
				}
				else
				{
					GL_CHECK(glBindSampler(_stage, 0) );
				}
			}
		}

		bool isVisible(Frame* _render, OcclusionQueryHandle _handle, bool _visible)
		{
			m_occlusionQuery.resolve(_render);
			return _visible == (0 != _render->m_occlusion[_handle.idx]);
		}

		void updateCapture()
		{
			if (m_resolution.reset&BGFX_RESET_CAPTURE)
			{
				m_captureSize = m_resolution.width*m_resolution.height*4;
				m_capture = BX_REALLOC(g_allocator, m_capture, m_captureSize);
				g_callback->captureBegin(m_resolution.width, m_resolution.height, m_resolution.width*4, TextureFormat::BGRA8, true);
			}
			else
			{
				captureFinish();
			}
		}

		void capture()
		{
			if (NULL != m_capture)
			{
				GL_CHECK(glReadPixels(0
					, 0
					, m_resolution.width
					, m_resolution.height
					, m_readPixelsFmt
					, GL_UNSIGNED_BYTE
					, m_capture
					) );

				if (GL_RGBA == m_readPixelsFmt)
				{
					bimg::imageSwizzleBgra8(
						  m_capture
						, m_resolution.width*4
						, m_resolution.width
						, m_resolution.height
						, m_capture
						, m_resolution.width*4
						);
				}

				g_callback->captureFrame(m_capture, m_captureSize);
			}
		}

		void captureFinish()
		{
			if (NULL != m_capture)
			{
				g_callback->captureEnd();
				BX_FREE(g_allocator, m_capture);
				m_capture = NULL;
				m_captureSize = 0;
			}
		}

		bool programFetchFromCache(GLuint programId, uint64_t _id)
		{
			_id ^= m_hash;

			bool cached = false;

			if (m_programBinarySupport)
			{
				uint32_t length = g_callback->cacheReadSize(_id);
				cached = length > 0;

				if (cached)
				{
					void* data = BX_ALLOC(g_allocator, length);
					if (g_callback->cacheRead(_id, data, length) )
					{
						bx::MemoryReader reader(data, length);

						GLenum format;
						bx::read(&reader, format);

						GL_CHECK(glProgramBinary(programId, format, reader.getDataPtr(), (GLsizei)reader.remaining() ) );
					}

					BX_FREE(g_allocator, data);
				}

#if BGFX_CONFIG_RENDERER_OPENGL
				GL_CHECK(glProgramParameteri(programId, GL_PROGRAM_BINARY_RETRIEVABLE_HINT, GL_TRUE) );
#endif // BGFX_CONFIG_RENDERER_OPENGL
			}

			return cached;
		}

		void programCache(GLuint programId, uint64_t _id)
		{
			_id ^= m_hash;

			if (m_programBinarySupport)
			{
				GLint programLength;
				GLenum format;
				GL_CHECK(glGetProgramiv(programId, GL_PROGRAM_BINARY_LENGTH, &programLength) );

				if (0 < programLength)
				{
					uint32_t length = programLength + 4;
					uint8_t* data = (uint8_t*)BX_ALLOC(g_allocator, length);
					GL_CHECK(glGetProgramBinary(programId, programLength, NULL, &format, &data[4]) );
					*(uint32_t*)data = format;

					g_callback->cacheWrite(_id, data, length);

					BX_FREE(g_allocator, data);
				}
			}
		}

		void commit(UniformBuffer& _uniformBuffer)
		{
			_uniformBuffer.reset();

			for (;;)
			{
				uint32_t opcode = _uniformBuffer.read();

				if (UniformType::End == opcode)
				{
					break;
				}

				UniformType::Enum type;
				uint16_t ignore;
				uint16_t num;
				uint16_t copy;
				UniformBuffer::decodeOpcode(opcode, type, ignore, num, copy);

				const char* data;
				if (copy)
				{
					data = _uniformBuffer.read(g_uniformTypeSize[type]*num);
				}
				else
				{
					UniformHandle handle;
					bx::memCopy(&handle, _uniformBuffer.read(sizeof(UniformHandle) ), sizeof(UniformHandle) );
					data = (const char*)m_uniforms[handle.idx];
				}

				uint32_t loc = _uniformBuffer.read();

#define CASE_IMPLEMENT_UNIFORM(_uniform, _glsuffix, _dxsuffix, _type) \
		case UniformType::_uniform: \
				{ \
					_type* value = (_type*)data; \
					GL_CHECK(glUniform##_glsuffix(loc, num, value) ); \
				} \
				break;

#define CASE_IMPLEMENT_UNIFORM_T(_uniform, _glsuffix, _dxsuffix, _type) \
		case UniformType::_uniform: \
				{ \
					_type* value = (_type*)data; \
					GL_CHECK(glUniform##_glsuffix(loc, num, GL_FALSE, value) ); \
				} \
				break;

				switch (type)
				{
				CASE_IMPLEMENT_UNIFORM(Sampler, 1iv, I, int);
				CASE_IMPLEMENT_UNIFORM(Vec4,    4fv, F, float);
				CASE_IMPLEMENT_UNIFORM_T(Mat3, Matrix3fv, F, float);
				CASE_IMPLEMENT_UNIFORM_T(Mat4, Matrix4fv, F, float);

				case UniformType::End:
					break;

				default:
					BX_TRACE("%4d: INVALID 0x%08x, t %d, l %d, n %d, c %d", _uniformBuffer.getPos(), opcode, type, loc, num, copy);
					break;
				}

#undef CASE_IMPLEMENT_UNIFORM
#undef CASE_IMPLEMENT_UNIFORM_T

			}
		}

		void clearQuad(ClearQuad& _clearQuad, const Rect& _rect, const Clear& _clear, uint32_t _height, const float _palette[][4])
		{
			uint32_t numMrt = 1;
			FrameBufferHandle fbh = m_fbh;
			if (isValid(fbh) )
			{
				const FrameBufferGL& fb = m_frameBuffers[fbh.idx];
				numMrt = bx::uint32_max(1, fb.m_num);
			}

			if (1 == numMrt)
			{
				GLuint flags = 0;
				if (BGFX_CLEAR_COLOR & _clear.m_flags)
				{
					if (BGFX_CLEAR_COLOR_USE_PALETTE & _clear.m_flags)
					{
						uint8_t index = (uint8_t)bx::uint32_min(BGFX_CONFIG_MAX_COLOR_PALETTE-1, _clear.m_index[0]);
						const float* rgba = _palette[index];
						const float rr = rgba[0];
						const float gg = rgba[1];
						const float bb = rgba[2];
						const float aa = rgba[3];
						GL_CHECK(glClearColor(rr, gg, bb, aa) );
					}
					else
					{
						float rr = _clear.m_index[0]*1.0f/255.0f;
						float gg = _clear.m_index[1]*1.0f/255.0f;
						float bb = _clear.m_index[2]*1.0f/255.0f;
						float aa = _clear.m_index[3]*1.0f/255.0f;
						GL_CHECK(glClearColor(rr, gg, bb, aa) );
					}

					flags |= GL_COLOR_BUFFER_BIT;
					GL_CHECK(glColorMask(GL_TRUE, GL_TRUE, GL_TRUE, GL_TRUE) );
				}

				if (BGFX_CLEAR_DEPTH & _clear.m_flags)
				{
					flags |= GL_DEPTH_BUFFER_BIT;
					GL_CHECK(glClearDepth(_clear.m_depth) );
					GL_CHECK(glDepthMask(GL_TRUE) );
				}

				if (BGFX_CLEAR_STENCIL & _clear.m_flags)
				{
					flags |= GL_STENCIL_BUFFER_BIT;
					GL_CHECK(glClearStencil(_clear.m_stencil) );
				}

				if (0 != flags)
				{
					GL_CHECK(glEnable(GL_SCISSOR_TEST) );
					GL_CHECK(glScissor(_rect.m_x, _height-_rect.m_height-_rect.m_y, _rect.m_width, _rect.m_height) );
					GL_CHECK(glClear(flags) );
					GL_CHECK(glDisable(GL_SCISSOR_TEST) );
				}
			}
			else
			{
				const GLuint defaultVao = m_vao;
				if (0 != defaultVao)
				{
					GL_CHECK(glBindVertexArray(defaultVao) );
				}

				GL_CHECK(glDisable(GL_SCISSOR_TEST) );
				GL_CHECK(glDisable(GL_CULL_FACE) );
				GL_CHECK(glDisable(GL_BLEND) );

				GLboolean colorMask = !!(BGFX_CLEAR_COLOR & _clear.m_flags);
				GL_CHECK(glColorMask(colorMask, colorMask, colorMask, colorMask) );

				if (BGFX_CLEAR_DEPTH & _clear.m_flags)
				{
					GL_CHECK(glEnable(GL_DEPTH_TEST) );
					GL_CHECK(glDepthFunc(GL_ALWAYS) );
					GL_CHECK(glDepthMask(GL_TRUE) );
				}
				else
				{
					GL_CHECK(glDisable(GL_DEPTH_TEST) );
				}

				if (BGFX_CLEAR_STENCIL & _clear.m_flags)
				{
					GL_CHECK(glEnable(GL_STENCIL_TEST) );
					GL_CHECK(glStencilFuncSeparate(GL_FRONT_AND_BACK, GL_ALWAYS, _clear.m_stencil,  0xff) );
					GL_CHECK(glStencilOpSeparate(GL_FRONT_AND_BACK, GL_REPLACE, GL_REPLACE, GL_REPLACE) );
				}
				else
				{
					GL_CHECK(glDisable(GL_STENCIL_TEST) );
				}

				VertexBufferGL& vb = m_vertexBuffers[_clearQuad.m_vb.idx];
				VertexLayout& layout = _clearQuad.m_layout;

				GL_CHECK(glBindBuffer(GL_ARRAY_BUFFER, vb.m_id) );

				ProgramGL& program = m_program[_clearQuad.m_program[numMrt-1].idx];
				GL_CHECK(glUseProgram(program.m_id) );
				program.bindAttributesBegin();
				program.bindAttributes(layout, 0);
				program.bindAttributesEnd();

				if (m_clearQuadColor.idx == kInvalidHandle)
				{
					const UniformRegInfo* infoClearColor = m_uniformReg.find("bgfx_clear_color");
					if (NULL != infoClearColor)
						m_clearQuadColor = infoClearColor->m_handle;
				}

				if (m_clearQuadDepth.idx == kInvalidHandle)
				{
					const UniformRegInfo* infoClearDepth = m_uniformReg.find("bgfx_clear_depth");
					if (NULL != infoClearDepth)
						m_clearQuadDepth = infoClearDepth->m_handle;
				}

				float mrtClearDepth[4] = { g_caps.homogeneousDepth ? (_clear.m_depth * 2.0f - 1.0f) : _clear.m_depth };
				updateUniform(m_clearQuadDepth.idx, mrtClearDepth, sizeof(float)*4);

				float mrtClearColor[BGFX_CONFIG_MAX_FRAME_BUFFER_ATTACHMENTS][4];

				if (BGFX_CLEAR_COLOR_USE_PALETTE & _clear.m_flags)
				{
					for (uint32_t ii = 0; ii < numMrt; ++ii)
					{
						uint8_t index = (uint8_t)bx::uint32_min(BGFX_CONFIG_MAX_COLOR_PALETTE-1, _clear.m_index[ii]);
						bx::memCopy(mrtClearColor[ii], _palette[index], 16);
					}
				}
				else
				{
					float rgba[4] =
					{
						_clear.m_index[0] * 1.0f / 255.0f,
						_clear.m_index[1] * 1.0f / 255.0f,
						_clear.m_index[2] * 1.0f / 255.0f,
						_clear.m_index[3] * 1.0f / 255.0f,
					};

					for (uint32_t ii = 0; ii < numMrt; ++ii)
					{
						bx::memCopy(mrtClearColor[ii], rgba, 16);
					}
				}

				updateUniform(m_clearQuadColor.idx, mrtClearColor[0], numMrt * sizeof(float) * 4);

				commit(*program.m_constantBuffer);

				GL_CHECK(glDrawArrays(GL_TRIANGLE_STRIP
					, 0
					, 4
					) );
			}
		}

		void* m_renderdocdll;

		uint16_t m_numWindows;
		FrameBufferHandle m_windows[BGFX_CONFIG_MAX_FRAME_BUFFERS];

		IndexBufferGL m_indexBuffers[BGFX_CONFIG_MAX_INDEX_BUFFERS];
		VertexBufferGL m_vertexBuffers[BGFX_CONFIG_MAX_VERTEX_BUFFERS];
		ShaderGL m_shaders[BGFX_CONFIG_MAX_SHADERS];
		ProgramGL m_program[BGFX_CONFIG_MAX_PROGRAMS];
		TextureGL m_textures[BGFX_CONFIG_MAX_TEXTURES];
		VertexLayout m_vertexLayouts[BGFX_CONFIG_MAX_VERTEX_LAYOUTS];
		FrameBufferGL m_frameBuffers[BGFX_CONFIG_MAX_FRAME_BUFFERS];
		UniformRegistry m_uniformReg;
		void* m_uniforms[BGFX_CONFIG_MAX_UNIFORMS];

		TimerQueryGL m_gpuTimer;
		OcclusionQueryGL m_occlusionQuery;

		SamplerStateCache m_samplerStateCache;

		TextVideoMem m_textVideoMem;
		bool m_rtMsaa;

		FrameBufferHandle m_fbh;
		uint16_t m_fbDiscard;

		Resolution m_resolution;
		void* m_capture;
		uint32_t m_captureSize;
		float m_maxAnisotropy;
		float m_maxAnisotropyDefault;
		int32_t m_maxMsaa;
		GLuint m_vao;
		uint16_t m_maxLabelLen;
		bool m_blitSupported;
		bool m_readBackSupported;
		bool m_vaoSupport;
		bool m_samplerObjectSupport;
		bool m_shadowSamplersSupport;
		bool m_srgbWriteControlSupport;
		bool m_borderColorSupport;
		bool m_programBinarySupport;
		bool m_textureSwizzleSupport;
		bool m_depthTextureSupport;
		bool m_timerQuerySupport;
		bool m_occlusionQuerySupport;
		bool m_atocSupport;
		bool m_conservativeRasterSupport;
		bool m_imageLoadStoreSupport;
		bool m_flip;

		uint64_t m_hash;

		GLenum m_readPixelsFmt;
		GLuint m_backBufferFbo;
		GLuint m_msaaBackBufferFbo;
		GLuint m_msaaBackBufferRbos[2];
		GlContext m_glctx;
		bool m_needPresent;

		UniformHandle m_clearQuadColor;
		UniformHandle m_clearQuadDepth;

		const char* m_vendor;
		const char* m_renderer;
		const char* m_version;
		const char* m_glslVersion;

		Workaround m_workaround;

		GLuint m_currentFbo;
	};

	RendererContextGL* s_renderGL;

	RendererContextI* rendererCreate(const Init& _init)
	{
		s_renderGL = BX_NEW(g_allocator, RendererContextGL);
		if (!s_renderGL->init(_init) )
		{
			BX_DELETE(g_allocator, s_renderGL);
			s_renderGL = NULL;
		}
		return s_renderGL;
	}

	void rendererDestroy()
	{
		s_renderGL->shutdown();
		BX_DELETE(g_allocator, s_renderGL);
		s_renderGL = NULL;
	}

	static void frameBufferValidate()
	{
		GLenum complete = glCheckFramebufferStatus(GL_FRAMEBUFFER);
		BX_CHECK(GL_FRAMEBUFFER_COMPLETE == complete
			, "glCheckFramebufferStatus failed 0x%08x: %s"
			, complete
			, glEnumName(complete)
		);
		BX_UNUSED(complete);
	}

	const char* glslTypeName(GLuint _type)
	{
#define GLSL_TYPE(_ty) case _ty: return #_ty

		switch (_type)
		{
			GLSL_TYPE(GL_BOOL);
			GLSL_TYPE(GL_INT);
			GLSL_TYPE(GL_INT_VEC2);
			GLSL_TYPE(GL_INT_VEC3);
			GLSL_TYPE(GL_INT_VEC4);
			GLSL_TYPE(GL_UNSIGNED_INT);
			GLSL_TYPE(GL_UNSIGNED_INT_VEC2);
			GLSL_TYPE(GL_UNSIGNED_INT_VEC3);
			GLSL_TYPE(GL_UNSIGNED_INT_VEC4);
			GLSL_TYPE(GL_FLOAT);
			GLSL_TYPE(GL_FLOAT_VEC2);
			GLSL_TYPE(GL_FLOAT_VEC3);
			GLSL_TYPE(GL_FLOAT_VEC4);
			GLSL_TYPE(GL_FLOAT_MAT2);
			GLSL_TYPE(GL_FLOAT_MAT3);
			GLSL_TYPE(GL_FLOAT_MAT4);

			GLSL_TYPE(GL_SAMPLER_2D);
			GLSL_TYPE(GL_SAMPLER_2D_ARRAY);
			GLSL_TYPE(GL_SAMPLER_2D_MULTISAMPLE);

			GLSL_TYPE(GL_INT_SAMPLER_2D);
			GLSL_TYPE(GL_INT_SAMPLER_2D_ARRAY);
			GLSL_TYPE(GL_INT_SAMPLER_2D_MULTISAMPLE);

			GLSL_TYPE(GL_UNSIGNED_INT_SAMPLER_2D);
			GLSL_TYPE(GL_UNSIGNED_INT_SAMPLER_2D_ARRAY);
			GLSL_TYPE(GL_UNSIGNED_INT_SAMPLER_2D_MULTISAMPLE);

			GLSL_TYPE(GL_SAMPLER_2D_SHADOW);
			GLSL_TYPE(GL_SAMPLER_2D_ARRAY_SHADOW);

			GLSL_TYPE(GL_SAMPLER_3D);
			GLSL_TYPE(GL_INT_SAMPLER_3D);
			GLSL_TYPE(GL_UNSIGNED_INT_SAMPLER_3D);

			GLSL_TYPE(GL_SAMPLER_CUBE);
			GLSL_TYPE(GL_INT_SAMPLER_CUBE);
			GLSL_TYPE(GL_UNSIGNED_INT_SAMPLER_CUBE);

			GLSL_TYPE(GL_IMAGE_1D);
			GLSL_TYPE(GL_INT_IMAGE_1D);
			GLSL_TYPE(GL_UNSIGNED_INT_IMAGE_1D);

			GLSL_TYPE(GL_IMAGE_2D);
			GLSL_TYPE(GL_IMAGE_2D_ARRAY);
			GLSL_TYPE(GL_INT_IMAGE_2D);
			GLSL_TYPE(GL_UNSIGNED_INT_IMAGE_2D);

			GLSL_TYPE(GL_IMAGE_3D);
			GLSL_TYPE(GL_INT_IMAGE_3D);
			GLSL_TYPE(GL_UNSIGNED_INT_IMAGE_3D);

			GLSL_TYPE(GL_IMAGE_CUBE);
			GLSL_TYPE(GL_INT_IMAGE_CUBE);
			GLSL_TYPE(GL_UNSIGNED_INT_IMAGE_CUBE);
		}

#undef GLSL_TYPE

		BX_CHECK(false, "Unknown GLSL type? %x", _type);
		return "UNKNOWN GLSL TYPE!";
	}

	const char* glEnumName(GLenum _enum)
	{
#define GLENUM(_ty) case _ty: return #_ty

		switch (_enum)
		{
			GLENUM(GL_TEXTURE);
			GLENUM(GL_RENDERBUFFER);

			GLENUM(GL_INVALID_ENUM);
			GLENUM(GL_INVALID_FRAMEBUFFER_OPERATION);
			GLENUM(GL_INVALID_VALUE);
			GLENUM(GL_INVALID_OPERATION);
			GLENUM(GL_OUT_OF_MEMORY);

			GLENUM(GL_FRAMEBUFFER_INCOMPLETE_ATTACHMENT);
			GLENUM(GL_FRAMEBUFFER_INCOMPLETE_MISSING_ATTACHMENT);
//			GLENUM(GL_FRAMEBUFFER_INCOMPLETE_DRAW_BUFFER);
//			GLENUM(GL_FRAMEBUFFER_INCOMPLETE_READ_BUFFER);
			GLENUM(GL_FRAMEBUFFER_UNSUPPORTED);
		}

#undef GLENUM

		BX_WARN(false, "Unknown enum? %x", _enum);
		return "<GLenum?>";
	}

	UniformType::Enum convertGlType(GLenum _type)
	{
		switch (_type)
		{
		case GL_INT:
		case GL_UNSIGNED_INT:
			return UniformType::Sampler;

		case GL_FLOAT:
		case GL_FLOAT_VEC2:
		case GL_FLOAT_VEC3:
		case GL_FLOAT_VEC4:
			return UniformType::Vec4;

		case GL_FLOAT_MAT2:
			break;

		case GL_FLOAT_MAT3:
			return UniformType::Mat3;

		case GL_FLOAT_MAT4:
			return UniformType::Mat4;

		case GL_SAMPLER_2D:
		case GL_SAMPLER_2D_ARRAY:
		case GL_SAMPLER_2D_MULTISAMPLE:

		case GL_INT_SAMPLER_2D:
		case GL_INT_SAMPLER_2D_ARRAY:
		case GL_INT_SAMPLER_2D_MULTISAMPLE:

		case GL_UNSIGNED_INT_SAMPLER_2D:
		case GL_UNSIGNED_INT_SAMPLER_2D_ARRAY:
		case GL_UNSIGNED_INT_SAMPLER_2D_MULTISAMPLE:

		case GL_SAMPLER_2D_SHADOW:
		case GL_SAMPLER_2D_ARRAY_SHADOW:

		case GL_SAMPLER_3D:
		case GL_INT_SAMPLER_3D:
		case GL_UNSIGNED_INT_SAMPLER_3D:

		case GL_SAMPLER_CUBE:
		case GL_INT_SAMPLER_CUBE:
		case GL_UNSIGNED_INT_SAMPLER_CUBE:

		case GL_IMAGE_1D:
		case GL_INT_IMAGE_1D:
		case GL_UNSIGNED_INT_IMAGE_1D:

		case GL_IMAGE_2D:
		case GL_IMAGE_2D_ARRAY:
		case GL_INT_IMAGE_2D:
		case GL_UNSIGNED_INT_IMAGE_2D:

		case GL_IMAGE_3D:
		case GL_INT_IMAGE_3D:
		case GL_UNSIGNED_INT_IMAGE_3D:

		case GL_IMAGE_CUBE:
		case GL_INT_IMAGE_CUBE:
		case GL_UNSIGNED_INT_IMAGE_CUBE:
			return UniformType::Sampler;
		};

		BX_CHECK(false, "Unrecognized GL type 0x%04x.", _type);
		return UniformType::End;
	}

	void ProgramGL::create(const ShaderGL& _vsh, const ShaderGL& _fsh)
	{
		m_id = glCreateProgram();
		BX_TRACE("Program create: GL%d: GL%d, GL%d", m_id, _vsh.m_id, _fsh.m_id);

		const uint64_t id = (uint64_t(_vsh.m_hash)<<32) | _fsh.m_hash;
		const bool cached = s_renderGL->programFetchFromCache(m_id, id);

		if (!cached)
		{
			GLint linked = 0;
			if (0 != _vsh.m_id)
			{
				GL_CHECK(glAttachShader(m_id, _vsh.m_id) );

				if (0 != _fsh.m_id)
				{
					GL_CHECK(glAttachShader(m_id, _fsh.m_id) );
				}

				GL_CHECK(glLinkProgram(m_id) );
				GL_CHECK(glGetProgramiv(m_id, GL_LINK_STATUS, &linked) );

				if (0 == linked)
				{
					char log[1024];
					GL_CHECK(glGetProgramInfoLog(m_id, sizeof(log), NULL, log) );
					BX_TRACE("%d: %s", linked, log);
				}
			}

			if (0 == linked)
			{
				BX_WARN(0 != _vsh.m_id, "Invalid vertex/compute shader.");
				GL_CHECK(glDeleteProgram(m_id) );
				m_usedCount = 0;
				m_id = 0;
				return;
			}

			s_renderGL->programCache(m_id, id);
		}

		init();

		if (!cached
		&&  s_renderGL->m_workaround.m_detachShader)
		{
			// Must be after init, otherwise init might fail to lookup shader
			// info (NVIDIA Tegra 3 OpenGL ES 2.0 14.01003).
			GL_CHECK(glDetachShader(m_id, _vsh.m_id) );

			if (0 != _fsh.m_id)
			{
				GL_CHECK(glDetachShader(m_id, _fsh.m_id) );
			}
		}
	}

	void ProgramGL::destroy()
	{
		if (NULL != m_constantBuffer)
		{
			UniformBuffer::destroy(m_constantBuffer);
			m_constantBuffer = NULL;
		}
		m_numPredefined = 0;

		if (0 != m_id)
		{
			GL_CHECK(glUseProgram(0) );
			GL_CHECK(glDeleteProgram(m_id) );
			m_id = 0;
		}
	}

	void ProgramGL::init()
	{
		GLint activeAttribs  = 0;
		GLint activeUniforms = 0;
		GLint activeBuffers  = 0;

#if BGFX_CONFIG_RENDERER_OPENGL >= 31
		GL_CHECK(glBindFragDataLocation(m_id, 0, "bgfx_FragColor") );
#endif // BGFX_CONFIG_RENDERER_OPENGL >= 31

		GLint max0, max1;

		bool piqSupported = true
			&& s_extension[Extension::ARB_program_interface_query     ].m_supported
			&& s_extension[Extension::ARB_shader_storage_buffer_object].m_supported
			;

		if (piqSupported)
		{
			GL_CHECK(glGetProgramInterfaceiv(m_id, GL_PROGRAM_INPUT,   GL_ACTIVE_RESOURCES, &activeAttribs ) );
			GL_CHECK(glGetProgramInterfaceiv(m_id, GL_UNIFORM,         GL_ACTIVE_RESOURCES, &activeUniforms) );
			GL_CHECK(glGetProgramInterfaceiv(m_id, GL_BUFFER_VARIABLE, GL_ACTIVE_RESOURCES, &activeBuffers ) );
			GL_CHECK(glGetProgramInterfaceiv(m_id, GL_PROGRAM_INPUT,   GL_MAX_NAME_LENGTH,  &max0          ) );
			GL_CHECK(glGetProgramInterfaceiv(m_id, GL_UNIFORM,         GL_MAX_NAME_LENGTH,  &max1          ) );
		}
		else
		{
			GL_CHECK(glGetProgramiv(m_id, GL_ACTIVE_ATTRIBUTES, &activeAttribs ) );
			GL_CHECK(glGetProgramiv(m_id, GL_ACTIVE_UNIFORMS,   &activeUniforms) );

			GL_CHECK(glGetProgramiv(m_id, GL_ACTIVE_ATTRIBUTE_MAX_LENGTH, &max0) );
			GL_CHECK(glGetProgramiv(m_id, GL_ACTIVE_UNIFORM_MAX_LENGTH,   &max1) );
		}

		uint32_t maxLength = bx::uint32_max(max0, max1);
		char* name = (char*)alloca(maxLength + 1);

		BX_TRACE("Program %d", m_id);
		BX_TRACE("Attributes (%d):", activeAttribs);
		for (int32_t ii = 0; ii < activeAttribs; ++ii)
		{
			GLint size;
			GLenum type = 0;

			if (piqSupported)
			{
				GL_CHECK(glGetProgramResourceName(m_id, GL_PROGRAM_INPUT, ii, maxLength + 1, &size, name) );
				GLenum typeProp[] = { GL_TYPE };
				GL_CHECK(glGetProgramResourceiv(m_id
					, GL_PROGRAM_INPUT
					, ii
					, BX_COUNTOF(typeProp)
					, typeProp
					, 1
					, NULL
					, (GLint *)&type)
					);
			}
			else
			{
				GL_CHECK(glGetActiveAttrib(m_id, ii, maxLength + 1, NULL, &size, &type, name) );
			}

			BX_TRACE("\t%s %s is at location %d"
				, glslTypeName(type)
				, name
				, glGetAttribLocation(m_id, name)
				);
		}

		m_numPredefined = 0;
		m_numSamplers = 0;

		BX_TRACE("Uniforms (%d):", activeUniforms);
		for (int32_t ii = 0; ii < activeUniforms; ++ii)
		{
			struct VariableInfo
			{
				GLenum type;
				GLint  loc;
				GLint  num;
			};
			VariableInfo vi;
			GLenum props[] = { GL_TYPE, GL_LOCATION, GL_ARRAY_SIZE };

			GLenum gltype;
			GLint num;
			GLint loc;

			if (piqSupported)
			{
				GL_CHECK(glGetProgramResourceiv(m_id
					, GL_UNIFORM
					, ii
					, BX_COUNTOF(props)
					, props
					, BX_COUNTOF(props)
					, NULL
					, (GLint*)&vi
					) );

				GL_CHECK(glGetProgramResourceName(m_id
					, GL_UNIFORM
					, ii
					, maxLength + 1
					, NULL
					, name
					) );

				gltype = vi.type;
				loc    = vi.loc;
				num    = vi.num;
			}
			else
			{
				GL_CHECK(glGetActiveUniform(m_id, ii, maxLength + 1, NULL, &num, &gltype, name) );
				loc = glGetUniformLocation(m_id, name);
			}

			num = bx::uint32_max(num, 1);

			int32_t offset = 0;
			const bx::StringView array = bx::strFind(name, '[');
			if (!array.isEmpty() )
			{
				name[array.getPtr() - name] = '\0';
				BX_TRACE("--- %s", name);
				const bx::StringView end = bx::strFind(array.getPtr()+1, ']');
				bx::fromString(&offset, bx::StringView(array.getPtr()+1, end.getPtr() ) );
			}

			switch (gltype)
			{
			case GL_SAMPLER_2D:
			case GL_SAMPLER_2D_ARRAY:
			case GL_SAMPLER_2D_MULTISAMPLE:

			case GL_INT_SAMPLER_2D:
			case GL_INT_SAMPLER_2D_ARRAY:
			case GL_INT_SAMPLER_2D_MULTISAMPLE:

			case GL_UNSIGNED_INT_SAMPLER_2D:
			case GL_UNSIGNED_INT_SAMPLER_2D_ARRAY:
			case GL_UNSIGNED_INT_SAMPLER_2D_MULTISAMPLE:

			case GL_SAMPLER_2D_SHADOW:
			case GL_SAMPLER_2D_ARRAY_SHADOW:

			case GL_SAMPLER_3D:
			case GL_INT_SAMPLER_3D:
			case GL_UNSIGNED_INT_SAMPLER_3D:

			case GL_SAMPLER_CUBE:
			case GL_INT_SAMPLER_CUBE:
			case GL_UNSIGNED_INT_SAMPLER_CUBE:

			case GL_IMAGE_1D:
			case GL_INT_IMAGE_1D:
			case GL_UNSIGNED_INT_IMAGE_1D:

			case GL_IMAGE_2D:
			case GL_INT_IMAGE_2D:
			case GL_UNSIGNED_INT_IMAGE_2D:

			case GL_IMAGE_3D:
			case GL_INT_IMAGE_3D:
			case GL_UNSIGNED_INT_IMAGE_3D:

			case GL_IMAGE_CUBE:
			case GL_INT_IMAGE_CUBE:
			case GL_UNSIGNED_INT_IMAGE_CUBE:
				if (m_numSamplers < BX_COUNTOF(m_sampler) )
				{
					BX_TRACE("Sampler #%d at location %d.", m_numSamplers, loc);
					m_sampler[m_numSamplers] = loc;
					m_numSamplers++;
				}
				else
				{
					BX_TRACE("Too many samplers (max: %d)! Sampler at location %d."
							, BX_COUNTOF(m_sampler)
							, loc
							);
				}
				break;

			default:
				break;
			}

			PredefinedUniform::Enum predefined = nameToPredefinedUniformEnum(name);
			if (PredefinedUniform::Count != predefined)
			{
				m_predefined[m_numPredefined].m_loc   = loc;
				m_predefined[m_numPredefined].m_count = uint16_t(num);
				m_predefined[m_numPredefined].m_type  = uint8_t(predefined);
				m_numPredefined++;
			}
			else
			{
				const UniformRegInfo* info = s_renderGL->m_uniformReg.find(name);
				BX_WARN(NULL != info, "User defined uniform '%s' is not found, it won't be set.", name);

				if (NULL != info)
				{
					if (NULL == m_constantBuffer)
					{
						m_constantBuffer = UniformBuffer::create(1024);
					}

					UniformType::Enum type = convertGlType(gltype);
					m_constantBuffer->writeUniformHandle(type, 0, info->m_handle, uint16_t(num) );
					m_constantBuffer->write(loc);
					BX_TRACE("store %s %d", name, info->m_handle);
				}
			}

			BX_TRACE("\tuniform %s %s%s is at location %d, size %d, offset %d"
				, glslTypeName(gltype)
				, name
				, PredefinedUniform::Count != predefined ? "*" : ""
				, loc
				, num
				, offset
				);
			BX_UNUSED(offset);
		}

		if (NULL != m_constantBuffer)
		{
			m_constantBuffer->finish();
		}

		if (piqSupported)
		{
			struct VariableInfo
			{
				GLenum type;
			};
			VariableInfo vi;
			GLenum props[] = { GL_TYPE };

			BX_TRACE("Buffers (%d):", activeBuffers);
			for (int32_t ii = 0; ii < activeBuffers; ++ii)
			{
				GL_CHECK(glGetProgramResourceiv(m_id
					, GL_BUFFER_VARIABLE
					, ii
					, BX_COUNTOF(props)
					, props
					, BX_COUNTOF(props)
					, NULL
					, (GLint*)&vi
					) );

				GL_CHECK(glGetProgramResourceName(m_id
					, GL_BUFFER_VARIABLE
					, ii
					, maxLength + 1
					, NULL
					, name
					) );

				BX_TRACE("\t%s %s at %d"
					, glslTypeName(vi.type)
					, name
					, 0 //vi.loc
					);
			}
		}

		bx::memSet(m_attributes, 0xff, sizeof(m_attributes) );
		uint32_t used = 0;
		for (uint8_t ii = 0; ii < Attrib::Count; ++ii)
		{
			GLint loc = glGetAttribLocation(m_id, s_attribName[ii]);
			if (-1 != loc)
			{
				BX_TRACE("attr %s: %d", s_attribName[ii], loc);
				m_attributes[ii] = loc;
				m_used[used++] = ii;
			}
		}
		BX_CHECK(used < BX_COUNTOF(m_used), "Out of bounds %d > array size %d.", used, Attrib::Count);
		m_usedCount = (uint8_t)used;

		used = 0;
		for (uint32_t ii = 0; ii < BX_COUNTOF(s_instanceDataName); ++ii)
		{
			GLuint loc = glGetAttribLocation(m_id, s_instanceDataName[ii]);
			if (GLuint(-1) != loc )
			{
				BX_TRACE("instance data %s: %d", s_instanceDataName[ii], loc);
				m_instanceData[used++] = loc;
			}
		}
		BX_CHECK(used < BX_COUNTOF(m_instanceData), "Out of bounds %d > array size %d."
				, used
				, BX_COUNTOF(m_instanceData)
				);
		m_instanceData[used] = 0xffff;
	}

	void ProgramGL::bindAttributes(const VertexLayout& _layout, uint32_t _baseVertex)
	{
		for (uint32_t ii = 0, iiEnd = m_usedCount; ii < iiEnd; ++ii)
		{
			Attrib::Enum attr = Attrib::Enum(m_used[ii]);
			GLint loc = m_attributes[attr];

			uint8_t num;
			AttribType::Enum type;
			bool normalized;
			bool asInt;
			_layout.decode(attr, num, type, normalized, asInt);

			if (-1 != loc)
			{
				if (UINT16_MAX != _layout.m_attributes[attr])
				{
					GL_CHECK(glEnableVertexAttribArray(loc) );
					GL_CHECK(glVertexAttribDivisor(loc, 0) );

					uint32_t baseVertex = _baseVertex*_layout.m_stride + _layout.m_offset[attr];
					if ( (BX_ENABLED(BGFX_CONFIG_RENDERER_OPENGL >= 30) ||  BX_ENABLED(BGFX_CONFIG_RENDERER_OPENGLES >= 31) )
					&& (AttribType::Uint8 == type || AttribType::Int16 == type)
					&&  !normalized)
					{
						GL_CHECK(glVertexAttribIPointer(loc
							, num
							, s_attribType[type]
							, _layout.m_stride
							, (void*)(uintptr_t)baseVertex)
							);
					}
					else
					{
						GL_CHECK(glVertexAttribPointer(loc
							, num
							, s_attribType[type]
							, normalized
							, _layout.m_stride
							, (void*)(uintptr_t)baseVertex)
							);
					}

					m_unboundUsedAttrib[ii] = Attrib::Count;
				}
			}
		}
	}

	void ProgramGL::unbindAttributes()
	{
		for(uint32_t ii = 0, iiEnd = m_usedCount; ii < iiEnd; ++ii)
		{
			if(Attrib::Count == m_unboundUsedAttrib[ii])
			{
				Attrib::Enum attr = Attrib::Enum(m_used[ii]);
				GLint loc = m_attributes[attr];
				GL_CHECK(glDisableVertexAttribArray(loc));
			}
		}
	}

	void ProgramGL::bindInstanceData(uint32_t _stride, uint32_t _baseVertex) const
	{
		uint32_t baseVertex = _baseVertex;
		for (uint32_t ii = 0; 0xffff != m_instanceData[ii]; ++ii)
		{
			GLint loc = m_instanceData[ii];
			GL_CHECK(glEnableVertexAttribArray(loc) );
			GL_CHECK(glVertexAttribPointer(loc, 4, GL_FLOAT, GL_FALSE, _stride, (void*)(uintptr_t)baseVertex) );
			GL_CHECK(glVertexAttribDivisor(loc, 1) );
			baseVertex += 16;
		}
	}

	void ProgramGL::unbindInstanceData() const
	{
		for(uint32_t ii = 0; 0xffff != m_instanceData[ii]; ++ii)
		{
			GLint loc = m_instanceData[ii];
			GL_CHECK(glDisableVertexAttribArray(loc));
		}
	}

	void IndexBufferGL::destroy()
	{
		GL_CHECK(glBindBuffer(GL_ELEMENT_ARRAY_BUFFER, 0) );
		GL_CHECK(glDeleteBuffers(1, &m_id) );
	}

	void VertexBufferGL::destroy()
	{
		GL_CHECK(glBindBuffer(m_target, 0) );
		GL_CHECK(glDeleteBuffers(1, &m_id) );
	}

	bool TextureGL::init(GLenum _target, uint32_t _width, uint32_t _height, uint32_t _depth, uint8_t _numMips, uint64_t _flags)
	{
		m_target  = _target;
		m_numMips = _numMips;
		m_flags   = _flags;
		m_width   = _width;
		m_height  = _height;
		m_depth   = _depth;
		m_currentSamplerHash = UINT32_MAX;

		const bool writeOnly    = 0 != (m_flags&BGFX_TEXTURE_RT_WRITE_ONLY);
		const bool computeWrite = 0 != (m_flags&BGFX_TEXTURE_COMPUTE_WRITE );
		const bool srgb         = 0 != (m_flags&BGFX_TEXTURE_SRGB);
		const bool textureArray = false
			|| _target == GL_TEXTURE_2D_ARRAY
			|| _target == GL_TEXTURE_CUBE_MAP_ARRAY
			;

		if (!writeOnly)
		{
			GL_CHECK(glGenTextures(1, &m_id) );
			BX_CHECK(0 != m_id, "Failed to generate texture id.");
			GL_CHECK(glBindTexture(_target, m_id) );
			GL_CHECK(glPixelStorei(GL_UNPACK_ALIGNMENT, 1) );

			const TextureFormatInfo& tfi = s_textureFormat[m_textureFormat];

			const GLenum fmt = srgb
				? s_textureFormat[m_textureFormat].m_fmt
				: s_textureFormat[m_textureFormat].m_fmtSrgb
				;

			m_fmt  = fmt;
			m_type = tfi.m_type;

			const bool swizzle = true
				&& TextureFormat::BGRA8 == m_requestedFormat
				&& !s_textureFormat[m_requestedFormat].m_supported
				&& !s_renderGL->m_textureSwizzleSupport
				;
			const bool convert = false
				|| m_textureFormat != m_requestedFormat
				|| swizzle
				;

			if (convert)
			{
				m_textureFormat = (uint8_t)TextureFormat::RGBA8;
				const TextureFormatInfo& tfiRgba8 = s_textureFormat[TextureFormat::RGBA8];
				m_fmt  = tfiRgba8.m_fmt;
				m_type = tfiRgba8.m_type;
			}

			const GLenum internalFmt = srgb
				? s_textureFormat[m_textureFormat].m_internalFmtSrgb
				: s_textureFormat[m_textureFormat].m_internalFmt
				;

			if (textureArray)
			{
				GL_CHECK(glTexStorage3D(_target
					, _numMips
					, internalFmt
					, m_width
					, m_height
					, _depth
					) );
			}
			else if (computeWrite)
			{
				if (_target == GL_TEXTURE_3D)
				{
					GL_CHECK(glTexStorage3D(_target
						, _numMips
						, internalFmt
						, m_width
						, m_height
						, _depth
						) );
				}
				else
				{
					GL_CHECK(glTexStorage2D(_target
						, _numMips
						, internalFmt
						, m_width
						, m_height
						) );
				}
			}

			setSamplerState(uint32_t(_flags), NULL);

			if (BX_ENABLED(BGFX_CONFIG_RENDERER_OPENGL)
			&&  TextureFormat::BGRA8 == m_requestedFormat
			&&  !s_textureFormat[m_requestedFormat].m_supported
			&&  s_renderGL->m_textureSwizzleSupport)
			{
				GLint swizzleMask[] = { GL_BLUE, GL_GREEN, GL_RED, GL_ALPHA };
				GL_CHECK(glTexParameteriv(GL_TEXTURE_2D, GL_TEXTURE_SWIZZLE_RGBA, swizzleMask) );
			}
		}

		const bool renderTarget = 0 != (m_flags&BGFX_TEXTURE_RT_MASK);

		if (renderTarget)
		{
			uint32_t msaaQuality = ( (m_flags&BGFX_TEXTURE_RT_MSAA_MASK)>>BGFX_TEXTURE_RT_MSAA_SHIFT);
			msaaQuality = bx::uint32_satsub(msaaQuality, 1);
			msaaQuality = bx::uint32_min(s_renderGL->m_maxMsaa, msaaQuality == 0 ? 0 : 1<<msaaQuality);
			const bool msaaSample = 0 != (m_flags&BGFX_TEXTURE_MSAA_SAMPLE);

			if (!msaaSample
			&& (0 != msaaQuality || writeOnly) )
			{
				GL_CHECK(glGenRenderbuffers(1, &m_rbo) );
				BX_CHECK(0 != m_rbo, "Failed to generate renderbuffer id.");
				GL_CHECK(glBindRenderbuffer(GL_RENDERBUFFER, m_rbo) );

				if (0 == msaaQuality)
				{
					GL_CHECK(glRenderbufferStorage(GL_RENDERBUFFER
						, s_rboFormat[m_textureFormat]
						, _width
						, _height
						) );
				}
				else if (BX_ENABLED(BGFX_CONFIG_RENDERER_OPENGL || BGFX_CONFIG_RENDERER_OPENGLES >= 30) )
				{
					GL_CHECK(glRenderbufferStorageMultisample(GL_RENDERBUFFER
						, msaaQuality
						, s_rboFormat[m_textureFormat]
						, _width
						, _height
						) );
				}

				GL_CHECK(glBindRenderbuffer(GL_RENDERBUFFER, 0) );

				if (writeOnly)
				{
					// This is render buffer, there is no sampling, no need
					// to create texture.
					return false;
				}
			}
		}

		return true;
	}

	void TextureGL::create(const Memory* _mem, uint64_t _flags, uint8_t _skip)
	{
		bimg::ImageContainer imageContainer;

		if (bimg::imageParse(imageContainer, _mem->data, _mem->size) )
		{
			const uint8_t startLod = bx::min<uint8_t>(_skip, imageContainer.m_numMips-1);

			bimg::TextureInfo ti;
			bimg::imageGetSize(
				  &ti
				, uint16_t(imageContainer.m_width >>startLod)
				, uint16_t(imageContainer.m_height>>startLod)
				, uint16_t(imageContainer.m_depth >>startLod)
				, imageContainer.m_cubeMap
				, 1 < imageContainer.m_numMips
				, imageContainer.m_numLayers
				, imageContainer.m_format
				);
			ti.numMips = bx::min<uint8_t>(imageContainer.m_numMips-startLod, ti.numMips);

			m_requestedFormat  = uint8_t(imageContainer.m_format);
			m_textureFormat    = uint8_t(getViableTextureFormat(imageContainer) );

			const bool computeWrite = 0 != (_flags&BGFX_TEXTURE_COMPUTE_WRITE);
			const bool srgb         = 0 != (_flags&BGFX_TEXTURE_SRGB);
			const bool msaaSample   = 0 != (_flags&BGFX_TEXTURE_MSAA_SAMPLE);
			uint32_t msaaQuality = ( (_flags&BGFX_TEXTURE_RT_MSAA_MASK)>>BGFX_TEXTURE_RT_MSAA_SHIFT);
			msaaQuality = bx::uint32_satsub(msaaQuality, 1);
			msaaQuality = bx::uint32_min(s_renderGL->m_maxMsaa, msaaQuality == 0 ? 0 : 1<<msaaQuality);

			GLenum target = msaaSample ? GL_TEXTURE_2D_MULTISAMPLE : GL_TEXTURE_2D;
			if (imageContainer.m_cubeMap)
			{
				target = GL_TEXTURE_CUBE_MAP;
			}
			else if (imageContainer.m_depth > 1)
			{
				target = GL_TEXTURE_3D;
			}

			const bool textureArray = 1 < ti.numLayers;
			if (textureArray)
			{
				switch (target)
				{
				case GL_TEXTURE_CUBE_MAP:       target = GL_TEXTURE_CUBE_MAP_ARRAY;       break;
				case GL_TEXTURE_2D_MULTISAMPLE: target = GL_TEXTURE_2D_MULTISAMPLE_ARRAY; break;
				default:                        target = GL_TEXTURE_2D_ARRAY;             break;
				}
			}

			if (!init(target
				, ti.width
				, ti.height
				, textureArray ? ti.numLayers : ti.depth
				, ti.numMips
				, _flags
				) )
			{
				return;
			}

			m_numLayers = ti.numLayers;

			target = isCubeMap()
				? GL_TEXTURE_CUBE_MAP_POSITIVE_X
				: m_target
				;

			const GLenum internalFmt = srgb
				? s_textureFormat[m_textureFormat].m_internalFmtSrgb
				: s_textureFormat[m_textureFormat].m_internalFmt
				;
			const GLenum fmt = srgb
				? s_textureFormat[m_textureFormat].m_fmtSrgb
				: s_textureFormat[m_textureFormat].m_fmt
				;

			const bool swizzle = true
				&& TextureFormat::BGRA8 == m_requestedFormat
				&& !s_textureFormat[m_requestedFormat].m_supported
				&& !s_renderGL->m_textureSwizzleSupport
				;
			const bool compressed = bimg::isCompressed(bimg::TextureFormat::Enum(m_requestedFormat) );
			const bool convert    = false
				|| m_textureFormat != m_requestedFormat
				|| swizzle
				;

			BX_TRACE("Texture%-4s %3d: %s %s(requested: %s), layers %d, %dx%dx%d%s."
				, imageContainer.m_cubeMap ? "Cube" : (1 < imageContainer.m_depth ? "3D" : "2D")
				, this - s_renderGL->m_textures
				, getName( (TextureFormat::Enum)m_textureFormat)
				, srgb ? "+sRGB " : ""
				, getName( (TextureFormat::Enum)m_requestedFormat)
				, ti.numLayers
				, ti.width
				, ti.height
				, imageContainer.m_cubeMap ? 6 : (1 < imageContainer.m_depth ? imageContainer.m_depth : 0)
				, 0 != (m_flags&BGFX_TEXTURE_RT_MASK) ? " (render target)" : ""
				);

			BX_WARN(!convert, "Texture %s%s%s from %s to %s."
				, swizzle ? "swizzle" : ""
				, swizzle&&convert ? " and " : ""
				, convert ? "convert" : ""
				, getName( (TextureFormat::Enum)m_requestedFormat)
				, getName( (TextureFormat::Enum)m_textureFormat)
				);

			uint8_t* temp = NULL;
			if (convert)
			{
				temp = (uint8_t*)BX_ALLOC(g_allocator, ti.width*ti.height*4);
			}

			const uint16_t numSides = ti.numLayers * (imageContainer.m_cubeMap ? 6 : 1);

			for (uint16_t side = 0; side < numSides; ++side)
			{
				uint32_t width  = ti.width;
				uint32_t height = ti.height;
				uint32_t depth  = ti.depth;
				GLenum imageTarget = imageContainer.m_cubeMap && !textureArray
					? target+side
					: target
					;

				for (uint8_t lod = 0, num = ti.numMips; lod < num; ++lod)
				{
					width  = bx::uint32_max(1, width);
					height = bx::uint32_max(1, height);
					depth  = 1 < imageContainer.m_depth
						? bx::uint32_max(1, depth)
						: side
						;

					bimg::ImageMip mip;
					if (bimg::imageGetRawData(imageContainer, side, lod+startLod, _mem->data, _mem->size, mip) )
					{
						if (compressed
						&& !convert)
						{
							GL_CHECK(compressedTexImage(imageTarget
								, lod
								, internalFmt
								, width
								, height
								, depth
								, 0
								, mip.m_size
								, mip.m_data
								) );
						}
						else
						{
							const uint8_t* data = mip.m_data;

							if (convert)
							{
								imageDecodeToRgba8(
									  g_allocator
									, temp
									, mip.m_data
									, mip.m_width
									, mip.m_height
									, mip.m_width*4
									, mip.m_format
									);
								data = temp;
							}

							GL_CHECK(texImage(imageTarget
								, msaaQuality
								, lod
								, internalFmt
								, width
								, height
								, depth
								, 0
								, fmt
								, m_type
								, data
								) );
						}
					}
					else if (!computeWrite)
					{
						if (compressed)
						{
							uint32_t size = bx::max<uint32_t>(1, (width  + 3)>>2)
										  * bx::max<uint32_t>(1, (height + 3)>>2)
										  * 4*4* bimg::getBitsPerPixel(bimg::TextureFormat::Enum(m_textureFormat) )/8
										  ;

							GL_CHECK(compressedTexImage(imageTarget
								, lod
								, internalFmt
								, width
								, height
								, depth
								, 0
								, size
								, NULL
								) );
						}
						else
						{
							GL_CHECK(texImage(imageTarget
								, msaaQuality
								, lod
								, internalFmt
								, width
								, height
								, depth
								, 0
								, fmt
								, m_type
								, NULL
								) );
						}
					}

					width  >>= 1;
					height >>= 1;
					depth  >>= 1;
				}
			}

			if (NULL != temp)
			{
				BX_FREE(g_allocator, temp);
			}
		}

		GL_CHECK(glBindTexture(m_target, 0) );
	}

	void TextureGL::destroy()
	{
		if (0 == (m_flags & BGFX_SAMPLER_INTERNAL_SHARED)
		&&  0 != m_id)
		{
			GL_CHECK(glBindTexture(m_target, 0) );
			GL_CHECK(glDeleteTextures(1, &m_id) );
			m_id = 0;
		}

		if (0 != m_rbo)
		{
			GL_CHECK(glDeleteRenderbuffers(1, &m_rbo) );
			m_rbo = 0;
		}
	}

	void TextureGL::overrideInternal(uintptr_t _ptr)
	{
		destroy();
		m_flags |= BGFX_SAMPLER_INTERNAL_SHARED;
		m_id = (GLuint)_ptr;
	}

	void TextureGL::update(uint8_t _side, uint8_t _mip, const Rect& _rect, uint16_t _z, uint16_t _depth, uint16_t _pitch, const Memory* _mem)
	{
		const uint32_t bpp = bimg::getBitsPerPixel(bimg::TextureFormat::Enum(m_textureFormat) );
		const uint32_t rectpitch = _rect.m_width*bpp/8;
		uint32_t srcpitch  = UINT16_MAX == _pitch ? rectpitch : _pitch;

		GL_CHECK(glBindTexture(m_target, m_id) );
		GL_CHECK(glPixelStorei(GL_UNPACK_ALIGNMENT, 1) );

		GLenum target = isCubeMap()
			? GL_TEXTURE_CUBE_MAP_POSITIVE_X
			: m_target
			;

		const bool swizzle = true
			&& TextureFormat::BGRA8 == m_requestedFormat
			&& !s_textureFormat[m_requestedFormat].m_supported
			&& !s_renderGL->m_textureSwizzleSupport
			;
		const bool unpackRowLength = !!BGFX_CONFIG_RENDERER_OPENGL || s_extension[Extension::EXT_unpack_subimage].m_supported;
		const bool compressed      = bimg::isCompressed(bimg::TextureFormat::Enum(m_requestedFormat) );
		const bool convert         = false
			|| (compressed && m_textureFormat != m_requestedFormat)
			|| swizzle
			;

		const uint32_t width  = _rect.m_width;
		const uint32_t height = _rect.m_height;

		uint8_t* temp = NULL;
		if (convert
		||  !unpackRowLength)
		{
			temp = (uint8_t*)BX_ALLOC(g_allocator, rectpitch*height);
		}
		else if (unpackRowLength)
		{
			GL_CHECK(glPixelStorei(GL_UNPACK_ROW_LENGTH, srcpitch*8/bpp) );
		}

		if (compressed)
		{
			const uint8_t* data = _mem->data;

			if (!unpackRowLength)
			{
				bimg::imageCopy(temp, width, height, 1, bpp, srcpitch, data);
				data = temp;
			}

			GL_CHECK(compressedTexSubImage(target+_side
				, _mip
				, _rect.m_x
				, _rect.m_y
				, _z
				, _rect.m_width
				, _rect.m_height
				, _depth
				, m_fmt
				, _mem->size
				, data
				) );
		}
		else
		{
			const uint8_t* data = _mem->data;

			if (convert)
			{
				bimg::imageDecodeToRgba8(g_allocator, temp, data, width, height, srcpitch, bimg::TextureFormat::Enum(m_requestedFormat) );
				data = temp;
				srcpitch = rectpitch;
			}

			if (BX_IGNORE_C4127(true
			&&  !unpackRowLength
			&&  !convert) )
			{
				bimg::imageCopy(temp, width, height, 1, bpp, srcpitch, data);
				data = temp;
			}

			GL_CHECK(texSubImage(target+_side
				, _mip
				, _rect.m_x
				, _rect.m_y
				, _z
				, _rect.m_width
				, _rect.m_height
				, _depth
				, m_fmt
				, m_type
				, data
				) );
		}

		if (!convert
		&&  unpackRowLength)
		{
			GL_CHECK(glPixelStorei(GL_UNPACK_ROW_LENGTH, 0) );
		}

		if (NULL != temp)
		{
			BX_FREE(g_allocator, temp);
		}
	}

	void TextureGL::setSamplerState(uint32_t _flags, const float _rgba[4])
	{
		if (BX_ENABLED(BGFX_CONFIG_RENDERER_OPENGLES < 30)
		&&  !s_textureFilter[m_textureFormat])
		{
			// Force point sampling when texture format doesn't support linear sampling.
			_flags &= ~(0
				| BGFX_SAMPLER_MIN_MASK
				| BGFX_SAMPLER_MAG_MASK
				| BGFX_SAMPLER_MIP_MASK
				);
			_flags |= 0
				| BGFX_SAMPLER_MIN_POINT
				| BGFX_SAMPLER_MAG_POINT
				| BGFX_SAMPLER_MIP_POINT
				;
		}

		const uint32_t flags = (0 != (BGFX_SAMPLER_INTERNAL_DEFAULT & _flags) ? m_flags : _flags) & BGFX_SAMPLER_BITS_MASK;

		bool hasBorderColor = false;
		bx::HashMurmur2A murmur;
		murmur.begin();
		murmur.add(flags);
		if (NULL != _rgba)
		{
			if (BGFX_SAMPLER_U_BORDER == (flags & BGFX_SAMPLER_U_BORDER)
			||  BGFX_SAMPLER_V_BORDER == (flags & BGFX_SAMPLER_V_BORDER)
			||  BGFX_SAMPLER_W_BORDER == (flags & BGFX_SAMPLER_W_BORDER) )
			{
				murmur.add(_rgba, 16);
				hasBorderColor = true;
			}
		}
		uint32_t hash = murmur.end();

		if (hash != m_currentSamplerHash)
		{
			const GLenum  target     = m_target == GL_TEXTURE_2D_MULTISAMPLE ? GL_TEXTURE_2D : m_target;
			const GLenum  targetMsaa = m_target;
			const uint8_t numMips    = m_numMips;

			GL_CHECK(glTexParameteri(target, GL_TEXTURE_WRAP_S, s_textureAddress[(flags&BGFX_SAMPLER_U_MASK)>>BGFX_SAMPLER_U_SHIFT]) );
			GL_CHECK(glTexParameteri(target, GL_TEXTURE_WRAP_T, s_textureAddress[(flags&BGFX_SAMPLER_V_MASK)>>BGFX_SAMPLER_V_SHIFT]) );

			if (BX_ENABLED(BGFX_CONFIG_RENDERER_OPENGL || BGFX_CONFIG_RENDERER_OPENGLES >= 30)
			||  s_extension[Extension::APPLE_texture_max_level].m_supported)
			{
				GL_CHECK(glTexParameteri(targetMsaa, GL_TEXTURE_MAX_LEVEL, numMips-1) );
			}

			if (target == GL_TEXTURE_3D)
			{
				GL_CHECK(glTexParameteri(target, GL_TEXTURE_WRAP_R, s_textureAddress[(flags&BGFX_SAMPLER_W_MASK)>>BGFX_SAMPLER_W_SHIFT]) );
			}

			GLenum magFilter;
			GLenum minFilter;
			getFilters(flags, 1 < numMips, magFilter, minFilter);
			GL_CHECK(glTexParameteri(target, GL_TEXTURE_MAG_FILTER, magFilter) );
			GL_CHECK(glTexParameteri(target, GL_TEXTURE_MIN_FILTER, minFilter) );

			if (BX_ENABLED(BGFX_CONFIG_RENDERER_OPENGL) )
			{
				GL_CHECK(glTexParameterf(target, GL_TEXTURE_LOD_BIAS, float(BGFX_CONFIG_MIP_LOD_BIAS) ) );
			}

			if (s_renderGL->m_borderColorSupport
			&&  hasBorderColor)
			{
				GL_CHECK(glTexParameterfv(target, GL_TEXTURE_BORDER_COLOR, _rgba) );
			}

			if (0 != (flags & (BGFX_SAMPLER_MIN_ANISOTROPIC|BGFX_SAMPLER_MAG_ANISOTROPIC) )
			&&  0.0f < s_renderGL->m_maxAnisotropy)
			{
				GL_CHECK(glTexParameterf(target, GL_TEXTURE_MAX_ANISOTROPY_EXT, s_renderGL->m_maxAnisotropy) );
			}

			if (BX_ENABLED(BGFX_CONFIG_RENDERER_OPENGLES >= 30)
			||  s_renderGL->m_shadowSamplersSupport)
			{
				const uint32_t cmpFunc = (flags&BGFX_SAMPLER_COMPARE_MASK)>>BGFX_SAMPLER_COMPARE_SHIFT;
				if (0 == cmpFunc)
				{
					GL_CHECK(glTexParameteri(target, GL_TEXTURE_COMPARE_MODE, GL_NONE) );
				}
				else
				{
					GL_CHECK(glTexParameteri(target, GL_TEXTURE_COMPARE_MODE, GL_COMPARE_REF_TO_TEXTURE) );
					GL_CHECK(glTexParameteri(target, GL_TEXTURE_COMPARE_FUNC, s_cmpFunc[cmpFunc]) );
				}
			}

			m_currentSamplerHash = hash;
		}
	}

	void TextureGL::commit(uint32_t _stage, uint32_t _flags, const float _palette[][4])
	{
		const uint32_t flags = 0 == (BGFX_SAMPLER_INTERNAL_DEFAULT & _flags)
			? _flags
			: uint32_t(m_flags)
			;
		const uint32_t index = (flags & BGFX_SAMPLER_BORDER_COLOR_MASK) >> BGFX_SAMPLER_BORDER_COLOR_SHIFT;

		GL_CHECK(glActiveTexture(GL_TEXTURE0+_stage) );
		GL_CHECK(glBindTexture(m_target, m_id) );

		if (BX_ENABLED(BGFX_CONFIG_RENDERER_OPENGLES)
		&&  BX_ENABLED(BGFX_CONFIG_RENDERER_OPENGLES < 30) )
		{
			// GLES2 doesn't have support for sampler object.
			setSamplerState(flags, _palette[index]);
		}
		else if (BX_ENABLED(BGFX_CONFIG_RENDERER_OPENGL)
			 &&  BX_ENABLED(BGFX_CONFIG_RENDERER_OPENGL < 31) )
		{
			// In case that GL 2.1 sampler object is supported via extension.
			if (s_renderGL->m_samplerObjectSupport)
			{
				s_renderGL->setSamplerState(_stage, m_numMips, flags, _palette[index]);
			}
			else
			{
				setSamplerState(flags, _palette[index]);
			}
		}
		else
		{
			// Everything else has sampler object.
			s_renderGL->setSamplerState(_stage, m_numMips, flags, _palette[index]);
		}
	}

	void TextureGL::resolve(uint8_t _resolve) const
	{
		const bool renderTarget = 0 != (m_flags&BGFX_TEXTURE_RT_MASK);
		if (renderTarget
		&&  1 < m_numMips
		&&  0 != (_resolve & BGFX_RESOLVE_AUTO_GEN_MIPS) )
		{
			GL_CHECK(glBindTexture(m_target, m_id) );
			GL_CHECK(glGenerateMipmap(m_target) );
			GL_CHECK(glBindTexture(m_target, 0) );
		}
	}

	void strins(char* _str, const char* _insert)
	{
		size_t len = bx::strLen(_insert);
		bx::memMove(&_str[len], _str, bx::strLen(_str)+1);
		bx::memCopy(_str, _insert, len);
	}

	void ShaderGL::create(const Memory* _mem)
	{
		bx::MemoryReader reader(_mem->data, _mem->size);
		m_hash = bx::hash<bx::HashMurmur2A>(_mem->data, _mem->size);

		uint32_t magic;
		bx::read(&reader, magic);

		if (isShaderType(magic, 'C') )
		{
			m_type = GL_COMPUTE_SHADER;
		}
		else if (isShaderType(magic, 'F') )
		{
			m_type = GL_FRAGMENT_SHADER;
		}
		else if (isShaderType(magic, 'V') )
		{
			m_type = GL_VERTEX_SHADER;
		}

		uint32_t hashIn;
		bx::read(&reader, hashIn);

		uint32_t hashOut;

		if (isShaderVerLess(magic, 6) )
		{
			hashOut = hashIn;
		}
		else
		{
			bx::read(&reader, hashOut);
		}

		uint16_t count;
		bx::read(&reader, count);

		BX_TRACE("%s Shader consts %d"
			, getShaderTypeName(magic)
			, count
			);

		for (uint32_t ii = 0; ii < count; ++ii)
		{
			uint8_t nameSize = 0;
			bx::read(&reader, nameSize);

			char name[256];
			bx::read(&reader, &name, nameSize);
			name[nameSize] = '\0';

			uint8_t type;
			bx::read(&reader, type);

			uint8_t num;
			bx::read(&reader, num);

			uint16_t regIndex;
			bx::read(&reader, regIndex);

			uint16_t regCount;
			bx::read(&reader, regCount);
		}

		uint32_t shaderSize;
		bx::read(&reader, shaderSize);

		m_id = glCreateShader(m_type);
		BX_WARN(0 != m_id, "Failed to create shader.");

		bx::StringView code( (const char*)reader.getDataPtr(), shaderSize);

		if (0 != m_id)
		{
			if (GL_COMPUTE_SHADER != m_type)
			{
				int32_t tempLen = code.getLength() + (4<<10);
				char* temp = (char*)alloca(tempLen);
				bx::StaticMemoryBlockWriter writer(temp, tempLen);

				bx::Error err;

				if (BX_ENABLED(BGFX_CONFIG_RENDERER_OPENGLES)
				&&  BX_ENABLED(BGFX_CONFIG_RENDERER_OPENGLES < 30) )
				{
					bx::write(&writer
						, "#define centroid\n"
						  "#define flat\n"
						  "#define noperspective\n"
						  "#define smooth\n"
						);

					bool usesDerivatives = s_extension[Extension::OES_standard_derivatives].m_supported
						&& !bx::findIdentifierMatch(code, s_OES_standard_derivatives).isEmpty()
						;

					const bool usesFragData         = !bx::findIdentifierMatch(code, "gl_FragData").isEmpty();
					const bool usesFragDepth        = !bx::findIdentifierMatch(code, "gl_FragDepth").isEmpty();
					const bool usesShadowSamplers   = !bx::findIdentifierMatch(code, s_EXT_shadow_samplers).isEmpty();
					const bool usesTextureLod       = !bx::findIdentifierMatch(code, s_EXT_shader_texture_lod).isEmpty();
					const bool usesFragmentOrdering = !bx::findIdentifierMatch(code, "beginFragmentShaderOrdering").isEmpty();

					const bool usesTexture3D = true
						&& s_extension[Extension::OES_texture_3D].m_supported
						&& !bx::findIdentifierMatch(code, s_texture3D).isEmpty()
						;

					if (usesDerivatives)
					{
						bx::write(&writer, "#extension GL_OES_standard_derivatives : enable\n");
					}

					if (usesFragData)
					{
						BX_WARN(s_extension[Extension::EXT_draw_buffers  ].m_supported
							||  s_extension[Extension::WEBGL_draw_buffers].m_supported
							, "EXT_draw_buffers is used but not supported by GLES2 driver."
							);
						bx::write(&writer, "#extension GL_EXT_draw_buffers : enable\n");
					}

					bool insertFragDepth = false;
					if (usesFragDepth)
					{
						BX_WARN(s_extension[Extension::EXT_frag_depth].m_supported, "EXT_frag_depth is used but not supported by GLES2 driver.");
						if (s_extension[Extension::EXT_frag_depth].m_supported)
						{
							bx::write(&writer
								, "#extension GL_EXT_frag_depth : enable\n"
								  "#define bgfx_FragDepth gl_FragDepthEXT\n"
								);

							char str[128];
							bx::snprintf(str, BX_COUNTOF(str), "%s float gl_FragDepthEXT;\n"
								, s_extension[Extension::OES_fragment_precision_high].m_supported ? "highp" : "mediump"
								);
							bx::write(&writer, str);
						}
						else
						{
							insertFragDepth = true;
						}
					}

					if (usesShadowSamplers)
					{
						if (s_renderGL->m_shadowSamplersSupport)
						{
							bx::write(&writer
								, "#extension GL_EXT_shadow_samplers : enable\n"
								  "#define shadow2D shadow2DEXT\n"
								  "#define shadow2DProj shadow2DProjEXT\n"
								);
						}
						else
						{
							bx::write(&writer
								, "#define sampler2DShadow sampler2D\n"
								  "#define shadow2D(_sampler, _coord) step(_coord.z, texture2D(_sampler, _coord.xy).x)\n"
								  "#define shadow2DProj(_sampler, _coord) step(_coord.z/_coord.w, texture2DProj(_sampler, _coord).x)\n"
								);
						}
					}

					if (usesTexture3D)
					{
						bx::write(&writer, "#extension GL_OES_texture_3D : enable\n");
					}

					if (usesTextureLod)
					{
						BX_WARN(s_extension[Extension::ARB_shader_texture_lod].m_supported
							|| s_extension[Extension::EXT_shader_texture_lod].m_supported
							, "(ARB|EXT)_shader_texture_lod is used but not supported by GLES2 driver."
							);

						if (s_extension[Extension::ARB_shader_texture_lod].m_supported)
						{
							bx::write(&writer
								, "#extension GL_ARB_shader_texture_lod : enable\n"
								  "#define texture2DLod      texture2DLodARB\n"
								  "#define texture2DProjLod  texture2DProjLodARB\n"
								  "#define textureCubeLod    textureCubeLodARB\n"
								  "#define texture2DGrad     texture2DGradARB\n"
								  "#define texture2DProjGrad texture2DProjGradARB\n"
								  "#define textureCubeGrad   textureCubeGradARB\n"
								);
						}
						else
						{
							if(s_extension[Extension::EXT_shader_texture_lod].m_supported)
							{
								bx::write(&writer
									, "#extension GL_EXT_shader_texture_lod : enable\n"
									  "#define texture2DLod     texture2DLodEXT\n"
									  "#define texture2DProjLod texture2DProjLodEXT\n"
									  "#define textureCubeLod   textureCubeLodEXT\n"
									);
							}
							else
							{
								bx::write(&writer
									, "#define texture2DLod(_sampler, _coord, _level) texture2D(_sampler, _coord)\n"
									  "#define texture2DProjLod(_sampler, _coord, _level) texture2DProj(_sampler, _coord)\n"
									  "#define textureCubeLod(_sampler, _coord, _level) textureCube(_sampler, _coord)\n"
									);
							}
						}
					}

					if (usesFragmentOrdering)
					{
						if (s_extension[Extension::INTEL_fragment_shader_ordering].m_supported)
						{
							bx::write(&writer, "#extension GL_INTEL_fragment_shader_ordering : enable\n");
						}
						else
						{
							bx::write(&writer, "#define beginFragmentShaderOrdering()\n");
						}
					}

					bx::write(&writer, &err, "precision %s float;\n"
						, m_type == GL_FRAGMENT_SHADER ? "mediump" : "highp"
						);

					bx::write(&writer, code);
					bx::write(&writer, '\0');

					if (insertFragDepth)
					{
						bx::StringView shader(temp);
						bx::StringView entry = bx::strFind(shader, "void main ()");
						if (!entry.isEmpty() )
						{
							entry.set(entry.getTerm(), shader.getTerm() );
							bx::StringView brace = bx::strFind(entry, "{");
							if (!brace.isEmpty() )
							{
								bx::StringView block = bx::strFindBlock(bx::StringView(brace.getPtr(), shader.getTerm() ), '{', '}');
								if (!block.isEmpty() )
								{
									strins(const_cast<char*>(brace.getPtr()+1), "\n  float bgfx_FragDepth = 0.0;\n");
								}
							}
						}
					}

					// Replace all instances of gl_FragDepth with bgfx_FragDepth.
					for (bx::StringView fragDepth = bx::findIdentifierMatch(temp, "gl_FragDepth")
						; !fragDepth.isEmpty()
						; fragDepth = bx::findIdentifierMatch(fragDepth, "gl_FragDepth")
						)
					{
						char* insert = const_cast<char*>(fragDepth.getPtr() );
						strins(insert, "bg");
						bx::memCopy(insert + 2, "fx", 2);
					}
				}
				else if (BX_ENABLED(BGFX_CONFIG_RENDERER_OPENGL)
					 &&  BX_ENABLED(BGFX_CONFIG_RENDERER_OPENGL <= 21) )
				{
					const bool usesTextureLod = true
						&& s_extension[Extension::ARB_shader_texture_lod].m_supported
						&& !bx::findIdentifierMatch(code, s_ARB_shader_texture_lod).isEmpty()
						;

					const bool usesVertexID = true
						&& !s_extension[Extension::EXT_gpu_shader4].m_supported
						&& !bx::findIdentifierMatch(code, "gl_VertexID").isEmpty()
						;

					const bool usesInstanceID = true
						&& !s_extension[Extension::EXT_gpu_shader4].m_supported
						&& !bx::findIdentifierMatch(code, "gl_InstanceID").isEmpty()
						;

					const bool usesGpuShader4 = true
						&& s_extension[Extension::EXT_gpu_shader4].m_supported
						&& !bx::findIdentifierMatch(code, s_EXT_gpu_shader4).isEmpty()
						;

					const bool usesGpuShader5   = !bx::findIdentifierMatch(code, s_ARB_gpu_shader5).isEmpty();
					const bool usesIUsamplers   = !bx::findIdentifierMatch(code, s_uisamplers).isEmpty();
					const bool usesUint         = !bx::findIdentifierMatch(code, s_uint).isEmpty();
					const bool usesTexelFetch   = !bx::findIdentifierMatch(code, s_texelFetch).isEmpty();
					const bool usesTextureArray = !bx::findIdentifierMatch(code, s_textureArray).isEmpty();
					const bool usesTexture3D    = !bx::findIdentifierMatch(code, s_texture3D).isEmpty();
					const bool usesTextureMS    = !bx::findIdentifierMatch(code, s_ARB_texture_multisample).isEmpty();
					const bool usesPacking      = !bx::findIdentifierMatch(code, s_ARB_shading_language_packing).isEmpty();
					const bool usesInterpQ      = !bx::findIdentifierMatch(code, s_intepolationQualifier).isEmpty();

					uint32_t version = BX_ENABLED(BX_PLATFORM_OSX) ? 120
						:  usesTextureArray
						|| usesTexture3D
						|| usesIUsamplers
						|| usesVertexID
						|| usesUint
						|| usesTexelFetch
						|| usesGpuShader5
						|| usesInterpQ   ? 130
						: usesTextureLod ? 120
						: 120
						;

					version = 0 == bx::strCmp(code, "#version 430", 12) ? 430 : version;

					bx::write(&writer, &err, "#version %d\n", version);

					if (430 > version && usesTextureLod)
					{
						if (m_type == GL_FRAGMENT_SHADER)
						{
							bx::write(&writer
								, "#extension GL_ARB_shader_texture_lod : enable\n"
								  "#define texture2DGrad     texture2DGradARB\n"
								  "#define texture2DProjGrad texture2DProjGradARB\n"
								  "#define textureCubeGrad   textureCubeGradARB\n"
								);
						}
					}

					if (usesInstanceID)
					{
						bx::write(&writer, "#extension GL_ARB_draw_instanced : enable\n");
					}

					if (usesGpuShader4)
					{
						bx::write(&writer, "#extension GL_EXT_gpu_shader4 : enable\n");
					}

					if (usesGpuShader5)
					{
						bx::write(&writer, "#extension GL_ARB_gpu_shader5 : enable\n");
					}

					if (usesPacking)
					{
						bx::write(&writer, "#extension GL_ARB_shading_language_packing : enable\n");
					}

					if (usesTextureMS)
					{
						bx::write(&writer, "#extension GL_ARB_texture_multisample : enable\n");
					}

					if (usesTextureArray)
					{
						bx::write(&writer, "#extension GL_EXT_texture_array : enable\n");

						if (BX_ENABLED(BX_PLATFORM_OSX) )
						{
							bx::write(&writer, "#define texture2DArrayLod texture2DArray\n");
						}
						else
						{
							bx::write(&writer, "#define texture2DArrayLodEXT texture2DArrayLod\n");
						}
					}

					if (usesTexture3D)
					{
						bx::write(&writer, "#define texture3DEXT texture3D\n");

						if (BX_ENABLED(BX_PLATFORM_OSX) )
						{
							bx::write(&writer, "#define texture3DLodEXT texture3D\n");
						}
						else
						{
							bx::write(&writer, "#define texture3DLodEXT texture3DLod\n");
						}
					}

					if (130 <= version)
					{
						if (430 > version)
						{
							if (m_type == GL_FRAGMENT_SHADER)
							{
								bx::write(&writer, "#define varying in\n");
							}
							else
							{
								bx::write(&writer, "#define attribute in\n");
								bx::write(&writer, "#define varying out\n");
							}
						}

						uint32_t fragData = 0;

						if (!bx::findIdentifierMatch(code, "gl_FragData").isEmpty() )
						{
							for (uint32_t ii = 0, num = g_caps.limits.maxFBAttachments; ii < num; ++ii)
							{
								char tmpFragData[16];
								bx::snprintf(tmpFragData, BX_COUNTOF(tmpFragData), "gl_FragData[%d]", ii);
								fragData = bx::uint32_max(fragData, bx::strFind(code, tmpFragData).isEmpty() ? 0 : ii+1);
							}

							BGFX_FATAL(0 != fragData, Fatal::InvalidShader, "Unable to find and patch gl_FragData!");
						}

						if (0 != fragData)
						{
							bx::write(&writer, &err, "out vec4 bgfx_FragData[%d];\n", fragData);
							bx::write(&writer, "#define gl_FragData bgfx_FragData\n");
						}
						else if (!bx::findIdentifierMatch(code, "gl_FragColor").isEmpty() )
						{
							bx::write(&writer, "out vec4 bgfx_FragColor;\n");
							bx::write(&writer, "#define gl_FragColor bgfx_FragColor\n");
						}
					}
					else
					{
						if (m_type == GL_FRAGMENT_SHADER)
						{
							bx::write(&writer, "#define in varying\n");
						}
						else
						{
							bx::write(&writer
								, "#define in attribute\n"
								  "#define out varying\n"
								);
						}
					}

					bx::write(&writer,
						"#define lowp\n"
						"#define mediump\n"
						"#define highp\n"
						);

					if (!usesInterpQ)
					{
						bx::write(&writer,
							"#define centroid\n"
							"#define flat\n"
							"#define noperspective\n"
							"#define smooth\n"
							);
					}

					if (version == 430)
					{
						int32_t verLen = bx::strLen("#version 430\n");
						bx::write(&writer, code.getPtr()+verLen, code.getLength()-verLen);
					}
					else
					{
						bx::write(&writer, code);
					}
					
					bx::write(&writer, '\0');
				}
				else if (BX_ENABLED(BGFX_CONFIG_RENDERER_OPENGL   >= 31)
					 ||  BX_ENABLED(BGFX_CONFIG_RENDERER_OPENGLES >= 30) )
				{
					if (BX_ENABLED(BGFX_CONFIG_RENDERER_OPENGLES >= 30) )
					{
						bx::write(&writer, &err
							, "#version 300 es\n"
							  "precision %s float;\n"
							, m_type == GL_FRAGMENT_SHADER ? "mediump" : "highp"
							);
					}
					else
					{
						bx::write(&writer, "#version 140\n");
					}

					bx::write(&writer
						, "#define texture2DLod    textureLod\n"
						  "#define texture3DLod    textureLod\n"
						  "#define textureCubeLod  textureLod\n"
						  "#define texture2DGrad   textureGrad\n"
						  "#define texture3DGrad   textureGrad\n"
						  "#define textureCubeGrad textureGrad\n"
						);

					if (m_type == GL_FRAGMENT_SHADER)
					{
						bx::write(&writer
							, "#define varying       in\n"
							  "#define texture2D     texture\n"
							  "#define texture2DProj textureProj\n"
							);

						if (BX_ENABLED(BGFX_CONFIG_RENDERER_OPENGL) )
						{
							bx::write(&writer, "#define shadow2D(_sampler, _coord) vec2(textureProj(_sampler, vec4(_coord, 1.0) ) )\n");
							bx::write(&writer, "#define shadow2DProj(_sampler, _coord) vec2(textureProj(_sampler, _coord) ) )\n");
						}
						else
						{
							bx::write(&writer, "#define shadow2D(_sampler, _coord) (textureProj(_sampler, vec4(_coord, 1.0) ) )\n");
							bx::write(&writer, "#define shadow2DProj(_sampler, _coord) (textureProj(_sampler, _coord) ) )\n");
						}

						bx::write(&writer, "#define texture3D   texture\n");
						bx::write(&writer, "#define textureCube texture\n");

						uint32_t fragData = 0;

						if (!bx::findIdentifierMatch(code, "gl_FragData").isEmpty() )
						{
							for (uint32_t ii = 0, num = g_caps.limits.maxFBAttachments; ii < num; ++ii)
							{
								char tmpFragData[16];
								bx::snprintf(tmpFragData, BX_COUNTOF(tmpFragData), "gl_FragData[%d]", ii);
								fragData = bx::max(fragData, bx::strFind(code, tmpFragData).isEmpty() ? 0 : ii+1);
							}

							BGFX_FATAL(0 != fragData, Fatal::InvalidShader, "Unable to find and patch gl_FragData!");
						}

						if (!bx::findIdentifierMatch(code, "beginFragmentShaderOrdering").isEmpty() )
						{
							if (s_extension[Extension::INTEL_fragment_shader_ordering].m_supported)
							{
								bx::write(&writer, "#extension GL_INTEL_fragment_shader_ordering : enable\n");
							}
							else
							{
								bx::write(&writer, "#define beginFragmentShaderOrdering()\n");
							}
						}

						if (!bx::findIdentifierMatch(code, s_ARB_texture_multisample).isEmpty() )
						{
							bx::write(&writer, "#extension GL_ARB_texture_multisample : enable\n");
						}

						if (0 != fragData)
						{
							bx::write(&writer, &err, "out vec4 bgfx_FragData[%d];\n", fragData);
							bx::write(&writer, "#define gl_FragData bgfx_FragData\n");
						}
						else
						{
							bx::write(&writer
								, "out vec4 bgfx_FragColor;\n"
								  "#define gl_FragColor bgfx_FragColor\n"
								);
						}
					}
					else
					{
						bx::write(&writer
							, "#define attribute in\n"
							  "#define varying   out\n"
							);
					}

					if (!BX_ENABLED(BGFX_CONFIG_RENDERER_OPENGLES >= 30) )
					{
						bx::write(&writer
							, "#define lowp\n"
							  "#define mediump\n"
							  "#define highp\n"
							);
					}

					bx::write(&writer, code.getPtr(), code.getLength() );
					bx::write(&writer, '\0');
				}

				code.set(temp);
			}
			else // GL_COMPUTE_SHADER
			{
				int32_t codeLen = (int32_t)bx::strLen(code);
				int32_t tempLen = codeLen + (4<<10);
				char* temp = (char*)alloca(tempLen);
				bx::StaticMemoryBlockWriter writer(temp, tempLen);

				bx::write(&writer
					, "#version 430\n"
					  "#define texture2DLod             textureLod\n"
					  "#define texture2DLodOffset       textureLodOffset\n"
					  "#define texture2DArrayLod        textureLod\n"
					  "#define texture2DArrayLodOffset  textureLodOffset\n"
					  "#define texture3DLod             textureLod\n"
					  "#define textureCubeLod           textureLod\n"
					  "#define texture2DGrad            textureGrad\n"
					  "#define texture3DGrad            textureGrad\n"
					  "#define textureCubeGrad          textureGrad\n"
					);

				int32_t verLen = bx::strLen("#version 430\n");
				bx::write(&writer, code.getPtr()+verLen, codeLen-verLen);
				bx::write(&writer, '\0');

				code = temp;
			}

			GL_CHECK(glShaderSource(m_id, 1, (const GLchar**)&code, NULL) );
			GL_CHECK(glCompileShader(m_id) );

			GLint compiled = 0;
			GL_CHECK(glGetShaderiv(m_id, GL_COMPILE_STATUS, &compiled) );

			if (0 == compiled)
			{
				LineReader lineReader(code);
				bx::Error err;
				for (int32_t line = 1; err.isOk(); ++line)
				{
					char str[4096];
					int32_t len = bx::read(&lineReader, str, BX_COUNTOF(str)-1, &err);

					if (err.isOk() )
					{
						str[len] = '\0';
						bx::StringView eol = bx::strFindEol(str);
						if (eol.getPtr() != str)
						{
							*const_cast<char*>(eol.getPtr() ) = '\0';
						}
						BX_TRACE("%3d %s", line, str);
					}
				}

				GLsizei len;
				char log[1024];
				GL_CHECK(glGetShaderInfoLog(m_id, sizeof(log), &len, log) );
				BX_TRACE("Failed to compile shader. %d: %s", compiled, log);

				GL_CHECK(glDeleteShader(m_id) );
				m_id = 0;
				BGFX_FATAL(false, bgfx::Fatal::InvalidShader, "Failed to compile shader.");
			}
			else if (BX_ENABLED(BGFX_CONFIG_DEBUG)
				 &&  s_extension[Extension::ANGLE_translated_shader_source].m_supported
				 &&  NULL != glGetTranslatedShaderSourceANGLE)
			{
				GLsizei len;
				GL_CHECK(glGetShaderiv(m_id, GL_TRANSLATED_SHADER_SOURCE_LENGTH_ANGLE, &len) );

				char* source = (char*)alloca(len);
				GL_CHECK(glGetTranslatedShaderSourceANGLE(m_id, len, &len, source) );

				BX_TRACE("ANGLE source (len: %d):\n%s\n####", len, source);
			}
		}
	}

	void ShaderGL::destroy()
	{
		if (0 != m_id)
		{
			GL_CHECK(glDeleteShader(m_id) );
			m_id = 0;
		}
	}

	void FrameBufferGL::create(uint8_t _num, const Attachment* _attachment)
	{
		GL_CHECK(glGenFramebuffers(1, &m_fbo[0]) );

		m_denseIdx = UINT16_MAX;
		m_numTh = _num;
		bx::memCopy(m_attachment, _attachment, _num*sizeof(Attachment) );

		m_needPresent = false;

		postReset();
	}

	void FrameBufferGL::postReset()
	{
		if (0 != m_fbo[0])
		{
			GL_CHECK(glBindFramebuffer(GL_FRAMEBUFFER, m_fbo[0]) );

			bool needResolve = false;

			GLenum buffers[BGFX_CONFIG_MAX_FRAME_BUFFER_ATTACHMENTS];

			uint32_t colorIdx = 0;
			for (uint32_t ii = 0; ii < m_numTh; ++ii)
			{
				const Attachment& at = m_attachment[ii];

				if (isValid(at.handle) )
				{
					const TextureGL& texture = s_renderGL->m_textures[at.handle.idx];

					if (0 == colorIdx)
					{
						m_width  = bx::uint32_max(texture.m_width  >> at.mip, 1);
						m_height = bx::uint32_max(texture.m_height >> at.mip, 1);
					}

					GLenum attachment = GL_COLOR_ATTACHMENT0 + colorIdx;
					bimg::TextureFormat::Enum format = bimg::TextureFormat::Enum(texture.m_textureFormat);
					if (bimg::isDepth(format) )
					{
						const bimg::ImageBlockInfo& info = bimg::getBlockInfo(format);
						if (0 < info.stencilBits)
						{
							attachment = GL_DEPTH_STENCIL_ATTACHMENT;
						}
						else if (0 == info.depthBits)
						{
							attachment = GL_STENCIL_ATTACHMENT;
						}
						else
						{
							attachment = GL_DEPTH_ATTACHMENT;
						}
					}
					else if (Access::Write == at.access)
					{
						buffers[colorIdx] = attachment;
						++colorIdx;
					}

					if (0 != texture.m_rbo)
					{
#if !(BGFX_CONFIG_RENDERER_OPENGL >= 30 || BGFX_CONFIG_RENDERER_OPENGLES >= 30)
						if (GL_DEPTH_STENCIL_ATTACHMENT == attachment)
						{
							GL_CHECK(glFramebufferRenderbuffer(GL_FRAMEBUFFER
								, GL_DEPTH_ATTACHMENT
								, GL_RENDERBUFFER
								, texture.m_rbo
								) );
							GL_CHECK(glFramebufferRenderbuffer(GL_FRAMEBUFFER
								, GL_STENCIL_ATTACHMENT
								, GL_RENDERBUFFER
								, texture.m_rbo
								) );
						}
						else
#endif
						{
							GL_CHECK(glFramebufferRenderbuffer(GL_FRAMEBUFFER
								, attachment
								, GL_RENDERBUFFER
								, texture.m_rbo
								) );
						}
					}
					else
					{
						if (1 < texture.m_numLayers
						&&  !texture.isCubeMap())
						{
							GL_CHECK(glFramebufferTextureLayer(GL_FRAMEBUFFER
								, attachment
								, texture.m_id
								, at.mip
								, at.layer
								) );
						}
						else
						{
							GLenum target = texture.isCubeMap()
								? GL_TEXTURE_CUBE_MAP_POSITIVE_X + at.layer
								: texture.m_target
								;

							GL_CHECK(glFramebufferTexture2D(GL_FRAMEBUFFER
								, attachment
								, target
								, texture.m_id
								, at.mip
								) );
						}
					}

					needResolve |= (0 != texture.m_rbo) && (0 != texture.m_id);
				}
			}

			m_num = uint8_t(colorIdx);

			if (BX_ENABLED(BGFX_CONFIG_RENDERER_OPENGL || BGFX_CONFIG_RENDERER_OPENGLES >= 31) )
			{
				if (0 == colorIdx)
				{
					if (BX_ENABLED(BGFX_CONFIG_RENDERER_OPENGL) )
					{
						// When only depth is attached disable draw buffer to avoid
						// GL_FRAMEBUFFER_INCOMPLETE_DRAW_BUFFER.
						GL_CHECK(glDrawBuffer(GL_NONE) );
					}
				}
				else
				{
					GL_CHECK(glDrawBuffers(colorIdx, buffers) );
				}

				// Disable read buffer to avoid GL_FRAMEBUFFER_INCOMPLETE_READ_BUFFER.
				GL_CHECK(glReadBuffer(GL_NONE) );
			}

			frameBufferValidate();

			if (needResolve)
			{
				GL_CHECK(glGenFramebuffers(1, &m_fbo[1]) );
				GL_CHECK(glBindFramebuffer(GL_FRAMEBUFFER, m_fbo[1]) );

				colorIdx = 0;
				for (uint32_t ii = 0; ii < m_numTh; ++ii)
				{
					const Attachment& at = m_attachment[ii];

					if (isValid(at.handle) )
					{
						const TextureGL& texture = s_renderGL->m_textures[at.handle.idx];

						if (0 != texture.m_id)
						{
							GLenum attachment = GL_COLOR_ATTACHMENT0 + colorIdx;
							if (!bimg::isDepth(bimg::TextureFormat::Enum(texture.m_textureFormat) ) )
							{
								++colorIdx;

								GLenum target = texture.isCubeMap()
									? GL_TEXTURE_CUBE_MAP_POSITIVE_X + at.layer
									: texture.m_target
									;

								GL_CHECK(glFramebufferTexture2D(GL_FRAMEBUFFER
									, attachment
									, target
									, texture.m_id
									, at.mip
									) );
							}
						}
					}
				}

				frameBufferValidate();
			}

			GL_CHECK(glBindFramebuffer(GL_FRAMEBUFFER, s_renderGL->m_msaaBackBufferFbo) );
		}
	}

	void FrameBufferGL::create(uint16_t _denseIdx, void* _nwh, uint32_t _width, uint32_t _height, TextureFormat::Enum _format, TextureFormat::Enum _depthFormat)
	{
		BX_UNUSED(_format, _depthFormat);
		m_swapChain = s_renderGL->m_glctx.createSwapChain(_nwh);
		m_width     = _width;
		m_height    = _height;
		m_numTh     = 0;
		m_denseIdx  = _denseIdx;
		m_needPresent = false;
	}

	uint16_t FrameBufferGL::destroy()
	{
		if (0 != m_num)
		{
			GL_CHECK(glDeleteFramebuffers(0 == m_fbo[1] ? 1 : 2, m_fbo) );
			m_num = 0;
		}

		if (NULL != m_swapChain)
		{
			s_renderGL->m_glctx.destroySwapChain(m_swapChain);
			m_swapChain = NULL;
		}

		bx::memSet(m_fbo, 0, sizeof(m_fbo) );
		uint16_t denseIdx = m_denseIdx;
		m_denseIdx = UINT16_MAX;
		m_needPresent = false;
		m_numTh = 0;

		return denseIdx;
	}

	void FrameBufferGL::resolve()
	{
		if (0 != m_fbo[1])
		{
			uint32_t colorIdx = 0;
			for (uint32_t ii = 0; ii < m_numTh; ++ii)
			{
				const Attachment& at = m_attachment[ii];

				if (isValid(at.handle) )
				{
					const TextureGL& texture = s_renderGL->m_textures[at.handle.idx];

					bimg::TextureFormat::Enum format = bimg::TextureFormat::Enum(texture.m_textureFormat);
					if (!bimg::isDepth(format) )
					{
						GL_CHECK(glBindFramebuffer(GL_READ_FRAMEBUFFER, m_fbo[0]) );
						GL_CHECK(glBindFramebuffer(GL_DRAW_FRAMEBUFFER, m_fbo[1]) );
						GL_CHECK(glReadBuffer(GL_COLOR_ATTACHMENT0 + colorIdx) );
						GL_CHECK(glDrawBuffer(GL_COLOR_ATTACHMENT0 + colorIdx) );
						colorIdx++;
						GL_CHECK(glBlitFramebuffer(0
							, 0
							, m_width
							, m_height
							, 0
							, 0
							, m_width
							, m_height
							, GL_COLOR_BUFFER_BIT
							, GL_LINEAR
							) );
					}
				}
			}

			GL_CHECK(glBindFramebuffer(GL_READ_FRAMEBUFFER, m_fbo[0]) );
			GL_CHECK(glReadBuffer(GL_NONE) );
			GL_CHECK(glBindFramebuffer(GL_FRAMEBUFFER, s_renderGL->m_msaaBackBufferFbo) );
		}

		for (uint32_t ii = 0; ii < m_numTh; ++ii)
		{
			const Attachment& at = m_attachment[ii];

			if (isValid(at.handle) )
			{
				const TextureGL& texture = s_renderGL->m_textures[at.handle.idx];
				texture.resolve(at.resolve);
			}
		}
	}

	void FrameBufferGL::discard(uint16_t _flags)
	{
		GLenum buffers[BGFX_CONFIG_MAX_FRAME_BUFFER_ATTACHMENTS+2];
		uint32_t idx = 0;

		if (BGFX_CLEAR_NONE != (_flags & BGFX_CLEAR_DISCARD_COLOR_MASK) )
		{
			for (uint32_t ii = 0, num = m_num; ii < num; ++ii)
			{
				if (BGFX_CLEAR_NONE != (_flags & (BGFX_CLEAR_DISCARD_COLOR_0<<ii) ) )
				{
					buffers[idx++] = GL_COLOR_ATTACHMENT0 + ii;
				}
			}
		}

		uint32_t dsFlags = _flags & (BGFX_CLEAR_DISCARD_DEPTH|BGFX_CLEAR_DISCARD_STENCIL);
		if (BGFX_CLEAR_NONE != dsFlags)
		{
			if (!BX_ENABLED(BGFX_CONFIG_RENDERER_OPENGLES)
			&&  (BGFX_CLEAR_DISCARD_DEPTH|BGFX_CLEAR_DISCARD_STENCIL) == dsFlags)
			{
				buffers[idx++] = GL_DEPTH_STENCIL_ATTACHMENT;
			}
			else if (BGFX_CLEAR_DISCARD_DEPTH == dsFlags)
			{
				buffers[idx++] = GL_DEPTH_ATTACHMENT;
			}
			else if (BGFX_CLEAR_DISCARD_STENCIL == dsFlags)
			{
				buffers[idx++] = GL_STENCIL_ATTACHMENT;
			}
		}

		GL_CHECK(glInvalidateFramebuffer(GL_FRAMEBUFFER, idx, buffers) );
	}

	void FrameBufferGL::set()
	{
		for(uint32_t ii = 0; ii < m_numTh; ++ii)
		{
			const Attachment& at = m_attachment[ii];

			if (at.access == Access::Write)
			{
				continue;
			}

			if (isValid(at.handle) )
			{
				const TextureGL& texture = s_renderGL->m_textures[at.handle.idx];

				if(0 != (texture.m_flags&BGFX_TEXTURE_COMPUTE_WRITE))
				{
					GL_CHECK(glBindImageTexture(ii
						, texture.m_id
						, at.mip
						, GL_FALSE //texture.isLayered() ? GL_TRUE : GL_FALSE
						, at.layer
						, s_access[Access::ReadWrite]
						, s_imageFormat[texture.m_textureFormat])
						);
				}
			}
		}
	}

	void OcclusionQueryGL::create()
	{
		for (uint32_t ii = 0; ii < BX_COUNTOF(m_query); ++ii)
		{
			Query& query = m_query[ii];
			GL_CHECK(glGenQueries(1, &query.m_id) );
		}
	}

	void OcclusionQueryGL::destroy()
	{
		for (uint32_t ii = 0; ii < BX_COUNTOF(m_query); ++ii)
		{
			Query& query = m_query[ii];
			GL_CHECK(glDeleteQueries(1, &query.m_id) );
		}
	}

	void OcclusionQueryGL::begin(Frame* _render, OcclusionQueryHandle _handle)
	{
		while (0 == m_control.reserve(1) )
		{
			resolve(_render, true);
		}

		Query& query = m_query[m_control.m_current];
		GL_CHECK(glBeginQuery(GL_SAMPLES_PASSED, query.m_id) );
		query.m_handle = _handle;
	}

	void OcclusionQueryGL::end()
	{
		GL_CHECK(glEndQuery(GL_SAMPLES_PASSED) );
		m_control.commit(1);
	}

	void OcclusionQueryGL::resolve(Frame* _render, bool _wait)
	{
		while (0 != m_control.available() )
		{
			Query& query = m_query[m_control.m_read];

			if (isValid(query.m_handle) )
			{
				int32_t result;

				if (!_wait)
				{
					GL_CHECK(glGetQueryObjectiv(query.m_id, GL_QUERY_RESULT_AVAILABLE, &result) );

					if (!result)
					{
						break;
					}
				}

				GL_CHECK(glGetQueryObjectiv(query.m_id, GL_QUERY_RESULT, &result) );
				_render->m_occlusion[query.m_handle.idx] = int32_t(result);
			}

			m_control.consume(1);
		}
	}

	void OcclusionQueryGL::invalidate(OcclusionQueryHandle _handle)
	{
		const uint32_t size = m_control.m_size;

		for (uint32_t ii = 0, num = m_control.available(); ii < num; ++ii)
		{
			Query& query = m_query[(m_control.m_read + ii) % size];
			if (query.m_handle.idx == _handle.idx)
			{
				query.m_handle.idx = bgfx::kInvalidHandle;
			}
		}
	}

	void RendererContextGL::submitBlit(BlitState& _bs, uint16_t _view)
	{
		if (m_blitSupported)
		{
			while (_bs.hasItem(_view) )
			{
				const BlitItem& bi = _bs.advance();

				const TextureGL& src = m_textures[bi.m_src.idx];
				const TextureGL& dst = m_textures[bi.m_dst.idx];

				uint32_t srcWidth  = bx::uint32_min(src.m_width,  bi.m_srcX + bi.m_width)  - bi.m_srcX;
				uint32_t srcHeight = bx::uint32_min(src.m_height, bi.m_srcY + bi.m_height) - bi.m_srcY;
				uint32_t srcDepth  = bx::uint32_min(src.m_depth,  bi.m_srcZ + bi.m_depth)  - bi.m_srcZ;
				uint32_t dstWidth  = bx::uint32_min(dst.m_width,  bi.m_dstX + bi.m_width)  - bi.m_dstX;
				uint32_t dstHeight = bx::uint32_min(dst.m_height, bi.m_dstY + bi.m_height) - bi.m_dstY;
				uint32_t dstDepth  = bx::uint32_min(dst.m_depth,  bi.m_dstZ + bi.m_depth)  - bi.m_dstZ;
				uint32_t width     = bx::uint32_min(srcWidth,  dstWidth);
				uint32_t height    = bx::uint32_min(srcHeight, dstHeight);
				uint32_t depth     = bx::uint32_min(srcDepth,  dstDepth);

				GL_CHECK(glCopyImageSubData(src.m_id
					, src.m_target
					, bi.m_srcMip
					, bi.m_srcX
					, bi.m_srcY
					, bi.m_srcZ
					, dst.m_id
					, dst.m_target
					, bi.m_dstMip
					, bi.m_dstX
					, bi.m_dstY
					, bi.m_dstZ
					, width
					, height
					, bx::uint32_imax(depth, 1)
					) );
			}
		}
	}

	void RendererContextGL::submit(Frame* _render, ClearQuad& _clearQuad, TextVideoMemBlitter& _textVideoMemBlitter)
	{
		if (_render->m_capture)
		{
			renderDocTriggerCapture();
		}

		m_glctx.makeCurrent(NULL);

		BGFX_GL_PROFILER_BEGIN_LITERAL("rendererSubmit", kColorView);

		if (1 < m_numWindows
		&&  m_vaoSupport)
		{
			m_vaoSupport = false;
			GL_CHECK(glBindVertexArray(0) );
			GL_CHECK(glDeleteVertexArrays(1, &m_vao) );
			m_vao = 0;
		}

		const GLuint defaultVao = m_vao;
		if (0 != defaultVao)
		{
			GL_CHECK(glBindVertexArray(defaultVao) );
		}

		GL_CHECK(glBindFramebuffer(GL_FRAMEBUFFER, m_backBufferFbo) );
		GL_CHECK(glFrontFace(GL_CW) );

		updateResolution(_render->m_resolution);

		int64_t timeBegin = bx::getHPCounter();
		int64_t captureElapsed = 0;

		uint32_t frameQueryIdx = UINT32_MAX;

		if (m_timerQuerySupport
		&&  !BX_ENABLED(BX_PLATFORM_OSX) )
		{
			frameQueryIdx = m_gpuTimer.begin(BGFX_CONFIG_MAX_VIEWS);
		}

		if (0 < _render->m_iboffset)
		{
			BGFX_PROFILER_SCOPE("bgfx/Update transient index buffer", kColorResource);
			TransientIndexBuffer* ib = _render->m_transientIb;
			m_indexBuffers[ib->handle.idx].update(0, _render->m_iboffset, ib->data, true);
		}

		if (0 < _render->m_vboffset)
		{
			BGFX_PROFILER_SCOPE("bgfx/Update transient vertex buffer", kColorResource);
			TransientVertexBuffer* vb = _render->m_transientVb;
			m_vertexBuffers[vb->handle.idx].update(0, _render->m_vboffset, vb->data, true);
		}

		_render->sort();

		RenderDraw currentState;
		currentState.clear();
		currentState.m_stateFlags = BGFX_STATE_NONE;
		currentState.m_stencil    = packStencil(BGFX_STENCIL_NONE, BGFX_STENCIL_NONE);

		RenderBind currentBind;
		currentBind.clear();

		static ViewState viewState;
		viewState.reset(_render);

		ProgramHandle currentProgram = BGFX_INVALID_HANDLE;
		ProgramHandle boundProgram   = BGFX_INVALID_HANDLE;
		SortKey key;
		uint16_t view = UINT16_MAX;
		FrameBufferHandle fbh = { BGFX_CONFIG_MAX_FRAME_BUFFERS };

		BlitState bs(_render);

		int32_t resolutionHeight = _render->m_resolution.height;
		uint32_t blendFactor = 0;

		uint8_t primIndex;
		{
			const uint64_t pt = 0;
			primIndex = uint8_t(pt>>BGFX_STATE_PT_SHIFT);
		}
		PrimInfo prim = s_primInfo[primIndex];

		GL_CHECK(glPolygonMode(GL_FRONT_AND_BACK
			, _render->m_debug&BGFX_DEBUG_WIREFRAME
			? GL_LINE
			: GL_FILL
			) );

		bool wasCompute = false;
		bool viewHasScissor = false;
		Rect viewScissorRect;
		viewScissorRect.clear();
		uint16_t discardFlags = BGFX_CLEAR_NONE;

		const bool blendIndependentSupported = s_extension[Extension::ARB_draw_buffers_blend].m_supported;
		const bool computeSupported = false
			|| (BX_ENABLED(BGFX_CONFIG_RENDERER_OPENGL) && s_extension[Extension::ARB_compute_shader].m_supported)
			||  BX_ENABLED(BGFX_CONFIG_RENDERER_OPENGLES >= 31)
			;
		const uint32_t maxComputeBindings = g_caps.limits.maxComputeBindings;

		uint32_t statsNumPrimsSubmitted[BX_COUNTOF(s_primInfo)] = {};
		uint32_t statsNumPrimsRendered[BX_COUNTOF(s_primInfo)] = {};
		uint32_t statsNumInstances[BX_COUNTOF(s_primInfo)] = {};
		uint32_t statsNumIndices = 0;
		uint32_t statsKeyType[2] = {};

		Profiler<TimerQueryGL> profiler(
			  _render
			, m_gpuTimer
			, s_viewName
			, m_timerQuerySupport && !BX_ENABLED(BX_PLATFORM_OSX)
			);

		if (m_occlusionQuerySupport)
		{
			m_occlusionQuery.resolve(_render);
		}

		if (0 == (_render->m_debug&BGFX_DEBUG_IFH) )
		{
			GL_CHECK(glBindFramebuffer(GL_FRAMEBUFFER, m_msaaBackBufferFbo) );

			viewState.m_rect = _render->m_view[0].m_rect;
			int32_t numItems = _render->m_numRenderItems;

			for (int32_t item = 0; item < numItems;)
			{
				const uint64_t encodedKey = _render->m_sortKeys[item];
				const bool isCompute = key.decode(encodedKey, _render->m_viewRemap);
				statsKeyType[isCompute]++;

				const bool viewChanged = 0
					|| key.m_view != view
					|| item == numItems
					;

				const uint32_t itemIdx       = _render->m_sortValues[item];
				const RenderItem& renderItem = _render->m_renderItem[itemIdx];
				const RenderBind& renderBind = _render->m_renderItemBind[itemIdx];
				++item;

				if (viewChanged)
				{
					view = key.m_view;
					currentProgram = BGFX_INVALID_HANDLE;

					if (item > 1)
					{
						profiler.end();
					}

					BGFX_GL_PROFILER_END();

					if (_render->m_view[view].m_fbh.idx != fbh.idx)
					{
						fbh = _render->m_view[view].m_fbh;
						resolutionHeight = _render->m_resolution.height;
						resolutionHeight = setFrameBuffer(fbh, resolutionHeight, discardFlags);
					}

					setViewType(view, "  ");
					BGFX_GL_PROFILER_BEGIN(view, kColorView);

					profiler.begin(view);

					viewState.m_rect = _render->m_view[view].m_rect;

					const Rect& scissorRect = _render->m_view[view].m_scissor;
					viewHasScissor  = !scissorRect.isZero();
					viewScissorRect = viewHasScissor ? scissorRect : viewState.m_rect;

					GL_CHECK(glViewport(viewState.m_rect.m_x
						, resolutionHeight-viewState.m_rect.m_height-viewState.m_rect.m_y
						, viewState.m_rect.m_width
						, viewState.m_rect.m_height
						) );

					Clear& clear = _render->m_view[view].m_clear;
					discardFlags = clear.m_flags & BGFX_CLEAR_DISCARD_MASK;

					if (BGFX_CLEAR_NONE != (clear.m_flags & BGFX_CLEAR_MASK) )
					{
						clearQuad(_clearQuad, viewState.m_rect, clear, resolutionHeight, _render->m_colorPalette);
					}

					GL_CHECK(glDisable(GL_STENCIL_TEST) );
					GL_CHECK(glEnable(GL_DEPTH_TEST) );
					GL_CHECK(glDepthFunc(GL_LESS) );
					GL_CHECK(glEnable(GL_CULL_FACE) );
					GL_CHECK(glDisable(GL_BLEND) );

					submitBlit(bs, view);
				}

				if (isCompute)
				{
					if (!wasCompute)
					{
						wasCompute = true;

						setViewType(view, "C");
						BGFX_GL_PROFILER_END();
						BGFX_GL_PROFILER_BEGIN(view, kColorCompute);
					}

					if (computeSupported)
					{
						const RenderCompute& compute = renderItem.compute;

						ProgramGL& program = m_program[key.m_program.idx];
						GL_CHECK(glUseProgram(program.m_id) );

						GLbitfield barrier = 0;
						for (uint32_t ii = 0; ii < maxComputeBindings; ++ii)
						{
							const Binding& bind = renderBind.m_bind[ii];
							if (kInvalidHandle != bind.m_idx)
							{
								switch (bind.m_type)
								{
								case Binding::Texture:
									{
										TextureGL& texture = m_textures[bind.m_idx];
										texture.commit(ii, bind.m_samplerFlags, _render->m_colorPalette);
									}
									break;

								case Binding::Image:
									{
										const TextureGL& texture = m_textures[bind.m_idx];
										GL_CHECK(glBindImageTexture(ii
											, texture.m_id
											, bind.m_mip
											, texture.isCubeMap() || texture.m_target == GL_TEXTURE_2D_ARRAY ? GL_TRUE : GL_FALSE
											, 0
											, s_access[bind.m_access]
											, s_imageFormat[bind.m_format])
											);
										barrier |= GL_SHADER_IMAGE_ACCESS_BARRIER_BIT;
									}
									break;

								case Binding::IndexBuffer:
									{
										const IndexBufferGL& buffer = m_indexBuffers[bind.m_idx];
										GL_CHECK(glBindBufferBase(GL_SHADER_STORAGE_BUFFER, ii, buffer.m_id) );
										barrier |= GL_SHADER_STORAGE_BARRIER_BIT;
									}
									break;

								case Binding::VertexBuffer:
									{
										const VertexBufferGL& buffer = m_vertexBuffers[bind.m_idx];
										GL_CHECK(glBindBufferBase(GL_SHADER_STORAGE_BUFFER, ii, buffer.m_id) );
										barrier |= GL_SHADER_STORAGE_BARRIER_BIT;
									}
									break;
								}
							}
						}

						if (0 != barrier)
						{
							bool constantsChanged = compute.m_uniformBegin < compute.m_uniformEnd;
							rendererUpdateUniforms(this, _render->m_uniformBuffer[compute.m_uniformIdx], compute.m_uniformBegin, compute.m_uniformEnd);

							if (constantsChanged
							&&  NULL != program.m_constantBuffer)
							{
								commit(*program.m_constantBuffer);
							}

							viewState.setPredefined<1>(this, view, program, _render, compute);

							if (isValid(compute.m_indirectBuffer) )
							{
								barrier |= GL_COMMAND_BARRIER_BIT;
								const VertexBufferGL& vb = m_vertexBuffers[compute.m_indirectBuffer.idx];
								if (currentState.m_indirectBuffer.idx != compute.m_indirectBuffer.idx)
								{
									currentState.m_indirectBuffer = compute.m_indirectBuffer;
									GL_CHECK(glBindBuffer(GL_DISPATCH_INDIRECT_BUFFER, vb.m_id) );
								}

								uint32_t numDrawIndirect = UINT16_MAX == compute.m_numIndirect
									? vb.m_size/BGFX_CONFIG_DRAW_INDIRECT_STRIDE
									: compute.m_numIndirect
									;

								uintptr_t args = compute.m_startIndirect * BGFX_CONFIG_DRAW_INDIRECT_STRIDE;
								for (uint32_t ii = 0; ii < numDrawIndirect; ++ii)
								{
									GL_CHECK(glDispatchComputeIndirect( (GLintptr)args) );
									args += BGFX_CONFIG_DRAW_INDIRECT_STRIDE;
								}
							}
							else
							{
								if (isValid(currentState.m_indirectBuffer) )
								{
									currentState.m_indirectBuffer.idx = kInvalidHandle;
									GL_CHECK(glBindBuffer(GL_DISPATCH_INDIRECT_BUFFER, 0) );
								}

								GL_CHECK(glDispatchCompute(compute.m_numX, compute.m_numY, compute.m_numZ) );
							}

							GL_CHECK(glMemoryBarrier(barrier) );
						}
					}

					continue;
				}

				bool resetState = viewChanged || wasCompute;

				if (wasCompute)
				{
					wasCompute = false;

					setViewType(view, " ");
					BGFX_GL_PROFILER_END();
					BGFX_GL_PROFILER_BEGIN(view, kColorDraw);
				}

				const RenderDraw& draw = renderItem.draw;

				const bool hasOcclusionQuery = 0 != (draw.m_stateFlags & BGFX_STATE_INTERNAL_OCCLUSION_QUERY);
				{
					const bool occluded = true
						&& isValid(draw.m_occlusionQuery)
						&& !hasOcclusionQuery
						&& !isVisible(_render, draw.m_occlusionQuery, 0 != (draw.m_submitFlags&BGFX_SUBMIT_INTERNAL_OCCLUSION_VISIBLE) )
						;

					if (occluded
					||  _render->m_frameCache.isZeroArea(viewScissorRect, draw.m_scissor) )
					{
						if (resetState)
						{
							currentState.clear();
							currentState.m_scissor = !draw.m_scissor;
							currentBind.clear();
						}

						continue;
					}
				}

				const uint64_t newFlags = draw.m_stateFlags;
				uint64_t changedFlags = currentState.m_stateFlags ^ draw.m_stateFlags;
				currentState.m_stateFlags = newFlags;

				const uint64_t newStencil = draw.m_stencil;
				uint64_t changedStencil = currentState.m_stencil ^ draw.m_stencil;
				currentState.m_stencil = newStencil;

				if (resetState)
				{
					currentState.clear();
					currentState.m_scissor = !draw.m_scissor;
					changedFlags   = BGFX_STATE_MASK;
					changedStencil = packStencil(BGFX_STENCIL_MASK, BGFX_STENCIL_MASK);
					currentState.m_stateFlags = newFlags;
					currentState.m_stencil    = newStencil;

					currentBind.clear();
				}

				uint16_t scissor = draw.m_scissor;
				if (currentState.m_scissor != scissor)
				{
					currentState.m_scissor = scissor;

					if (UINT16_MAX == scissor)
					{
						if (viewHasScissor)
						{
							GL_CHECK(glEnable(GL_SCISSOR_TEST) );
							GL_CHECK(glScissor(viewScissorRect.m_x
								, resolutionHeight-viewScissorRect.m_height-viewScissorRect.m_y
								, viewScissorRect.m_width
								, viewScissorRect.m_height
								) );
						}
						else
						{
							GL_CHECK(glDisable(GL_SCISSOR_TEST) );
						}
					}
					else
					{
						Rect scissorRect;
						scissorRect.setIntersect(viewScissorRect, _render->m_frameCache.m_rectCache.m_cache[scissor]);

						GL_CHECK(glEnable(GL_SCISSOR_TEST) );
						GL_CHECK(glScissor(scissorRect.m_x
							, resolutionHeight-scissorRect.m_height-scissorRect.m_y
							, scissorRect.m_width
							, scissorRect.m_height
							) );
					}
				}

				if (0 != changedStencil)
				{
					if (0 != newStencil)
					{
						GL_CHECK(glEnable(GL_STENCIL_TEST) );

						uint32_t bstencil = unpackStencil(1, newStencil);
						uint8_t frontAndBack = bstencil != BGFX_STENCIL_NONE && bstencil != unpackStencil(0, newStencil);

// 						uint32_t bchanged = unpackStencil(1, changedStencil);
// 						if (BGFX_STENCIL_FUNC_RMASK_MASK & bchanged)
// 						{
// 							uint32_t wmask = (bstencil&BGFX_STENCIL_FUNC_RMASK_MASK)>>BGFX_STENCIL_FUNC_RMASK_SHIFT;
// 							GL_CHECK(glStencilMask(wmask) );
// 						}

						for (uint8_t ii = 0, num = frontAndBack+1; ii < num; ++ii)
						{
							uint32_t stencil = unpackStencil(ii, newStencil);
							uint32_t changed = unpackStencil(ii, changedStencil);
							GLenum face = s_stencilFace[frontAndBack+ii];

							if ( (BGFX_STENCIL_TEST_MASK|BGFX_STENCIL_FUNC_REF_MASK|BGFX_STENCIL_FUNC_RMASK_MASK) & changed)
							{
								GLint ref = (stencil&BGFX_STENCIL_FUNC_REF_MASK)>>BGFX_STENCIL_FUNC_REF_SHIFT;
								GLint mask = (stencil&BGFX_STENCIL_FUNC_RMASK_MASK)>>BGFX_STENCIL_FUNC_RMASK_SHIFT;
								uint32_t func = (stencil&BGFX_STENCIL_TEST_MASK)>>BGFX_STENCIL_TEST_SHIFT;
								GL_CHECK(glStencilFuncSeparate(face, s_cmpFunc[func], ref, mask) );
							}

							if ( (BGFX_STENCIL_OP_FAIL_S_MASK|BGFX_STENCIL_OP_FAIL_Z_MASK|BGFX_STENCIL_OP_PASS_Z_MASK) & changed)
							{
								uint32_t sfail = (stencil&BGFX_STENCIL_OP_FAIL_S_MASK)>>BGFX_STENCIL_OP_FAIL_S_SHIFT;
								uint32_t zfail = (stencil&BGFX_STENCIL_OP_FAIL_Z_MASK)>>BGFX_STENCIL_OP_FAIL_Z_SHIFT;
								uint32_t zpass = (stencil&BGFX_STENCIL_OP_PASS_Z_MASK)>>BGFX_STENCIL_OP_PASS_Z_SHIFT;
								GL_CHECK(glStencilOpSeparate(face, s_stencilOp[sfail], s_stencilOp[zfail], s_stencilOp[zpass]) );
							}
						}
					}
					else
					{
						GL_CHECK(glDisable(GL_STENCIL_TEST) );
					}
				}

				if ( (0
					 | BGFX_STATE_CULL_MASK
					 | BGFX_STATE_WRITE_Z
					 | BGFX_STATE_DEPTH_TEST_MASK
					 | BGFX_STATE_WRITE_RGB
					 | BGFX_STATE_WRITE_A
					 | BGFX_STATE_BLEND_MASK
					 | BGFX_STATE_BLEND_EQUATION_MASK
					 | BGFX_STATE_ALPHA_REF_MASK
					 | BGFX_STATE_PT_MASK
					 | BGFX_STATE_POINT_SIZE_MASK
					 | BGFX_STATE_MSAA
					 | BGFX_STATE_LINEAA
					 | BGFX_STATE_CONSERVATIVE_RASTER
					 | BGFX_STATE_FRONT_CCW
					 ) & changedFlags)
				{
					if (BGFX_STATE_FRONT_CCW & changedFlags)
					{
						GL_CHECK(glFrontFace((BGFX_STATE_FRONT_CCW & newFlags) ? GL_CCW : GL_CW) );
					}

					if (BGFX_STATE_CULL_MASK & changedFlags)
					{
						if (BGFX_STATE_CULL_CCW & newFlags)
						{
							GL_CHECK(glEnable(GL_CULL_FACE) );
							GL_CHECK(glCullFace(GL_BACK) );
						}
						else if (BGFX_STATE_CULL_CW & newFlags)
						{
							GL_CHECK(glEnable(GL_CULL_FACE) );
							GL_CHECK(glCullFace(GL_FRONT) );
						}
						else
						{
							GL_CHECK(glDisable(GL_CULL_FACE) );
						}
					}

					if (BGFX_STATE_WRITE_Z & changedFlags)
					{
						GL_CHECK(glDepthMask(!!(BGFX_STATE_WRITE_Z & newFlags) ) );
					}

					if (BGFX_STATE_DEPTH_TEST_MASK & changedFlags)
					{
						uint32_t func = (newFlags&BGFX_STATE_DEPTH_TEST_MASK)>>BGFX_STATE_DEPTH_TEST_SHIFT;

						if (0 != func)
						{
							GL_CHECK(glEnable(GL_DEPTH_TEST) );
							GL_CHECK(glDepthFunc(s_cmpFunc[func]) );
						}
						else
						{
							if (BGFX_STATE_WRITE_Z & newFlags)
							{
								GL_CHECK(glEnable(GL_DEPTH_TEST) );
								GL_CHECK(glDepthFunc(GL_ALWAYS) );
							}
							else
							{
								GL_CHECK(glDisable(GL_DEPTH_TEST) );
							}
						}
					}

					if (BGFX_STATE_ALPHA_REF_MASK & changedFlags)
					{
						uint32_t ref = (newFlags&BGFX_STATE_ALPHA_REF_MASK)>>BGFX_STATE_ALPHA_REF_SHIFT;
						viewState.m_alphaRef = ref/255.0f;
					}

					if (BX_ENABLED(BGFX_CONFIG_RENDERER_OPENGL) )
					{
						if ( (BGFX_STATE_PT_POINTS|BGFX_STATE_POINT_SIZE_MASK) & changedFlags)
						{
							float pointSize = (float)(bx::uint32_max(1, (newFlags&BGFX_STATE_POINT_SIZE_MASK)>>BGFX_STATE_POINT_SIZE_SHIFT) );
							GL_CHECK(glPointSize(pointSize) );
						}

						if (BGFX_STATE_MSAA & changedFlags)
						{
							GL_CHECK(BGFX_STATE_MSAA & newFlags
								? glEnable(GL_MULTISAMPLE)
								: glDisable(GL_MULTISAMPLE)
								);
						}

						if (BGFX_STATE_LINEAA & changedFlags)
						{
							GL_CHECK(BGFX_STATE_LINEAA & newFlags
								? glEnable(GL_LINE_SMOOTH)
								: glDisable(GL_LINE_SMOOTH)
								);
						}

						if (m_conservativeRasterSupport
						&&  BGFX_STATE_CONSERVATIVE_RASTER & changedFlags)
						{
							GL_CHECK(BGFX_STATE_CONSERVATIVE_RASTER & newFlags
								? glEnable(GL_CONSERVATIVE_RASTERIZATION_NV)
								: glDisable(GL_CONSERVATIVE_RASTERIZATION_NV)
								);
						}
					}

					if ( (BGFX_STATE_WRITE_A|BGFX_STATE_WRITE_RGB) & changedFlags)
					{
						const GLboolean rr = !!(newFlags&BGFX_STATE_WRITE_R);
						const GLboolean gg = !!(newFlags&BGFX_STATE_WRITE_G);
						const GLboolean bb = !!(newFlags&BGFX_STATE_WRITE_B);
						const GLboolean aa = !!(newFlags&BGFX_STATE_WRITE_A);
						GL_CHECK(glColorMask(rr, gg, bb, aa) );
					}

					if ( ( (0
						| BGFX_STATE_BLEND_MASK
						| BGFX_STATE_BLEND_EQUATION_MASK
						| BGFX_STATE_BLEND_INDEPENDENT
						| BGFX_STATE_BLEND_ALPHA_TO_COVERAGE
						) & changedFlags)
					||  blendFactor != draw.m_rgba)
					{
						if (m_atocSupport)
						{
							if (BGFX_STATE_BLEND_ALPHA_TO_COVERAGE & newFlags)
							{
								GL_CHECK(glEnable(GL_SAMPLE_ALPHA_TO_COVERAGE) );
							}
							else
							{
								GL_CHECK(glDisable(GL_SAMPLE_ALPHA_TO_COVERAGE) );
							}
						}

						if ( ( (0
							| BGFX_STATE_BLEND_MASK
							| BGFX_STATE_BLEND_EQUATION_MASK
							| BGFX_STATE_BLEND_INDEPENDENT) & newFlags)
						||  blendFactor != draw.m_rgba)
						{
							const bool enabled = !!(BGFX_STATE_BLEND_MASK & newFlags);
							const bool independent = !!(BGFX_STATE_BLEND_INDEPENDENT & newFlags)
								&& blendIndependentSupported
								;

							const uint32_t blend  = uint32_t( (newFlags&BGFX_STATE_BLEND_MASK)>>BGFX_STATE_BLEND_SHIFT);
							const uint32_t srcRGB = (blend    )&0xf;
							const uint32_t dstRGB = (blend>> 4)&0xf;
							const uint32_t srcA   = (blend>> 8)&0xf;
							const uint32_t dstA   = (blend>>12)&0xf;

							const uint32_t equ    = uint32_t( (newFlags&BGFX_STATE_BLEND_EQUATION_MASK)>>BGFX_STATE_BLEND_EQUATION_SHIFT);
							const uint32_t equRGB = (equ   )&0x7;
							const uint32_t equA   = (equ>>3)&0x7;

							const uint32_t numRt = getNumRt();

							if (!BX_ENABLED(BGFX_CONFIG_RENDERER_OPENGL)
							||  1 >= numRt
							||  !independent)
							{
								if (enabled)
								{
									GL_CHECK(glEnable(GL_BLEND) );
									GL_CHECK(glBlendFuncSeparate(s_blendFactor[srcRGB].m_src
										, s_blendFactor[dstRGB].m_dst
										, s_blendFactor[srcA].m_src
										, s_blendFactor[dstA].m_dst
										) );
									GL_CHECK(glBlendEquationSeparate(s_blendEquation[equRGB], s_blendEquation[equA]) );

									if ( (s_blendFactor[srcRGB].m_factor || s_blendFactor[dstRGB].m_factor)
									&&  blendFactor != draw.m_rgba)
									{
										const uint32_t rgba = draw.m_rgba;
										GLclampf rr = ( (rgba>>24)     )/255.0f;
										GLclampf gg = ( (rgba>>16)&0xff)/255.0f;
										GLclampf bb = ( (rgba>> 8)&0xff)/255.0f;
										GLclampf aa = ( (rgba    )&0xff)/255.0f;

										GL_CHECK(glBlendColor(rr, gg, bb, aa) );
									}
								}
								else
								{
									GL_CHECK(glDisable(GL_BLEND) );
								}
							}
							else
							{
								if (enabled)
								{
									GL_CHECK(glEnablei(GL_BLEND, 0) );
									GL_CHECK(glBlendFuncSeparatei(0
										, s_blendFactor[srcRGB].m_src
										, s_blendFactor[dstRGB].m_dst
										, s_blendFactor[srcA].m_src
										, s_blendFactor[dstA].m_dst
										) );
									GL_CHECK(glBlendEquationSeparatei(0
										, s_blendEquation[equRGB]
										, s_blendEquation[equA]
										) );
								}
								else
								{
									GL_CHECK(glDisablei(GL_BLEND, 0) );
								}

								for (uint32_t ii = 1, rgba = draw.m_rgba; ii < numRt; ++ii, rgba >>= 11)
								{
									if (0 != (rgba&0x7ff) )
									{
										const uint32_t src      = (rgba   )&0xf;
										const uint32_t dst      = (rgba>>4)&0xf;
										const uint32_t equation = (rgba>>8)&0x7;
										GL_CHECK(glEnablei(GL_BLEND, ii) );
										GL_CHECK(glBlendFunci(ii, s_blendFactor[src].m_src, s_blendFactor[dst].m_dst) );
										GL_CHECK(glBlendEquationi(ii, s_blendEquation[equation]) );
									}
									else
									{
										GL_CHECK(glDisablei(GL_BLEND, ii) );
									}
								}
							}
						}
						else
						{
							GL_CHECK(glDisable(GL_BLEND) );
						}

						blendFactor = draw.m_rgba;
					}

					const uint64_t pt = newFlags&BGFX_STATE_PT_MASK;
					primIndex = uint8_t(pt>>BGFX_STATE_PT_SHIFT);
					prim = s_primInfo[primIndex];
				}

				bool programChanged = false;
				bool constantsChanged = draw.m_uniformBegin < draw.m_uniformEnd;
				bool bindAttribs = false;
				rendererUpdateUniforms(this, _render->m_uniformBuffer[draw.m_uniformIdx], draw.m_uniformBegin, draw.m_uniformEnd);

				if (key.m_program.idx != currentProgram.idx)
				{
					currentProgram = key.m_program;
					GLuint id = isValid(currentProgram) ? m_program[currentProgram.idx].m_id : 0;

					// Skip rendering if program index is valid, but program is invalid.
					currentProgram = 0 == id ? ProgramHandle{kInvalidHandle} : currentProgram;

					GL_CHECK(glUseProgram(id) );
					programChanged =
						constantsChanged =
						bindAttribs = true;
				}

				if (isValid(currentProgram) )
				{
					ProgramGL& program = m_program[currentProgram.idx];

					if (constantsChanged
					&&  NULL != program.m_constantBuffer)
					{
						commit(*program.m_constantBuffer);
					}

					viewState.setPredefined<1>(this, view, program, _render, draw);

					{
						for (uint32_t stage = 0; stage < BGFX_CONFIG_MAX_TEXTURE_SAMPLERS; ++stage)
						{
							const Binding& bind = renderBind.m_bind[stage];
							Binding& current = currentBind.m_bind[stage];
							if (current.m_idx          != bind.m_idx
							||  current.m_type         != bind.m_type
							||  current.m_samplerFlags != bind.m_samplerFlags
							||  programChanged)
							{
								if (kInvalidHandle != bind.m_idx)
								{
									switch (bind.m_type)
									{
									case Binding::Texture:
										{
											TextureGL& texture = m_textures[bind.m_idx];
											texture.commit(stage, bind.m_samplerFlags, _render->m_colorPalette);
										}
										break;

									case Binding::IndexBuffer:
										{
											const IndexBufferGL& buffer = m_indexBuffers[bind.m_idx];
											GL_CHECK(glBindBufferBase(GL_SHADER_STORAGE_BUFFER, stage, buffer.m_id) );
										}
										break;

									case Binding::VertexBuffer:
										{
											const VertexBufferGL& buffer = m_vertexBuffers[bind.m_idx];
											GL_CHECK(glBindBufferBase(GL_SHADER_STORAGE_BUFFER, stage, buffer.m_id) );
										}
										break;
									}
								}
							}

							current = bind;
						}
					}

					{
						bool diffStreamHandles = false;
						for (uint32_t idx = 0, streamMask = draw.m_streamMask
							; 0 != streamMask
							; streamMask >>= 1, idx += 1
							)
						{
							const uint32_t ntz = bx::uint32_cnttz(streamMask);
							streamMask >>= ntz;
							idx         += ntz;

							if (currentState.m_stream[idx].m_handle.idx != draw.m_stream[idx].m_handle.idx)
							{
								diffStreamHandles = true;
								break;
							}
						}

						if (programChanged
						||  currentState.m_streamMask             != draw.m_streamMask
						||  currentState.m_instanceDataBuffer.idx != draw.m_instanceDataBuffer.idx
						||  currentState.m_instanceDataOffset     != draw.m_instanceDataOffset
						||  currentState.m_instanceDataStride     != draw.m_instanceDataStride
						||  diffStreamHandles)
						{
							currentState.m_streamMask             = draw.m_streamMask;
							currentState.m_instanceDataBuffer.idx = draw.m_instanceDataBuffer.idx;
							currentState.m_instanceDataOffset     = draw.m_instanceDataOffset;
							currentState.m_instanceDataStride     = draw.m_instanceDataStride;

							for (uint32_t idx = 0, streamMask = draw.m_streamMask
								; 0 != streamMask
								; streamMask >>= 1, idx += 1
								)
							{
								const uint32_t ntz = bx::uint32_cnttz(streamMask);
								streamMask >>= ntz;
								idx         += ntz;

								currentState.m_stream[idx].m_handle = draw.m_stream[idx].m_handle;
							}

							bindAttribs = true;
						}

						if (currentState.m_indexBuffer.idx != draw.m_indexBuffer.idx)
						{
							currentState.m_indexBuffer = draw.m_indexBuffer;

							uint16_t handle = draw.m_indexBuffer.idx;
							if (kInvalidHandle != handle)
							{
								IndexBufferGL& ib = m_indexBuffers[handle];
								GL_CHECK(glBindBuffer(GL_ELEMENT_ARRAY_BUFFER, ib.m_id) );
							}
							else
							{
								GL_CHECK(glBindBuffer(GL_ELEMENT_ARRAY_BUFFER, 0) );
							}
						}

						if (0 != currentState.m_streamMask)
						{
							bool diffStartVertex = false;
							for (uint32_t idx = 0, streamMask = draw.m_streamMask
								; 0 != streamMask
								; streamMask >>= 1, idx += 1
								)
							{
								const uint32_t ntz = bx::uint32_cnttz(streamMask);
								streamMask >>= ntz;
								idx         += ntz;

								if (currentState.m_stream[idx].m_startVertex != draw.m_stream[idx].m_startVertex)
								{
									diffStartVertex = true;
									break;
								}
							}

							if (bindAttribs || diffStartVertex)
							{
								if (isValid(boundProgram) )
								{
									m_program[boundProgram.idx].unbindAttributes();
									boundProgram = BGFX_INVALID_HANDLE;
								}

								boundProgram = currentProgram;

								program.bindAttributesBegin();

								if (UINT8_MAX != draw.m_streamMask)
								{
									for (uint32_t idx = 0, streamMask = draw.m_streamMask
										; 0 != streamMask
										; streamMask >>= 1, idx += 1
										)
									{
										const uint32_t ntz = bx::uint32_cnttz(streamMask);
										streamMask >>= ntz;
										idx         += ntz;

										currentState.m_stream[idx].m_startVertex = draw.m_stream[idx].m_startVertex;

										const VertexBufferGL& vb = m_vertexBuffers[draw.m_stream[idx].m_handle.idx];
										const uint16_t decl = isValid(draw.m_stream[idx].m_layoutHandle)
											? draw.m_stream[idx].m_layoutHandle.idx
											: vb.m_layoutHandle.idx;
										GL_CHECK(glBindBuffer(GL_ARRAY_BUFFER, vb.m_id) );
										program.bindAttributes(m_vertexLayouts[decl], draw.m_stream[idx].m_startVertex);
									}
								}

								program.bindAttributesEnd();

								if (isValid(draw.m_instanceDataBuffer) )
								{
									GL_CHECK(glBindBuffer(GL_ARRAY_BUFFER, m_vertexBuffers[draw.m_instanceDataBuffer.idx].m_id) );
									program.bindInstanceData(draw.m_instanceDataStride, draw.m_instanceDataOffset);
								}
							}
						}
					}

					if (0 != currentState.m_streamMask)
					{
						uint32_t numVertices = draw.m_numVertices;
						if (UINT32_MAX == numVertices)
						{
							for (uint32_t idx = 0, streamMask = draw.m_streamMask
								; 0 != streamMask
								; streamMask >>= 1, idx += 1
								)
							{
								const uint32_t ntz = bx::uint32_cnttz(streamMask);
								streamMask >>= ntz;
								idx         += ntz;

								const VertexBufferGL& vb = m_vertexBuffers[draw.m_stream[idx].m_handle.idx];
								uint16_t decl = !isValid(vb.m_layoutHandle) ? draw.m_stream[idx].m_layoutHandle.idx : vb.m_layoutHandle.idx;
								const VertexLayout& layout = m_vertexLayouts[decl];

								numVertices = bx::uint32_min(numVertices, vb.m_size/layout.m_stride);
							}
						}

						uint32_t numIndices        = 0;
						uint32_t numPrimsSubmitted = 0;
						uint32_t numInstances      = 0;
						uint32_t numPrimsRendered  = 0;
						uint32_t numDrawIndirect   = 0;

						if (hasOcclusionQuery)
						{
							m_occlusionQuery.begin(_render, draw.m_occlusionQuery);
						}

						if (isValid(draw.m_indirectBuffer) )
						{
							const VertexBufferGL& vb = m_vertexBuffers[draw.m_indirectBuffer.idx];
							if (currentState.m_indirectBuffer.idx != draw.m_indirectBuffer.idx)
							{
								currentState.m_indirectBuffer = draw.m_indirectBuffer;
								GL_CHECK(glBindBuffer(GL_DRAW_INDIRECT_BUFFER, vb.m_id) );
							}

							if (isValid(draw.m_indexBuffer) )
							{
								const IndexBufferGL& ib = m_indexBuffers[draw.m_indexBuffer.idx];
								const bool hasIndex16 = 0 == (ib.m_flags & BGFX_BUFFER_INDEX32);
								const GLenum indexFormat = hasIndex16
									? GL_UNSIGNED_SHORT
									: GL_UNSIGNED_INT
									;

								numDrawIndirect = UINT16_MAX == draw.m_numIndirect
									? vb.m_size/BGFX_CONFIG_DRAW_INDIRECT_STRIDE
									: draw.m_numIndirect
									;

								uintptr_t args = draw.m_startIndirect * BGFX_CONFIG_DRAW_INDIRECT_STRIDE;
								GL_CHECK(glMultiDrawElementsIndirect(prim.m_type, indexFormat
									, (void*)args
									, numDrawIndirect
									, BGFX_CONFIG_DRAW_INDIRECT_STRIDE
									) );
							}
							else
							{
								numDrawIndirect = UINT16_MAX == draw.m_numIndirect
									? vb.m_size/BGFX_CONFIG_DRAW_INDIRECT_STRIDE
									: draw.m_numIndirect
									;

								uintptr_t args = draw.m_startIndirect * BGFX_CONFIG_DRAW_INDIRECT_STRIDE;
								GL_CHECK(glMultiDrawArraysIndirect(prim.m_type
									, (void*)args
									, numDrawIndirect
									, BGFX_CONFIG_DRAW_INDIRECT_STRIDE
									) );
							}
						}
						else
						{
							if (isValid(currentState.m_indirectBuffer) )
							{
								currentState.m_indirectBuffer.idx = kInvalidHandle;
								GL_CHECK(glBindBuffer(GL_DRAW_INDIRECT_BUFFER, 0) );
							}

							if (isValid(draw.m_indexBuffer) )
							{
								const IndexBufferGL& ib = m_indexBuffers[draw.m_indexBuffer.idx];
								const bool hasIndex16 = 0 == (ib.m_flags & BGFX_BUFFER_INDEX32);
								const uint32_t indexSize = hasIndex16 ? 2 : 4;
								const GLenum indexFormat = hasIndex16
									? GL_UNSIGNED_SHORT
									: GL_UNSIGNED_INT
									;

								if (UINT32_MAX == draw.m_numIndices)
								{
									numIndices        = ib.m_size/indexSize;
									numPrimsSubmitted = numIndices/prim.m_div - prim.m_sub;
									numInstances      = draw.m_numInstances;
									numPrimsRendered  = numPrimsSubmitted*draw.m_numInstances;

									GL_CHECK(glDrawElementsInstanced(prim.m_type
										, numIndices
										, indexFormat
										, (void*)0
										, draw.m_numInstances
										) );
								}
								else if (prim.m_min <= draw.m_numIndices)
								{
									numIndices = draw.m_numIndices;
									numPrimsSubmitted = numIndices/prim.m_div - prim.m_sub;
									numInstances = draw.m_numInstances;
									numPrimsRendered = numPrimsSubmitted*draw.m_numInstances;

									GL_CHECK(glDrawElementsInstanced(prim.m_type
										, numIndices
										, indexFormat
										, (void*)(uintptr_t)(draw.m_startIndex*indexSize)
										, draw.m_numInstances
										) );
								}
							}
							else
							{
								numPrimsSubmitted = numVertices/prim.m_div - prim.m_sub;
								numInstances = draw.m_numInstances;
								numPrimsRendered = numPrimsSubmitted*draw.m_numInstances;

								GL_CHECK(glDrawArraysInstanced(prim.m_type
									, 0
									, numVertices
									, draw.m_numInstances
									) );
							}
						}

						if (hasOcclusionQuery)
						{
							m_occlusionQuery.end();
						}

						if(isValid(draw.m_instanceDataBuffer))
						{
							program.unbindInstanceData();
						}

						statsNumPrimsSubmitted[primIndex] += numPrimsSubmitted;
						statsNumPrimsRendered[primIndex]  += numPrimsRendered;
						statsNumInstances[primIndex]      += numInstances;
						statsNumIndices += numIndices;
					}
				}
			}

			if (isValid(boundProgram) )
			{
				m_program[boundProgram.idx].unbindAttributes();
				boundProgram = BGFX_INVALID_HANDLE;
			}

			if (wasCompute)
			{
				setViewType(view, "C");
				BGFX_GL_PROFILER_END();
				BGFX_GL_PROFILER_BEGIN(view, kColorCompute);
			}

			submitBlit(bs, BGFX_CONFIG_MAX_VIEWS);

			blitMsaaFbo();

			if (m_vaoSupport)
			{
				GL_CHECK(glBindVertexArray(m_vao) );
			}

			if (0 < _render->m_numRenderItems)
			{
				if (0 != (m_resolution.reset & BGFX_RESET_FLUSH_AFTER_RENDER) )
				{
					GL_CHECK(glFlush() );
				}

				captureElapsed = -bx::getHPCounter();
				capture();
				captureElapsed += bx::getHPCounter();

				profiler.end();
			}
		}

		BGFX_GL_PROFILER_END();

		m_glctx.makeCurrent(NULL);
		int64_t timeEnd = bx::getHPCounter();
		int64_t frameTime = timeEnd - timeBegin;

		static int64_t min = frameTime;
		static int64_t max = frameTime;
		min = min > frameTime ? frameTime : min;
		max = max < frameTime ? frameTime : max;

		static uint32_t maxGpuLatency = 0;
		static double   maxGpuElapsed = 0.0f;
		double elapsedGpuMs = 0.0;

		if (UINT32_MAX != frameQueryIdx)
		{
			m_gpuTimer.end(frameQueryIdx);

			const TimerQueryGL::Result& result = m_gpuTimer.m_result[BGFX_CONFIG_MAX_VIEWS];
			double toGpuMs = 1000.0 / 1e9;
			elapsedGpuMs   = (result.m_end - result.m_begin) * toGpuMs;
			maxGpuElapsed  = elapsedGpuMs > maxGpuElapsed ? elapsedGpuMs : maxGpuElapsed;

			maxGpuLatency = bx::uint32_imax(maxGpuLatency, result.m_pending-1);
		}

		const int64_t timerFreq = bx::getHPFrequency();

		Stats& perfStats = _render->m_perfStats;
		perfStats.cpuTimeBegin  = timeBegin;
		perfStats.cpuTimeEnd    = timeEnd;
		perfStats.cpuTimerFreq  = timerFreq;
		const TimerQueryGL::Result& result = m_gpuTimer.m_result[BGFX_CONFIG_MAX_VIEWS];
		perfStats.gpuTimeBegin  = result.m_begin;
		perfStats.gpuTimeEnd    = result.m_end;
		perfStats.gpuTimerFreq  = 1000000000;
		perfStats.numDraw       = statsKeyType[0];
		perfStats.numCompute    = statsKeyType[1];
		perfStats.numBlit       = _render->m_numBlitItems;
		perfStats.maxGpuLatency = maxGpuLatency;
		bx::memCopy(perfStats.numPrims, statsNumPrimsRendered, sizeof(perfStats.numPrims) );
		perfStats.gpuMemoryMax  = -INT64_MAX;
		perfStats.gpuMemoryUsed = -INT64_MAX;

		if (_render->m_debug & (BGFX_DEBUG_IFH|BGFX_DEBUG_STATS) )
		{
			BGFX_GL_PROFILER_BEGIN_LITERAL("debugstats", kColorFrame);

			m_needPresent = true;
			TextVideoMem& tvm = m_textVideoMem;

			static int64_t next = timeEnd;

			if (timeEnd >= next)
			{
				next = timeEnd + timerFreq;
				double freq = double(timerFreq);
				double toMs = 1000.0/freq;

				tvm.clear();
				uint16_t pos = 0;
				tvm.printf(0, pos++, BGFX_CONFIG_DEBUG ? 0x8c : 0x8f
					, " %s / " BX_COMPILER_NAME " / " BX_CPU_NAME " / " BX_ARCH_NAME " / " BX_PLATFORM_NAME " "
					, getRendererName()
					);
				tvm.printf(0, pos++, 0x8f, "       Vendor: %s ", m_vendor);
				tvm.printf(0, pos++, 0x8f, "     Renderer: %s ", m_renderer);
				tvm.printf(0, pos++, 0x8f, "      Version: %s ", m_version);
				tvm.printf(0, pos++, 0x8f, " GLSL version: %s ", m_glslVersion);

				char processMemoryUsed[16];
				bx::prettify(processMemoryUsed, BX_COUNTOF(processMemoryUsed), bx::getProcessMemoryUsed() );
				tvm.printf(0, pos++, 0x8f, "       Memory: %s (process) ", processMemoryUsed);

				pos = 10;
				tvm.printf(10, pos++, 0x8b, "        Frame: %7.3f, % 7.3f \x1f, % 7.3f \x1e [ms] / % 6.2f FPS "
					, double(frameTime)*toMs
					, double(min)*toMs
					, double(max)*toMs
					, freq/frameTime
					);

				const uint32_t msaa = (m_resolution.reset&BGFX_RESET_MSAA_MASK)>>BGFX_RESET_MSAA_SHIFT;
				tvm.printf(10, pos++, 0x8b, "  Reset flags: [%c] vsync, [%c] MSAAx%d, [%c] MaxAnisotropy "
					, !!(m_resolution.reset&BGFX_RESET_VSYNC) ? '\xfe' : ' '
					, 0 != msaa ? '\xfe' : ' '
					, 1<<msaa
					, !!(m_resolution.reset&BGFX_RESET_MAXANISOTROPY) ? '\xfe' : ' '
					);

				double elapsedCpuMs = double(frameTime)*toMs;
				tvm.printf(10, pos++, 0x8b, "    Submitted: %5d (draw %5d, compute %4d) / CPU %7.4f [ms] %c GPU %7.4f [ms] (latency %d) "
					, _render->m_numRenderItems
					, statsKeyType[0]
					, statsKeyType[1]
					, elapsedCpuMs
					, elapsedCpuMs > elapsedGpuMs ? '>' : '<'
					, maxGpuElapsed
					, maxGpuLatency
					);
				maxGpuLatency = 0;
				maxGpuElapsed = 0.0;

				for (uint32_t ii = 0; ii < BX_COUNTOF(s_primInfo); ++ii)
				{
					tvm.printf(10, pos++, 0x8b, "   %10s: %7d (#inst: %5d), submitted: %7d "
						, getName(Topology::Enum(ii) )
						, statsNumPrimsRendered[ii]
						, statsNumInstances[ii]
						, statsNumPrimsSubmitted[ii]
						);
				}

				if (NULL != m_renderdocdll)
				{
					tvm.printf(tvm.m_width-27, 0, 0x4f, " [F11 - RenderDoc capture] ");
				}

				tvm.printf(10, pos++, 0x8b, "      Indices: %7d ", statsNumIndices);
//				tvm.printf(10, pos++, 0x8b, " Uniform size: %7d, Max: %7d ", _render->m_uniformEnd, _render->m_uniformMax);
				tvm.printf(10, pos++, 0x8b, "     DVB size: %7d ", _render->m_vboffset);
				tvm.printf(10, pos++, 0x8b, "     DIB size: %7d ", _render->m_iboffset);

				pos++;
				tvm.printf(10, pos++, 0x8b, " State cache:     ");
				tvm.printf(10, pos++, 0x8b, " Sampler ");
				tvm.printf(10, pos++, 0x8b, " %6d  "
					, m_samplerStateCache.getCount()
					);

#if BGFX_CONFIG_RENDERER_OPENGL
				if (s_extension[Extension::ATI_meminfo].m_supported)
				{
					GLint vboFree[4];
					GL_CHECK(glGetIntegerv(GL_VBO_FREE_MEMORY_ATI, vboFree) );

					GLint texFree[4];
					GL_CHECK(glGetIntegerv(GL_TEXTURE_FREE_MEMORY_ATI, texFree) );

					GLint rbfFree[4];
					GL_CHECK(glGetIntegerv(GL_RENDERBUFFER_FREE_MEMORY_ATI, rbfFree) );

					pos++;
					tvm.printf(10, pos++, 0x8c, " -------------|    free|  free b|     aux|  aux fb ");

					char tmp0[16];
					char tmp1[16];
					char tmp2[16];
					char tmp3[16];

					bx::prettify(tmp0, BX_COUNTOF(tmp0), vboFree[0]);
					bx::prettify(tmp1, BX_COUNTOF(tmp1), vboFree[1]);
					bx::prettify(tmp2, BX_COUNTOF(tmp2), vboFree[2]);
					bx::prettify(tmp3, BX_COUNTOF(tmp3), vboFree[3]);
					tvm.printf(10, pos++, 0x8b, "           VBO: %10s, %10s, %10s, %10s ", tmp0, tmp1, tmp2, tmp3);

					bx::prettify(tmp0, BX_COUNTOF(tmp0), texFree[0]);
					bx::prettify(tmp1, BX_COUNTOF(tmp1), texFree[1]);
					bx::prettify(tmp2, BX_COUNTOF(tmp2), texFree[2]);
					bx::prettify(tmp3, BX_COUNTOF(tmp3), texFree[3]);
					tvm.printf(10, pos++, 0x8b, "       Texture: %10s, %10s, %10s, %10s ", tmp0, tmp1, tmp2, tmp3);

					bx::prettify(tmp0, BX_COUNTOF(tmp0), rbfFree[0]);
					bx::prettify(tmp1, BX_COUNTOF(tmp1), rbfFree[1]);
					bx::prettify(tmp2, BX_COUNTOF(tmp2), rbfFree[2]);
					bx::prettify(tmp3, BX_COUNTOF(tmp3), rbfFree[3]);
					tvm.printf(10, pos++, 0x8b, " Render Buffer: %10s, %10s, %10s, %10s ", tmp0, tmp1, tmp2, tmp3);
				}
				else if (s_extension[Extension::NVX_gpu_memory_info].m_supported)
				{
					GLint dedicated;
					GL_CHECK(glGetIntegerv(GL_GPU_MEMORY_INFO_DEDICATED_VIDMEM_NVX, &dedicated) );

					GLint totalAvail;
					GL_CHECK(glGetIntegerv(GL_GPU_MEMORY_INFO_TOTAL_AVAILABLE_MEMORY_NVX, &totalAvail) );
					GLint currAvail;
					GL_CHECK(glGetIntegerv(GL_GPU_MEMORY_INFO_CURRENT_AVAILABLE_VIDMEM_NVX, &currAvail) );

					GLint evictedCount;
					GL_CHECK(glGetIntegerv(GL_GPU_MEMORY_INFO_EVICTION_COUNT_NVX, &evictedCount) );

					GLint evictedMemory;
					GL_CHECK(glGetIntegerv(GL_GPU_MEMORY_INFO_EVICTED_MEMORY_NVX, &evictedMemory) );

					pos++;

					char tmp0[16];
					char tmp1[16];

					bx::prettify(tmp0, BX_COUNTOF(tmp0), dedicated);
					tvm.printf(10, pos++, 0x8b, " Dedicated: %10s ", tmp0);

					bx::prettify(tmp0, BX_COUNTOF(tmp0), currAvail);
					bx::prettify(tmp1, BX_COUNTOF(tmp1), totalAvail);
					tvm.printf(10, pos++, 0x8b, " Available: %10s / %10s ", tmp0, tmp1);

					bx::prettify(tmp0, BX_COUNTOF(tmp0), evictedCount);
					bx::prettify(tmp1, BX_COUNTOF(tmp1), evictedMemory);
					tvm.printf(10, pos++, 0x8b, "  Eviction: %10s / %10s ", tmp0, tmp1);
				}
#endif // BGFX_CONFIG_RENDERER_OPENGL

				pos++;
				double captureMs = double(captureElapsed)*toMs;
				tvm.printf(10, pos++, 0x8b, "     Capture: %7.4f [ms] ", captureMs);

				uint8_t attr[2] = { 0x8c, 0x8a };
				uint8_t attrIndex = _render->m_waitSubmit < _render->m_waitRender;
				tvm.printf(10, pos++, attr[attrIndex&1], " Submit wait: %7.4f [ms] ", double(_render->m_waitSubmit)*toMs);
				tvm.printf(10, pos++, attr[(attrIndex+1)&1], " Render wait: %7.4f [ms] ", double(_render->m_waitRender)*toMs);

				min = frameTime;
				max = frameTime;
			}

			blit(this, _textVideoMemBlitter, tvm);

			BGFX_GL_PROFILER_END();
		}
		else if (_render->m_debug & BGFX_DEBUG_TEXT)
		{
			BGFX_GL_PROFILER_BEGIN_LITERAL("debugtext", kColorFrame);

			blit(this, _textVideoMemBlitter, _render->m_textVideoMem);

			BGFX_GL_PROFILER_END();
		}
	}
} } // namespace bgfx

#else

namespace bgfx { namespace gl
{
	RendererContextI* rendererCreate(const Init& _init)
	{
		BX_UNUSED(_init);
		return NULL;
	}

	void rendererDestroy()
	{
	}
} /* namespace gl */ } // namespace bgfx

#endif // (BGFX_CONFIG_RENDERER_OPENGLES || BGFX_CONFIG_RENDERER_OPENGL)<|MERGE_RESOLUTION|>--- conflicted
+++ resolved
@@ -265,11 +265,7 @@
 		{ GL_RGBA32F,                                  GL_ZERO,                                       GL_RGBA,                                     GL_RGBA,                                     GL_FLOAT,                        false }, // RGBA32F
 		{ GL_RGB565,                                   GL_ZERO,                                       GL_RGB,                                      GL_RGB,                                      GL_UNSIGNED_SHORT_5_6_5,         false }, // R5G6B5
 		{ GL_RGBA4,                                    GL_ZERO,                                       GL_RGBA,                                     GL_RGBA,                                     GL_UNSIGNED_SHORT_4_4_4_4_REV,   false }, // RGBA4
-<<<<<<< HEAD
-		{ GL_RGB5_A1,                                  GL_ZERO,                                       GL_RGBA,                                     GL_RGBA,                                     GL_UNSIGNED_SHORT_1_5_5_5_REV,   false }, // RGB5A1
-=======
 		{ GL_RGB5_A1,                                  GL_ZERO,                                       GL_BGRA,                                     GL_BGRA,                                     GL_UNSIGNED_SHORT_1_5_5_5_REV,   false }, // RGB5A1
->>>>>>> 75814915
 		{ GL_RGB10_A2,                                 GL_ZERO,                                       GL_RGBA,                                     GL_RGBA,                                     GL_UNSIGNED_INT_2_10_10_10_REV,  false }, // RGB10A2
 		{ GL_R11F_G11F_B10F,                           GL_ZERO,                                       GL_RGB,                                      GL_RGB,                                      GL_UNSIGNED_INT_10F_11F_11F_REV, false }, // RG11B10F
 		{ GL_ZERO,                                     GL_ZERO,                                       GL_ZERO,                                     GL_ZERO,                                     GL_ZERO,                         false }, // UnknownDepth
