--- conflicted
+++ resolved
@@ -14,20 +14,6 @@
 
 namespace bgfx
 {
-<<<<<<< HEAD
-	static const uint8_t s_attribTypeSizeD3D9[AttribType::Count][4] =
-	{
-		{  4,  4,  4,  4 }, // Int8
-		{  4,  4,  4,  4 }, // Uint8
-		{  4,  4,  4,  4 }, // Uint10
-		{  4,  4,  8,  8 }, // Int16
-		{  4,  4,  8,  8 }, // UInt16
-		{  4,  4,  8,  8 }, // Half
-		{  4,  8, 12, 16 }, // Float
-	};
-
-=======
->>>>>>> 57d8a083
 	static const uint8_t s_attribTypeSizeD3D1x[AttribType::Count][4] =
 	{
 		{  1,  2,  4,  4 }, // Int8
