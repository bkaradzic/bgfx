--- conflicted
+++ resolved
@@ -217,219 +217,118 @@
 		};
 	};
 
-// see: https://developer.apple.com/documentation/metal/mtlreadwritetexturetier?language=objc
+
 	struct TextureFormatInfo
 	{
-<<<<<<< HEAD
 		MTLPixelFormat m_fmt;
 		MTLPixelFormat m_fmtSrgb;
 
+		// see: https://developer.apple.com/documentation/metal/mtlreadwritetexturetier?language=objc
+		MTLReadWriteTextureTier m_rwTier;
 		// https://web.archive.org/web/20220425141554/https://developer.apple.com/documentation/metal/mtlblitcommandencoder/1400748-generatemipmapsfortexture
 		//
 		// Mipmap generation works only for textures with color-renderable and color-filterable pixel formats.
 		//
 		// Page 6: https://developer.apple.com/metal/Metal-Feature-Set-Tables.pdf
 		bool m_autoGetMipmap;
-=======
-		MTLPixelFormat  m_fmt;
-		MTLPixelFormat  m_fmtSrgb;
-		MTLReadWriteTextureTier m_rwTier;
->>>>>>> bf64fa3b
 	};
 
 	static TextureFormatInfo s_textureFormat[] =
 	{
-<<<<<<< HEAD
-		{ MTLPixelFormat(130/*BC1_RGBA*/),              MTLPixelFormat(131/*BC1_RGBA_sRGB*/), 		false }, // BC1
-		{ MTLPixelFormat(132/*BC2_RGBA*/),              MTLPixelFormat(133/*BC2_RGBA_sRGB*/), 		false }, // BC2
-		{ MTLPixelFormat(134/*BC3_RGBA*/),              MTLPixelFormat(135/*BC3_RGBA_sRGB*/), 		false }, // BC3
-		{ MTLPixelFormat(140/*BC4_RUnorm*/),            MTLPixelFormatInvalid, 						false }, // BC4
-		{ MTLPixelFormat(142/*BC5_RGUnorm*/),           MTLPixelFormatInvalid, 						false }, // BC5
-		{ MTLPixelFormat(150/*BC6H_RGBFloat*/),         MTLPixelFormatInvalid, 						false }, // BC6H
-		{ MTLPixelFormat(152/*BC7_RGBAUnorm*/),         MTLPixelFormat(153/*BC7_RGBAUnorm_sRGB*/),	false }, // BC7
-		{ MTLPixelFormatInvalid,                        MTLPixelFormatInvalid, 						false }, // ETC1
-		{ MTLPixelFormat(180/*ETC2_RGB8*/),             MTLPixelFormat(181/*ETC2_RGB8_sRGB*/), 		false }, // ETC2
-		{ MTLPixelFormat(178/*EAC_RGBA8*/),             MTLPixelFormat(179/*EAC_RGBA8_sRGB*/), 		false }, // ETC2A
-		{ MTLPixelFormat(182/*ETC2_RGB8A1*/),           MTLPixelFormat(183/*ETC2_RGB8A1_sRGB*/), 	false }, // ETC2A1
-		{ MTLPixelFormat(160/*PVRTC_RGB_2BPP*/),        MTLPixelFormat(161/*PVRTC_RGB_2BPP_sRGB*/), false }, // PTC12
-		{ MTLPixelFormat(162/*PVRTC_RGB_4BPP*/),        MTLPixelFormat(163/*PVRTC_RGB_4BPP_sRGB*/), false }, // PTC14
-		{ MTLPixelFormat(164/*PVRTC_RGBA_2BPP*/),       MTLPixelFormat(165/*PVRTC_RGBA_2BPP_sRGB*/),false }, // PTC12A
-		{ MTLPixelFormat(166/*PVRTC_RGBA_4BPP*/),       MTLPixelFormat(167/*PVRTC_RGBA_4BPP_sRGB*/),false }, // PTC14A
-		{ MTLPixelFormatInvalid,                        MTLPixelFormatInvalid, 						false }, // PTC22
-		{ MTLPixelFormatInvalid,                        MTLPixelFormatInvalid, 						false }, // PTC24
-		{ MTLPixelFormatInvalid,                        MTLPixelFormatInvalid, 						false }, // ATC
-		{ MTLPixelFormatInvalid,                        MTLPixelFormatInvalid, 						false }, // ATCE
-		{ MTLPixelFormatInvalid,                        MTLPixelFormatInvalid, 						false }, // ATCI
+		{ MTLPixelFormat(130/*BC1_RGBA*/),              MTLPixelFormat(131/*BC1_RGBA_sRGB*/), 		MTLReadWriteTextureTierNone,	false}, // BC1
+		{ MTLPixelFormat(132/*BC2_RGBA*/),              MTLPixelFormat(133/*BC2_RGBA_sRGB*/), 		MTLReadWriteTextureTierNone,	false}, // BC2
+		{ MTLPixelFormat(134/*BC3_RGBA*/),              MTLPixelFormat(135/*BC3_RGBA_sRGB*/), 		MTLReadWriteTextureTierNone,	false}, // BC3
+		{ MTLPixelFormat(140/*BC4_RUnorm*/),            MTLPixelFormatInvalid, 						MTLReadWriteTextureTierNone,	false}, // BC4
+		{ MTLPixelFormat(142/*BC5_RGUnorm*/),           MTLPixelFormatInvalid,						MTLReadWriteTextureTierNone,	false}, // BC5
+		{ MTLPixelFormat(150/*BC6H_RGBFloat*/),         MTLPixelFormatInvalid,						MTLReadWriteTextureTierNone,	false}, // BC6H
+		{ MTLPixelFormat(152/*BC7_RGBAUnorm*/),         MTLPixelFormat(153/*BC7_RGBAUnorm_sRGB*/),	MTLReadWriteTextureTierNone,	false}, // BC7
+		{ MTLPixelFormatInvalid,                        MTLPixelFormatInvalid,						MTLReadWriteTextureTierNone,	false}, // ETC1
+		{ MTLPixelFormat(180/*ETC2_RGB8*/),             MTLPixelFormat(181/*ETC2_RGB8_sRGB*/),		MTLReadWriteTextureTierNone,	false}, // ETC2
+		{ MTLPixelFormat(178/*EAC_RGBA8*/),             MTLPixelFormat(179/*EAC_RGBA8_sRGB*/),		MTLReadWriteTextureTierNone,	false}, // ETC2A
+		{ MTLPixelFormat(182/*ETC2_RGB8A1*/),           MTLPixelFormat(183/*ETC2_RGB8A1_sRGB*/),	MTLReadWriteTextureTierNone,	false}, // ETC2A1
+		{ MTLPixelFormat(160/*PVRTC_RGB_2BPP*/),        MTLPixelFormat(161/*PVRTC_RGB_2BPP_sRGB*/), MTLReadWriteTextureTierNone,	false}, // PTC12
+		{ MTLPixelFormat(162/*PVRTC_RGB_4BPP*/),        MTLPixelFormat(163/*PVRTC_RGB_4BPP_sRGB*/), MTLReadWriteTextureTierNone,	false}, // PTC14
+		{ MTLPixelFormat(164/*PVRTC_RGBA_2BPP*/),       MTLPixelFormat(165/*PVRTC_RGBA_2BPP_sRGB*/),MTLReadWriteTextureTierNone,	false}, // PTC12A
+		{ MTLPixelFormat(166/*PVRTC_RGBA_4BPP*/),       MTLPixelFormat(167/*PVRTC_RGBA_4BPP_sRGB*/),MTLReadWriteTextureTierNone,	false}, // PTC14A
+		{ MTLPixelFormatInvalid,                        MTLPixelFormatInvalid,						MTLReadWriteTextureTierNone,	false}, // PTC22
+		{ MTLPixelFormatInvalid,                        MTLPixelFormatInvalid,						MTLReadWriteTextureTierNone,	false}, // PTC24
+		{ MTLPixelFormatInvalid,                        MTLPixelFormatInvalid,						MTLReadWriteTextureTierNone,	false}, // ATC
+		{ MTLPixelFormatInvalid,                        MTLPixelFormatInvalid,						MTLReadWriteTextureTierNone,	false}, // ATCE
+		{ MTLPixelFormatInvalid,                        MTLPixelFormatInvalid, 						MTLReadWriteTextureTierNone,	false}, // ATCI
 #if BX_PLATFORM_IOS && !TARGET_OS_MACCATALYST
-		{ MTLPixelFormatASTC_4x4_LDR,                   MTLPixelFormatASTC_4x4_sRGB, 				false }, // ASTC4x4
-		{ MTLPixelFormatASTC_5x5_LDR,                   MTLPixelFormatASTC_5x5_sRGB, 				false }, // ASTC5x5
-		{ MTLPixelFormatASTC_6x6_LDR,                   MTLPixelFormatASTC_6x6_sRGB, 				false }, // ASTC6x6
-		{ MTLPixelFormatASTC_8x5_LDR,                   MTLPixelFormatASTC_8x5_sRGB, 				false }, // ASTC8x5
-		{ MTLPixelFormatASTC_8x6_LDR,                   MTLPixelFormatASTC_8x6_sRGB, 				false }, // ASTC8x6
-		{ MTLPixelFormatASTC_10x5_LDR,                  MTLPixelFormatASTC_10x5_sRGB, 				false }, // ASTC10x5
+		{ MTLPixelFormatASTC_4x4_LDR,                   MTLPixelFormatASTC_4x4_sRGB,				MTLReadWriteTextureTierNone,	false}, // ASTC4x4
+		{ MTLPixelFormatASTC_5x5_LDR,                   MTLPixelFormatASTC_5x5_sRGB,				MTLReadWriteTextureTierNone,	false}, // ASTC5x5
+		{ MTLPixelFormatASTC_6x6_LDR,                   MTLPixelFormatASTC_6x6_sRGB,				MTLReadWriteTextureTierNone,	false}, // ASTC6x6
+		{ MTLPixelFormatASTC_8x5_LDR,                   MTLPixelFormatASTC_8x5_sRGB,				MTLReadWriteTextureTierNone,	false}, // ASTC8x5
+		{ MTLPixelFormatASTC_8x6_LDR,                   MTLPixelFormatASTC_8x6_sRGB,				MTLReadWriteTextureTierNone,	false}, // ASTC8x6
+		{ MTLPixelFormatASTC_10x5_LDR,                  MTLPixelFormatASTC_10x5_sRGB,				MTLReadWriteTextureTierNone,	false}, // ASTC10x5
 #else
-		{ MTLPixelFormatInvalid,                        MTLPixelFormatInvalid, 						false }, // ASTC4x4
-		{ MTLPixelFormatInvalid,                        MTLPixelFormatInvalid, 						false }, // ASTC5x5
-		{ MTLPixelFormatInvalid,                        MTLPixelFormatInvalid, 						false }, // ASTC6x6
-		{ MTLPixelFormatInvalid,                        MTLPixelFormatInvalid, 						false }, // ASTC8x5
-		{ MTLPixelFormatInvalid,                        MTLPixelFormatInvalid, 						false }, // ASTC8x6
-		{ MTLPixelFormatInvalid,                        MTLPixelFormatInvalid, 						false }, // ASTC10x5
+		{ MTLPixelFormatInvalid,                        MTLPixelFormatInvalid,						MTLReadWriteTextureTierNone,	false}, // ASTC4x4
+		{ MTLPixelFormatInvalid,                        MTLPixelFormatInvalid,						MTLReadWriteTextureTierNone,	false}, // ASTC5x5
+		{ MTLPixelFormatInvalid,                        MTLPixelFormatInvalid,						MTLReadWriteTextureTierNone,	false}, // ASTC6x6
+		{ MTLPixelFormatInvalid,                        MTLPixelFormatInvalid,						MTLReadWriteTextureTierNone,	false}, // ASTC8x5
+		{ MTLPixelFormatInvalid,                        MTLPixelFormatInvalid,						MTLReadWriteTextureTierNone,	false}, // ASTC8x6
+		{ MTLPixelFormatInvalid,                        MTLPixelFormatInvalid,						MTLReadWriteTextureTierNone,	false}, // ASTC10x5
 #endif // BX_PLATFORM_IOS && !TARGET_OS_MACCATALYST
-		{ MTLPixelFormatInvalid,                        MTLPixelFormatInvalid, 						false }, // Unknown
-		{ MTLPixelFormatInvalid,                        MTLPixelFormatInvalid, 						false }, // R1
-		{ MTLPixelFormatA8Unorm,                        MTLPixelFormatInvalid, 						false }, // A8
-		{ MTLPixelFormatR8Unorm,                        MTLPixelFormat(11/*R8Unorm_sRGB*/), 		true  }, // R8
-		{ MTLPixelFormatR8Sint,                         MTLPixelFormatInvalid, 						false }, // R8I
-		{ MTLPixelFormatR8Uint,                         MTLPixelFormatInvalid, 						false }, // R8U
-		{ MTLPixelFormatR8Snorm,                        MTLPixelFormatInvalid, 						true  }, // R8S
-		{ MTLPixelFormatR16Unorm,                       MTLPixelFormatInvalid, 						true  }, // R16
-		{ MTLPixelFormatR16Sint,                        MTLPixelFormatInvalid, 						false }, // R16I
-		{ MTLPixelFormatR16Uint,                        MTLPixelFormatInvalid, 						false }, // R16U
-		{ MTLPixelFormatR16Float,                       MTLPixelFormatInvalid, 						true  }, // R16F
-		{ MTLPixelFormatR16Snorm,                       MTLPixelFormatInvalid, 						true  }, // R16S
-		{ MTLPixelFormatR32Sint,                        MTLPixelFormatInvalid, 						false }, // R32I
-		{ MTLPixelFormatR32Uint,                        MTLPixelFormatInvalid, 						false }, // R32U
-		{ MTLPixelFormatR32Float,                       MTLPixelFormatInvalid, 						false }, // R32F
-		{ MTLPixelFormatRG8Unorm,                       MTLPixelFormat(31/*RG8Unorm_sRGB*/), 		true  }, // RG8
-		{ MTLPixelFormatRG8Sint,                        MTLPixelFormatInvalid, 						false }, // RG8I
-		{ MTLPixelFormatRG8Uint,                        MTLPixelFormatInvalid, 						false }, // RG8U
-		{ MTLPixelFormatRG8Snorm,                       MTLPixelFormatInvalid, 						true  }, // RG8S
-		{ MTLPixelFormatRG16Unorm,                      MTLPixelFormatInvalid, 						true  }, // RG16
-		{ MTLPixelFormatRG16Sint,                       MTLPixelFormatInvalid, 						false }, // RG16I
-		{ MTLPixelFormatRG16Uint,                       MTLPixelFormatInvalid, 						false }, // RG16U
-		{ MTLPixelFormatRG16Float,                      MTLPixelFormatInvalid, 						true  }, // RG16F
-		{ MTLPixelFormatRG16Snorm,                      MTLPixelFormatInvalid, 						true  }, // RG16S
-		{ MTLPixelFormatRG32Sint,                       MTLPixelFormatInvalid, 						false }, // RG32I
-		{ MTLPixelFormatRG32Uint,                       MTLPixelFormatInvalid, 						false }, // RG32U
-		{ MTLPixelFormatRG32Float,                      MTLPixelFormatInvalid, 						false }, // RG32F
-		{ MTLPixelFormatInvalid,                        MTLPixelFormatInvalid, 						false }, // RGB8
-		{ MTLPixelFormatInvalid,                        MTLPixelFormatInvalid, 						false }, // RGB8I
-		{ MTLPixelFormatInvalid,                        MTLPixelFormatInvalid, 						false }, // RGB8U
-		{ MTLPixelFormatInvalid,                        MTLPixelFormatInvalid, 						false }, // RGB8S
-		{ MTLPixelFormatRGB9E5Float,                    MTLPixelFormatInvalid, 						false }, // RGB9E5F
-		{ MTLPixelFormatBGRA8Unorm,                     MTLPixelFormatBGRA8Unorm_sRGB, 				false }, // BGRA8
-		{ MTLPixelFormatRGBA8Unorm,                     MTLPixelFormatRGBA8Unorm_sRGB, 				true  }, // RGBA8
-		{ MTLPixelFormatRGBA8Sint,                      MTLPixelFormatInvalid, 						false }, // RGBA8I
-		{ MTLPixelFormatRGBA8Uint,                      MTLPixelFormatInvalid, 						false }, // RGBA8U
-		{ MTLPixelFormatRGBA8Snorm,                     MTLPixelFormatInvalid, 						true  }, // RGBA8S
-		{ MTLPixelFormatRGBA16Unorm,                    MTLPixelFormatInvalid, 						true  }, // RGBA16
-		{ MTLPixelFormatRGBA16Sint,                     MTLPixelFormatInvalid, 						false }, // RGBA16I
-		{ MTLPixelFormatRGBA16Uint,                     MTLPixelFormatInvalid, 						false }, // RGBA16U
-		{ MTLPixelFormatRGBA16Float,                    MTLPixelFormatInvalid, 						true  }, // RGBA16F
-		{ MTLPixelFormatRGBA16Snorm,                    MTLPixelFormatInvalid, 						true  }, // RGBA16S
-		{ MTLPixelFormatRGBA32Sint,                     MTLPixelFormatInvalid, 						true  }, // RGBA32I
-		{ MTLPixelFormatRGBA32Uint,                     MTLPixelFormatInvalid, 						true  }, // RGBA32U
-		{ MTLPixelFormatRGBA32Float,                    MTLPixelFormatInvalid, 						true  }, // RGBA32F
-		{ MTLPixelFormat(40/*B5G6R5Unorm*/),            MTLPixelFormatInvalid, 						true  }, // R5G6B5
-		{ MTLPixelFormat(42/*ABGR4Unorm*/),             MTLPixelFormatInvalid, 						true  }, // RGBA4
-		{ MTLPixelFormat(41/*A1BGR5Unorm*/),            MTLPixelFormatInvalid, 						true  }, // RGB5A1
-		{ MTLPixelFormatRGB10A2Unorm,                   MTLPixelFormatInvalid, 						true  }, // RGB10A2
-		{ MTLPixelFormatRG11B10Float,                   MTLPixelFormatInvalid, 						true  }, // RG11B10F
-		{ MTLPixelFormatInvalid,                        MTLPixelFormatInvalid, 						false }, // UnknownDepth
-		{ MTLPixelFormatDepth32Float,                   MTLPixelFormatInvalid, 						false }, // D16
-		{ MTLPixelFormatDepth32Float,                   MTLPixelFormatInvalid, 						false }, // D24
-		{ MTLPixelFormat(255/*Depth24Unorm_Stencil8*/), MTLPixelFormatInvalid, 						false }, // D24S8
-		{ MTLPixelFormatDepth32Float,                   MTLPixelFormatInvalid, 						false }, // D32
-		{ MTLPixelFormatDepth32Float,                   MTLPixelFormatInvalid, 						false }, // D16F
-		{ MTLPixelFormatDepth32Float,                   MTLPixelFormatInvalid, 						false }, // D24F
-		{ MTLPixelFormatDepth32Float,                   MTLPixelFormatInvalid, 						false }, // D32F
-		{ MTLPixelFormatStencil8,                       MTLPixelFormatInvalid, 						false }, // D0S8
-=======
-		{ MTLPixelFormat(130/*BC1_RGBA*/),              MTLPixelFormat(131/*BC1_RGBA_sRGB*/), 		MTLReadWriteTextureTierNone}, // BC1
-		{ MTLPixelFormat(132/*BC2_RGBA*/),              MTLPixelFormat(133/*BC2_RGBA_sRGB*/), 		MTLReadWriteTextureTierNone}, // BC2
-		{ MTLPixelFormat(134/*BC3_RGBA*/),              MTLPixelFormat(135/*BC3_RGBA_sRGB*/), 		MTLReadWriteTextureTierNone}, // BC3
-		{ MTLPixelFormat(140/*BC4_RUnorm*/),            MTLPixelFormatInvalid, 						MTLReadWriteTextureTierNone}, // BC4
-		{ MTLPixelFormat(142/*BC5_RGUnorm*/),           MTLPixelFormatInvalid,						MTLReadWriteTextureTierNone}, // BC5
-		{ MTLPixelFormat(150/*BC6H_RGBFloat*/),         MTLPixelFormatInvalid,						MTLReadWriteTextureTierNone}, // BC6H
-		{ MTLPixelFormat(152/*BC7_RGBAUnorm*/),         MTLPixelFormat(153/*BC7_RGBAUnorm_sRGB*/),	MTLReadWriteTextureTierNone}, // BC7
-		{ MTLPixelFormatInvalid,                        MTLPixelFormatInvalid,						MTLReadWriteTextureTierNone}, // ETC1
-		{ MTLPixelFormat(180/*ETC2_RGB8*/),             MTLPixelFormat(181/*ETC2_RGB8_sRGB*/),		MTLReadWriteTextureTierNone}, // ETC2
-		{ MTLPixelFormat(178/*EAC_RGBA8*/),             MTLPixelFormat(179/*EAC_RGBA8_sRGB*/),		MTLReadWriteTextureTierNone}, // ETC2A
-		{ MTLPixelFormat(182/*ETC2_RGB8A1*/),           MTLPixelFormat(183/*ETC2_RGB8A1_sRGB*/),	MTLReadWriteTextureTierNone}, // ETC2A1
-		{ MTLPixelFormat(160/*PVRTC_RGB_2BPP*/),        MTLPixelFormat(161/*PVRTC_RGB_2BPP_sRGB*/), MTLReadWriteTextureTierNone}, // PTC12
-		{ MTLPixelFormat(162/*PVRTC_RGB_4BPP*/),        MTLPixelFormat(163/*PVRTC_RGB_4BPP_sRGB*/), MTLReadWriteTextureTierNone}, // PTC14
-		{ MTLPixelFormat(164/*PVRTC_RGBA_2BPP*/),       MTLPixelFormat(165/*PVRTC_RGBA_2BPP_sRGB*/),MTLReadWriteTextureTierNone}, // PTC12A
-		{ MTLPixelFormat(166/*PVRTC_RGBA_4BPP*/),       MTLPixelFormat(167/*PVRTC_RGBA_4BPP_sRGB*/),MTLReadWriteTextureTierNone}, // PTC14A
-		{ MTLPixelFormatInvalid,                        MTLPixelFormatInvalid,						MTLReadWriteTextureTierNone}, // PTC22
-		{ MTLPixelFormatInvalid,                        MTLPixelFormatInvalid,						MTLReadWriteTextureTierNone}, // PTC24
-		{ MTLPixelFormatInvalid,                        MTLPixelFormatInvalid,						MTLReadWriteTextureTierNone}, // ATC
-		{ MTLPixelFormatInvalid,                        MTLPixelFormatInvalid,						MTLReadWriteTextureTierNone}, // ATCE
-		{ MTLPixelFormatInvalid,                        MTLPixelFormatInvalid, 						MTLReadWriteTextureTierNone}, // ATCI
-#if BX_PLATFORM_IOS && !TARGET_OS_MACCATALYST
-		{ MTLPixelFormatASTC_4x4_LDR,                   MTLPixelFormatASTC_4x4_sRGB,				MTLReadWriteTextureTierNone}, // ASTC4x4
-		{ MTLPixelFormatASTC_5x5_LDR,                   MTLPixelFormatASTC_5x5_sRGB,				MTLReadWriteTextureTierNone}, // ASTC5x5
-		{ MTLPixelFormatASTC_6x6_LDR,                   MTLPixelFormatASTC_6x6_sRGB,				MTLReadWriteTextureTierNone}, // ASTC6x6
-		{ MTLPixelFormatASTC_8x5_LDR,                   MTLPixelFormatASTC_8x5_sRGB,				MTLReadWriteTextureTierNone}, // ASTC8x5
-		{ MTLPixelFormatASTC_8x6_LDR,                   MTLPixelFormatASTC_8x6_sRGB,				MTLReadWriteTextureTierNone}, // ASTC8x6
-		{ MTLPixelFormatASTC_10x5_LDR,                  MTLPixelFormatASTC_10x5_sRGB,				MTLReadWriteTextureTierNone}, // ASTC10x5
-#else
-		{ MTLPixelFormatInvalid,                        MTLPixelFormatInvalid,						MTLReadWriteTextureTierNone}, // ASTC4x4
-		{ MTLPixelFormatInvalid,                        MTLPixelFormatInvalid,						MTLReadWriteTextureTierNone}, // ASTC5x5
-		{ MTLPixelFormatInvalid,                        MTLPixelFormatInvalid,						MTLReadWriteTextureTierNone}, // ASTC6x6
-		{ MTLPixelFormatInvalid,                        MTLPixelFormatInvalid,						MTLReadWriteTextureTierNone}, // ASTC8x5
-		{ MTLPixelFormatInvalid,                        MTLPixelFormatInvalid,						MTLReadWriteTextureTierNone}, // ASTC8x6
-		{ MTLPixelFormatInvalid,                        MTLPixelFormatInvalid,						MTLReadWriteTextureTierNone}, // ASTC10x5
-#endif // BX_PLATFORM_IOS && !TARGET_OS_MACCATALYST
-		{ MTLPixelFormatInvalid,                        MTLPixelFormatInvalid,						MTLReadWriteTextureTierNone}, // Unknown
-		{ MTLPixelFormatInvalid,                        MTLPixelFormatInvalid,						MTLReadWriteTextureTierNone}, // R1
-		{ MTLPixelFormatA8Unorm,                        MTLPixelFormatInvalid,						MTLReadWriteTextureTierNone}, // A8
-		{ MTLPixelFormatR8Unorm,                        MTLPixelFormat(11/*R8Unorm_sRGB*/),			MTLReadWriteTextureTier2}, // R8
-		{ MTLPixelFormatR8Sint,                         MTLPixelFormatInvalid,						MTLReadWriteTextureTier2}, // R8I
-		{ MTLPixelFormatR8Uint,                         MTLPixelFormatInvalid,						MTLReadWriteTextureTierNone}, // R8U
-		{ MTLPixelFormatR8Snorm,                        MTLPixelFormatInvalid,						MTLReadWriteTextureTier2}, // R8S
-		{ MTLPixelFormatR16Unorm,                       MTLPixelFormatInvalid,						MTLReadWriteTextureTierNone}, // R16
-		{ MTLPixelFormatR16Sint,                        MTLPixelFormatInvalid,						MTLReadWriteTextureTier2}, // R16I
-		{ MTLPixelFormatR16Uint,                        MTLPixelFormatInvalid,						MTLReadWriteTextureTier2}, // R16U
-		{ MTLPixelFormatR16Float,                       MTLPixelFormatInvalid,						MTLReadWriteTextureTier2}, // R16F
-		{ MTLPixelFormatR16Snorm,                       MTLPixelFormatInvalid,						MTLReadWriteTextureTierNone}, // R16S
-		{ MTLPixelFormatR32Sint,                        MTLPixelFormatInvalid,						MTLReadWriteTextureTier1}, // R32I
-		{ MTLPixelFormatR32Uint,                        MTLPixelFormatInvalid,						MTLReadWriteTextureTier1}, // R32U
-		{ MTLPixelFormatR32Float,                       MTLPixelFormatInvalid,						MTLReadWriteTextureTier1}, // R32F
-		{ MTLPixelFormatRG8Unorm,                       MTLPixelFormat(31/*RG8Unorm_sRGB*/),		MTLReadWriteTextureTierNone}, // RG8
-		{ MTLPixelFormatRG8Sint,                        MTLPixelFormatInvalid,						MTLReadWriteTextureTierNone}, // RG8I
-		{ MTLPixelFormatRG8Uint,                        MTLPixelFormatInvalid,						MTLReadWriteTextureTierNone}, // RG8U
-		{ MTLPixelFormatRG8Snorm,                       MTLPixelFormatInvalid,						MTLReadWriteTextureTierNone}, // RG8S
-		{ MTLPixelFormatRG16Unorm,                      MTLPixelFormatInvalid,						MTLReadWriteTextureTierNone}, // RG16
-		{ MTLPixelFormatRG16Sint,                       MTLPixelFormatInvalid,						MTLReadWriteTextureTierNone}, // RG16I
-		{ MTLPixelFormatRG16Uint,                       MTLPixelFormatInvalid,						MTLReadWriteTextureTierNone}, // RG16U
-		{ MTLPixelFormatRG16Float,                      MTLPixelFormatInvalid,						MTLReadWriteTextureTierNone}, // RG16F
-		{ MTLPixelFormatRG16Snorm,                      MTLPixelFormatInvalid,						MTLReadWriteTextureTierNone}, // RG16S
-		{ MTLPixelFormatRG32Sint,                       MTLPixelFormatInvalid,						MTLReadWriteTextureTierNone}, // RG32I
-		{ MTLPixelFormatRG32Uint,                       MTLPixelFormatInvalid,						MTLReadWriteTextureTierNone}, // RG32U
-		{ MTLPixelFormatRG32Float,                      MTLPixelFormatInvalid,						MTLReadWriteTextureTierNone}, // RG32F
-		{ MTLPixelFormatInvalid,                        MTLPixelFormatInvalid,						MTLReadWriteTextureTierNone}, // RGB8
-		{ MTLPixelFormatInvalid,                        MTLPixelFormatInvalid,						MTLReadWriteTextureTierNone}, // RGB8I
-		{ MTLPixelFormatInvalid,                        MTLPixelFormatInvalid,						MTLReadWriteTextureTierNone}, // RGB8U
-		{ MTLPixelFormatInvalid,                        MTLPixelFormatInvalid,						MTLReadWriteTextureTierNone}, // RGB8S
-		{ MTLPixelFormatRGB9E5Float,                    MTLPixelFormatInvalid,						MTLReadWriteTextureTierNone}, // RGB9E5F
-		{ MTLPixelFormatBGRA8Unorm,                     MTLPixelFormatBGRA8Unorm_sRGB,				MTLReadWriteTextureTierNone}, // BGRA8
-		{ MTLPixelFormatRGBA8Unorm,                     MTLPixelFormatRGBA8Unorm_sRGB,				MTLReadWriteTextureTier2}, // RGBA8
-		{ MTLPixelFormatRGBA8Sint,                      MTLPixelFormatInvalid,						MTLReadWriteTextureTier2}, // RGBA8I
-		{ MTLPixelFormatRGBA8Uint,                      MTLPixelFormatInvalid,						MTLReadWriteTextureTier2}, // RGBA8U
-		{ MTLPixelFormatRGBA8Snorm,                     MTLPixelFormatInvalid,						MTLReadWriteTextureTierNone}, // RGBA8S
-		{ MTLPixelFormatRGBA16Unorm,                    MTLPixelFormatInvalid,						MTLReadWriteTextureTierNone}, // RGBA16
-		{ MTLPixelFormatRGBA16Sint,                     MTLPixelFormatInvalid,						MTLReadWriteTextureTier2}, // RGBA16I
-		{ MTLPixelFormatRGBA16Uint,                     MTLPixelFormatInvalid,						MTLReadWriteTextureTier2}, // RGBA16U
-		{ MTLPixelFormatRGBA16Float,                    MTLPixelFormatInvalid,						MTLReadWriteTextureTier2}, // RGBA16F
-		{ MTLPixelFormatRGBA16Snorm,                    MTLPixelFormatInvalid,						MTLReadWriteTextureTierNone}, // RGBA16S
-		{ MTLPixelFormatRGBA32Sint,                     MTLPixelFormatInvalid,						MTLReadWriteTextureTier2}, // RGBA32I
-		{ MTLPixelFormatRGBA32Uint,                     MTLPixelFormatInvalid,						MTLReadWriteTextureTier2}, // RGBA32U
-		{ MTLPixelFormatRGBA32Float,                    MTLPixelFormatInvalid,						MTLReadWriteTextureTier2}, // RGBA32F
-		{ MTLPixelFormat(40/*B5G6R5Unorm*/),            MTLPixelFormatInvalid,						MTLReadWriteTextureTierNone}, // R5G6B5
-		{ MTLPixelFormat(42/*ABGR4Unorm*/),             MTLPixelFormatInvalid,						MTLReadWriteTextureTierNone}, // RGBA4
-		{ MTLPixelFormat(41/*A1BGR5Unorm*/),            MTLPixelFormatInvalid,						MTLReadWriteTextureTierNone}, // RGB5A1
-		{ MTLPixelFormatRGB10A2Unorm,                   MTLPixelFormatInvalid,						MTLReadWriteTextureTierNone}, // RGB10A2
-		{ MTLPixelFormatRG11B10Float,                   MTLPixelFormatInvalid,						MTLReadWriteTextureTierNone}, // RG11B10F
-		{ MTLPixelFormatInvalid,                        MTLPixelFormatInvalid,						MTLReadWriteTextureTierNone}, // UnknownDepth
-		{ MTLPixelFormatDepth32Float,                   MTLPixelFormatInvalid,						MTLReadWriteTextureTierNone}, // D16
-		{ MTLPixelFormatDepth32Float,                   MTLPixelFormatInvalid,						MTLReadWriteTextureTierNone}, // D24
-		{ MTLPixelFormat(255/*Depth24Unorm_Stencil8*/), MTLPixelFormatInvalid,						MTLReadWriteTextureTierNone}, // D24S8
-		{ MTLPixelFormatDepth32Float,                   MTLPixelFormatInvalid,						MTLReadWriteTextureTierNone}, // D32
-		{ MTLPixelFormatDepth32Float,                   MTLPixelFormatInvalid,						MTLReadWriteTextureTierNone}, // D16F
-		{ MTLPixelFormatDepth32Float,                   MTLPixelFormatInvalid,						MTLReadWriteTextureTierNone}, // D24F
-		{ MTLPixelFormatDepth32Float,                   MTLPixelFormatInvalid,						MTLReadWriteTextureTierNone}, // D32F
-		{ MTLPixelFormatStencil8,                       MTLPixelFormatInvalid,						MTLReadWriteTextureTierNone}, // D0S8
->>>>>>> bf64fa3b
+		{ MTLPixelFormatInvalid,                        MTLPixelFormatInvalid,						MTLReadWriteTextureTierNone,	false}, // Unknown
+		{ MTLPixelFormatInvalid,                        MTLPixelFormatInvalid,						MTLReadWriteTextureTierNone,	false}, // R1
+		{ MTLPixelFormatA8Unorm,                        MTLPixelFormatInvalid,						MTLReadWriteTextureTierNone,	false}, // A8
+		{ MTLPixelFormatR8Unorm,                        MTLPixelFormat(11/*R8Unorm_sRGB*/),			MTLReadWriteTextureTier2,		true }, // R8
+		{ MTLPixelFormatR8Sint,                         MTLPixelFormatInvalid,						MTLReadWriteTextureTier2,		false}, // R8I
+		{ MTLPixelFormatR8Uint,                         MTLPixelFormatInvalid,						MTLReadWriteTextureTierNone,	false}, // R8U
+		{ MTLPixelFormatR8Snorm,                        MTLPixelFormatInvalid,						MTLReadWriteTextureTier2,		true }, // R8S
+		{ MTLPixelFormatR16Unorm,                       MTLPixelFormatInvalid,						MTLReadWriteTextureTierNone,	true }, // R16
+		{ MTLPixelFormatR16Sint,                        MTLPixelFormatInvalid,						MTLReadWriteTextureTier2,		false}, // R16I
+		{ MTLPixelFormatR16Uint,                        MTLPixelFormatInvalid,						MTLReadWriteTextureTier2,		false}, // R16U
+		{ MTLPixelFormatR16Float,                       MTLPixelFormatInvalid,						MTLReadWriteTextureTier2,		true }, // R16F
+		{ MTLPixelFormatR16Snorm,                       MTLPixelFormatInvalid,						MTLReadWriteTextureTierNone,	true }, // R16S
+		{ MTLPixelFormatR32Sint,                        MTLPixelFormatInvalid,						MTLReadWriteTextureTier1,		false}, // R32I
+		{ MTLPixelFormatR32Uint,                        MTLPixelFormatInvalid,						MTLReadWriteTextureTier1,		false}, // R32U
+		{ MTLPixelFormatR32Float,                       MTLPixelFormatInvalid,						MTLReadWriteTextureTier1,		false}, // R32F
+		{ MTLPixelFormatRG8Unorm,                       MTLPixelFormat(31/*RG8Unorm_sRGB*/),		MTLReadWriteTextureTierNone,	true }, // RG8
+		{ MTLPixelFormatRG8Sint,                        MTLPixelFormatInvalid,						MTLReadWriteTextureTierNone,	false}, // RG8I
+		{ MTLPixelFormatRG8Uint,                        MTLPixelFormatInvalid,						MTLReadWriteTextureTierNone,	false}, // RG8U
+		{ MTLPixelFormatRG8Snorm,                       MTLPixelFormatInvalid,						MTLReadWriteTextureTierNone,	true }, // RG8S
+		{ MTLPixelFormatRG16Unorm,                      MTLPixelFormatInvalid,						MTLReadWriteTextureTierNone,	true }, // RG16
+		{ MTLPixelFormatRG16Sint,                       MTLPixelFormatInvalid,						MTLReadWriteTextureTierNone,	false}, // RG16I
+		{ MTLPixelFormatRG16Uint,                       MTLPixelFormatInvalid,						MTLReadWriteTextureTierNone,	false}, // RG16U
+		{ MTLPixelFormatRG16Float,                      MTLPixelFormatInvalid,						MTLReadWriteTextureTierNone,	true }, // RG16F
+		{ MTLPixelFormatRG16Snorm,                      MTLPixelFormatInvalid,						MTLReadWriteTextureTierNone,	true }, // RG16S
+		{ MTLPixelFormatRG32Sint,                       MTLPixelFormatInvalid,						MTLReadWriteTextureTierNone,	false}, // RG32I
+		{ MTLPixelFormatRG32Uint,                       MTLPixelFormatInvalid,						MTLReadWriteTextureTierNone,	false}, // RG32U
+		{ MTLPixelFormatRG32Float,                      MTLPixelFormatInvalid,						MTLReadWriteTextureTierNone,	false}, // RG32F
+		{ MTLPixelFormatInvalid,                        MTLPixelFormatInvalid,						MTLReadWriteTextureTierNone,	false}, // RGB8
+		{ MTLPixelFormatInvalid,                        MTLPixelFormatInvalid,						MTLReadWriteTextureTierNone,	false}, // RGB8I
+		{ MTLPixelFormatInvalid,                        MTLPixelFormatInvalid,						MTLReadWriteTextureTierNone,	false}, // RGB8U
+		{ MTLPixelFormatInvalid,                        MTLPixelFormatInvalid,						MTLReadWriteTextureTierNone,	false}, // RGB8S
+		{ MTLPixelFormatRGB9E5Float,                    MTLPixelFormatInvalid,						MTLReadWriteTextureTierNone,	false}, // RGB9E5F
+		{ MTLPixelFormatBGRA8Unorm,                     MTLPixelFormatBGRA8Unorm_sRGB,				MTLReadWriteTextureTierNone,	false}, // BGRA8
+		{ MTLPixelFormatRGBA8Unorm,                     MTLPixelFormatRGBA8Unorm_sRGB,				MTLReadWriteTextureTier2,		true }, // RGBA8
+		{ MTLPixelFormatRGBA8Sint,                      MTLPixelFormatInvalid,						MTLReadWriteTextureTier2,		false}, // RGBA8I
+		{ MTLPixelFormatRGBA8Uint,                      MTLPixelFormatInvalid,						MTLReadWriteTextureTier2,		false}, // RGBA8U
+		{ MTLPixelFormatRGBA8Snorm,                     MTLPixelFormatInvalid,						MTLReadWriteTextureTierNone,	true }, // RGBA8S
+		{ MTLPixelFormatRGBA16Unorm,                    MTLPixelFormatInvalid,						MTLReadWriteTextureTierNone,	true }, // RGBA16
+		{ MTLPixelFormatRGBA16Sint,                     MTLPixelFormatInvalid,						MTLReadWriteTextureTier2,		false}, // RGBA16I
+		{ MTLPixelFormatRGBA16Uint,                     MTLPixelFormatInvalid,						MTLReadWriteTextureTier2,		false}, // RGBA16U
+		{ MTLPixelFormatRGBA16Float,                    MTLPixelFormatInvalid,						MTLReadWriteTextureTier2,		true }, // RGBA16F
+		{ MTLPixelFormatRGBA16Snorm,                    MTLPixelFormatInvalid,						MTLReadWriteTextureTierNone,	true }, // RGBA16S
+		{ MTLPixelFormatRGBA32Sint,                     MTLPixelFormatInvalid,						MTLReadWriteTextureTier2,		true }, // RGBA32I
+		{ MTLPixelFormatRGBA32Uint,                     MTLPixelFormatInvalid,						MTLReadWriteTextureTier2,		true }, // RGBA32U
+		{ MTLPixelFormatRGBA32Float,                    MTLPixelFormatInvalid,						MTLReadWriteTextureTier2,		true }, // RGBA32F
+		{ MTLPixelFormat(40/*B5G6R5Unorm*/),            MTLPixelFormatInvalid,						MTLReadWriteTextureTierNone,	true }, // R5G6B5
+		{ MTLPixelFormat(42/*ABGR4Unorm*/),             MTLPixelFormatInvalid,						MTLReadWriteTextureTierNone,	true }, // RGBA4
+		{ MTLPixelFormat(41/*A1BGR5Unorm*/),            MTLPixelFormatInvalid,						MTLReadWriteTextureTierNone,	true }, // RGB5A1
+		{ MTLPixelFormatRGB10A2Unorm,                   MTLPixelFormatInvalid,						MTLReadWriteTextureTierNone,	true }, // RGB10A2
+		{ MTLPixelFormatRG11B10Float,                   MTLPixelFormatInvalid,						MTLReadWriteTextureTierNone,	true }, // RG11B10F
+		{ MTLPixelFormatInvalid,                        MTLPixelFormatInvalid,						MTLReadWriteTextureTierNone,	false}, // UnknownDepth
+		{ MTLPixelFormatDepth32Float,                   MTLPixelFormatInvalid,						MTLReadWriteTextureTierNone,	false}, // D16
+		{ MTLPixelFormatDepth32Float,                   MTLPixelFormatInvalid,						MTLReadWriteTextureTierNone,	false}, // D24
+		{ MTLPixelFormat(255/*Depth24Unorm_Stencil8*/), MTLPixelFormatInvalid,						MTLReadWriteTextureTierNone,	false}, // D24S8
+		{ MTLPixelFormatDepth32Float,                   MTLPixelFormatInvalid,						MTLReadWriteTextureTierNone,	false}, // D32
+		{ MTLPixelFormatDepth32Float,                   MTLPixelFormatInvalid,						MTLReadWriteTextureTierNone,	false}, // D16F
+		{ MTLPixelFormatDepth32Float,                   MTLPixelFormatInvalid,						MTLReadWriteTextureTierNone,	false}, // D24F
+		{ MTLPixelFormatDepth32Float,                   MTLPixelFormatInvalid,						MTLReadWriteTextureTierNone,	false}, // D32F
+		{ MTLPixelFormatStencil8,                       MTLPixelFormatInvalid,						MTLReadWriteTextureTierNone,	false}, // D0S8
 	};
 	BX_STATIC_ASSERT(TextureFormat::Count == BX_COUNTOF(s_textureFormat) );
 
@@ -816,19 +715,16 @@
 						;
 				}
 
-<<<<<<< HEAD
-				support |= s_textureFormat[ii].m_autoGetMipmap
-						? BGFX_CAPS_FORMAT_TEXTURE_MIP_AUTOGEN
-						: 0
-						;
-=======
 				
 				support |= (s_textureFormat[ii].m_rwTier != MTLReadWriteTextureTierNone
 							&& rwTier >= s_textureFormat[ii].m_rwTier)
 						? BGFX_CAPS_FORMAT_TEXTURE_IMAGE_READ
 						| BGFX_CAPS_FORMAT_TEXTURE_IMAGE_WRITE
 						: BGFX_CAPS_FORMAT_TEXTURE_NONE;
->>>>>>> bf64fa3b
+				support |= s_textureFormat[ii].m_autoGetMipmap
+						? BGFX_CAPS_FORMAT_TEXTURE_MIP_AUTOGEN
+						: 0
+						;
 
 				g_caps.formats[ii] = support;
 			}
