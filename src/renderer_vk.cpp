--- conflicted
+++ resolved
@@ -3653,13 +3653,10 @@
 
 			VkDescriptorImageInfo imageInfo[BGFX_CONFIG_MAX_TEXTURE_SAMPLERS];
 			VkDescriptorBufferInfo bufferInfo[BGFX_CONFIG_MAX_TEXTURE_SAMPLERS];
-<<<<<<< HEAD
+
 			VkWriteDescriptorSet wds[MAX_DESCRIPTOR_SETS];
 			bx::memSet(wds, 0, sizeof(wds));
-=======
-			VkWriteDescriptorSet wds[BGFX_CONFIG_MAX_TEXTURE_SAMPLERS+2];
-			bx::memSet(wds, 0, sizeof(VkWriteDescriptorSet) * (BGFX_CONFIG_MAX_TEXTURE_SAMPLERS+2));
->>>>>>> bb07e999
+
 			uint32_t wdsCount    = 0;
 			uint32_t bufferCount = 0;
 			uint32_t imageCount  = 0;
