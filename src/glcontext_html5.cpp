--- conflicted
+++ resolved
@@ -140,12 +140,7 @@
 			}
 			error = (int) context;
 		}
-<<<<<<< HEAD
-
 		BX_TRACE("Failed to create WebGL context. (Canvas handle: '%s', last attempt error %d)", canvas, error);
-=======
-		BX_TRACE("Failed to create WebGL context.  (Canvas handle: '%s', last attempt error %d)", canvas, error);
->>>>>>> 18a16bc7
 		return NULL;
 	}
 
